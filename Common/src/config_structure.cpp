/*!
 * \file config_structure.cpp
 * \brief Main file for reading the config file.
 * \author Aerospace Design Laboratory (Stanford University) <http://su2.stanford.edu>.
 * \version 2.0.6
 *
 * Stanford University Unstructured (SU2) Code
 * Copyright (C) 2012 Aerospace Design Laboratory
 *
 * This program is free software: you can redistribute it and/or modify
 * it under the terms of the GNU General Public License as published by
 * the Free Software Foundation, either version 3 of the License, or
 * (at your option) any later version.
 *
 * This program is distributed in the hope that it will be useful,
 * but WITHOUT ANY WARRANTY; without even the implied warranty of
 * MERCHANTABILITY or FITNESS FOR A PARTICULAR PURPOSE.  See the
 * GNU General Public License for more details.
 *
 * You should have received a copy of the GNU General Public License
 * along with this program.  If not, see <http://www.gnu.org/licenses/>.
 */

#include "../include/config_structure.hpp"

CConfig::CConfig(char case_filename[200], unsigned short val_software, unsigned short val_iZone, unsigned short val_nZone, unsigned short verb_level) {
  
	int rank = MASTER_NODE;
#ifndef NO_MPI
	rank = MPI::COMM_WORLD.Get_rank();
#endif
  
  /*--- Reading config options  ---*/
  SetConfig_Options(val_nZone);
  
  /*--- Parsing the config file  ---*/
  SetParsing(case_filename);
  
	/*--- Configuration file postprocessing ---*/
	SetPostprocessing(val_software, val_iZone);
  
	/*--- Configuration file boundaries/markers seting ---*/
	SetMarkers(val_software, val_iZone);
  
	/*--- Configuration file output ---*/
	if ((rank == MASTER_NODE) && (verb_level == VERB_HIGH) && (val_iZone != 1))
		SetOutput(val_software, val_iZone);
  
}

CConfig::CConfig(char case_filename[200]) {
	string text_line, text2find, option_name, keyword;
	ifstream case_file;
	vector<string> option_value;
  
	/*--- Mesh information ---*/
	AddEnumOption("MESH_FORMAT", Mesh_FileFormat, Input_Map, "SU2");
	AddScalarOption("MESH_FILENAME", Mesh_FileName, string("mesh.su2"));
  
	/*--- Information about type of simulation and time-spectral instances ---*/
	AddEnumOption("UNSTEADY_SIMULATION", Unsteady_Simulation, Unsteady_Map, "NO");
	AddScalarOption("TIME_INSTANCES", nTimeInstances, 1);
  
	/*--- Read the configuration file ---*/
	case_file.open(case_filename, ios::in);
  
	if (case_file.fail()) {
		cout << "There is no configuration file!!" << endl;
		cout << "Press any key to exit..." << endl;
		cin.get(); exit(1);
	}
  
	/*--- Parse the configuration file and set the options ---*/
	while (getline (case_file,text_line)) {
		if (TokenizeString(text_line, option_name, option_value)) {
			map<string, CAnyOptionRef*>::iterator it;
			it = param.find(option_name);
			if (it != param.end()) {
				param[option_name]->SetValue(option_value);
			}
		}
	}
  
	case_file.close();
  
}

void CConfig::SetConfig_Options(unsigned short val_nZone) {
	double default_vec_3d[3];
	double default_vec_6d[6];
	nZone = val_nZone;
  
	/*--- Intialize pointers to NULL. If we don't find these values
   in the config file, they will all be set to zero. ---*/
  Kind_GridMovement = NULL;
	Motion_Origin_X = NULL;     Motion_Origin_Y = NULL;     Motion_Origin_Z = NULL;
	Translation_Rate_X = NULL;  Translation_Rate_Y = NULL;  Translation_Rate_Z = NULL;
	Rotation_Rate_X = NULL;     Rotation_Rate_Y = NULL;     Rotation_Rate_Z = NULL;
	Pitching_Omega_X = NULL;    Pitching_Omega_Y = NULL;    Pitching_Omega_Z = NULL;
	Pitching_Ampl_X = NULL;     Pitching_Ampl_Y = NULL;     Pitching_Ampl_Z = NULL;
	Pitching_Phase_X = NULL;    Pitching_Phase_Y = NULL;    Pitching_Phase_Z = NULL;
	Plunging_Omega_X = NULL;    Plunging_Omega_Y = NULL;    Plunging_Omega_Z = NULL;
	Plunging_Ampl_X = NULL;     Plunging_Ampl_Y = NULL;     Plunging_Ampl_Z = NULL;
  
	/* BEGIN_CONFIG_OPTIONS */
  
	/*--- Options related to problem definition and partitioning ---*/
	/* CONFIG_CATEGORY: Problem Definition */
  
	/* DESCRIPTION: Physical governing equations */
	AddEnumOption("PHYSICAL_PROBLEM", Kind_Solver, Solver_Map, "NONE");
	/* DESCRIPTION: Mathematical problem */
	AddMathProblem("MATH_PROBLEM" , Adjoint, false , OneShot, false, Linearized, false, Restart_Flow, false);
  /* DESCRIPTION: Specify turbulence model */
	AddEnumOption("KIND_TURB_MODEL", Kind_Turb_Model, Turb_Model_Map, "NONE");
	/* DESCRIPTION: Specify transition model */
	AddEnumOption("KIND_TRANS_MODEL", Kind_Trans_Model, Trans_Model_Map, "NONE");
	/* DESCRIPTION: Free-surface problem */
	AddSpecialOption("FREE_SURFACE", FreeSurface, SetBoolOption, false);
	/* DESCRIPTION: Incompressible flow using artificial compressibility */
	AddSpecialOption("INCOMPRESSIBLE_FORMULATION", Incompressible, SetBoolOption, false);
	/* DESCRIPTION: Axisymmetric simulation */
	AddSpecialOption("AXISYMMETRIC", Axisymmetric, SetBoolOption, false);
  /* DESCRIPTION: Add the gravity force */
	AddSpecialOption("GRAVITY_FORCE", GravityForce, SetBoolOption, false);
  /* DESCRIPTION: Perform a low fidelity simulation */
	AddSpecialOption("LOW_FIDELITY_SIMULATION", LowFidelitySim, SetBoolOption, false);
  /* DESCRIPTION: Restart solution from native solution file */
	AddSpecialOption("RESTART_SOL", Restart, SetBoolOption, false);
  /* DESCRIPTION: Write a tecplot file for each partition */
	AddSpecialOption("VISUALIZE_PART", Visualize_Partition, SetBoolOption, false);
  
	/*--- Options related to various boundary markers ---*/
	/* CONFIG_CATEGORY: Boundary Markers */
  
	/* DESCRIPTION: Marker(s) of the surface in the surface flow solution file */
	AddMarkerOption("MARKER_PLOTTING", nMarker_Plotting, Marker_Plotting);
	/* DESCRIPTION: Marker(s) of the surface where evaluate the non-dimensional coefficients */
	AddMarkerOption("MARKER_MONITORING", nMarker_Monitoring, Marker_Monitoring);
  /* DESCRIPTION: Marker(s) of the surface where objective function (design problem) will be evaluated */
	AddMarkerOption("MARKER_DESIGNING", nMarker_Designing, Marker_Designing);
  /* DESCRIPTION: Marker(s) of moving surfaces (MOVING_WALL or DEFORMING grid motion). */
	AddMarkerOption("MARKER_MOVING", nMarker_Moving, Marker_Moving);
	/* DESCRIPTION: Euler wall boundary marker(s) */
	AddMarkerOption("MARKER_EULER", nMarker_Euler, Marker_Euler);
	/* DESCRIPTION: Adiabatic wall boundary condition */
	AddSpecialOption("ADIABATIC_WALL", AdiabaticWall, SetBoolOption, true);
	/* DESCRIPTION: Isothermal wall boundary condition */
	AddSpecialOption("ISOTHERMAL_WALL", IsothermalWall, SetBoolOption, false);
	/* DESCRIPTION: Catalytic wall boundary condition */
	AddSpecialOption("CATALYTIC_WALL", CatalyticWall, SetBoolOption, false);
	/* DESCRIPTION: Far-field boundary marker(s) */
	AddMarkerOption("MARKER_FAR", nMarker_FarField, Marker_FarField);
	/* DESCRIPTION: Symmetry boundary marker(s) */
	AddMarkerOption("MARKER_SYM", nMarker_SymWall, Marker_SymWall);
	/* DESCRIPTION: Near-Field boundary marker(s) */
	AddMarkerOption("MARKER_NEARFIELD", nMarker_NearFieldBound, Marker_NearFieldBound);
	/* DESCRIPTION: Zone interface boundary marker(s) */
	AddMarkerOption("MARKER_INTERFACE", nMarker_InterfaceBound, Marker_InterfaceBound);
	/* DESCRIPTION: Dirichlet boundary marker(s) */
	AddMarkerOption("MARKER_DIRICHLET", nMarker_Dirichlet, Marker_Dirichlet);
  /* DESCRIPTION: Neumann boundary marker(s) */
	AddMarkerOption("MARKER_NEUMANN", nMarker_Neumann, Marker_Neumann);
  /* DESCRIPTION: Electric dirichlet boundary marker(s) */
	AddMarkerDirichlet("ELEC_DIRICHLET", nMarker_Dirichlet_Elec, Marker_Dirichlet_Elec, Dirichlet_Value );
	/* DESCRIPTION: Electric neumann boundary marker(s) */
	AddMarkerOption("ELEC_NEUMANN", nMarker_Neumann_Elec, Marker_Neumann_Elec);
	/* DESCRIPTION: Custom boundary marker(s) */
	AddMarkerOption("MARKER_CUSTOM", nMarker_Custom, Marker_Custom);
	/* DESCRIPTION: Periodic boundary marker(s) for use with SU2_PBC
   Format: ( periodic marker, donor marker, rotation_center_x, rotation_center_y,
   rotation_center_z, rotation_angle_x-axis, rotation_angle_y-axis,
   rotation_angle_z-axis, translation_x, translation_y, translation_z, ... ) */
	AddMarkerPeriodic("MARKER_PERIODIC", nMarker_PerBound, Marker_PerBound, Marker_PerDonor,
                    Periodic_RotCenter, Periodic_RotAngles, Periodic_Translation);
	/* DESCRIPTION: Sliding mesh interface boundary marker(s) for use with SU2_SMC
   Format: ( sliding marker, zone # of sliding marker, donor marker, zone # of donor, ... ) */
	AddMarkerSliding("MARKER_SLIDING", nMarker_Sliding, Marker_SlideBound, Marker_SlideDonor,
                   SlideBound_Zone, SlideDonor_Zone);
  /* DESCRIPTION: Inlet boundary type */
	AddEnumOption("INLET_TYPE", Kind_Inlet, Inlet_Map, "TOTAL_CONDITIONS");
	/* DESCRIPTION: Inlet boundary marker(s) with the following formats,
   Total Conditions: (inlet marker, total temp, total pressure, flow_direction_x,
   flow_direction_y, flow_direction_z, ... ) where flow_direction is
   a unit vector.
   Mass Flow: (inlet marker, density, velocity magnitude, flow_direction_x,
   flow_direction_y, flow_direction_z, ... ) where flow_direction is
   a unit vector. */
	AddMarkerInlet("MARKER_INLET", nMarker_Inlet, Marker_Inlet, Inlet_Ttotal, Inlet_Ptotal, Inlet_FlowDir);
	/* DESCRIPTION: % Supersonic inlet boundary marker(s)
   Format: (inlet marker, temperature, static pressure, velocity_x,
   velocity_y, velocity_z, ... ), i.e. primitive variables specified. */
	AddMarkerInlet("MARKER_SUPERSONIC_INLET", nMarker_Supersonic_Inlet, Marker_Supersonic_Inlet,
                 Inlet_Temperature, Inlet_Pressure, Inlet_Velocity);
	/* DESCRIPTION: Outlet boundary marker(s)
   Format: ( outlet marker, back pressure (static), ... ) */
	AddMarkerOutlet("MARKER_OUTLET", nMarker_Outlet, Marker_Outlet, Outlet_Pressure);
	/* DESCRIPTION: Isothermal wall boundary marker(s)
   Format: ( isothermal marker, wall temperature (static), ... ) */
	AddMarkerOutlet("MARKER_ISOTHERMAL", nMarker_Isothermal, Marker_Isothermal, Isothermal_Temperature);
	/* DESCRIPTION: Specified heat flux wall boundary marker(s)
   Format: ( Heat flux marker, wall heat flux (static), ... ) */
	AddMarkerOutlet("MARKER_HEATFLUX", nMarker_HeatFlux, Marker_HeatFlux, Heat_Flux);
	/* DESCRIPTION: Nacelle inflow boundary marker(s)
   Format: ( nacelle inflow marker, fan face Mach, ... ) */
	AddMarkerOutlet("MARKER_NACELLE_INFLOW", nMarker_NacelleInflow, Marker_NacelleInflow, FanFace_Mach_Target);
  /* DESCRIPTION: Engine subsonic intake region */
	AddSpecialOption("SUBSONIC_NACELLE_INFLOW", Engine_Intake, SetBoolOption, false);
	/* DESCRIPTION: Nacelle exhaust boundary marker(s)
   Format: (nacelle exhaust marker, total nozzle temp, total nozzle pressure, ... )*/
	AddMarkerInlet("MARKER_NACELLE_EXHAUST", nMarker_NacelleExhaust, Marker_NacelleExhaust, Nozzle_Ttotal, Nozzle_Ptotal);
	/* DESCRIPTION: Displacement boundary marker(s) */
  AddMarkerDisplacement("MARKER_DISPL", nMarker_Displacement, Marker_Displacement, Displ_Value);
	/* DESCRIPTION: Load boundary marker(s) */
	AddMarkerLoad("MARKER_LOAD", nMarker_Load, Marker_Load, Load_Value);
	/* DESCRIPTION: Flow load boundary marker(s) */
	AddMarkerFlowLoad("MARKER_FLOWLOAD", nMarker_FlowLoad, Marker_FlowLoad, FlowLoad_Value);
	/* DESCRIPTION: FW-H boundary marker(s) */
	AddMarkerOption("MARKER_FWH", nMarker_FWH, Marker_FWH);
	/* DESCRIPTION: Observer boundary marker(s) */
	AddMarkerOption("MARKER_OBSERVER", nMarker_Observer, Marker_Observer);
	/* DESCRIPTION: Damping factor for engine inlet condition */
	AddScalarOption("DAMP_NACELLE_INFLOW", Damp_Nacelle_Inflow, 0.1);
  
	/*--- Options related to grid adaptation ---*/
	/* CONFIG_CATEGORY: Grid adaptation */
  
	/* DESCRIPTION: Kind of grid adaptation */
	AddEnumOption("KIND_ADAPT", Kind_Adaptation, Adapt_Map, "NONE");
	/* DESCRIPTION: Percentage of new elements (% of the original number of elements) */
	AddScalarOption("NEW_ELEMS", New_Elem_Adapt, -1.0);
	/* DESCRIPTION: Scale factor for the dual volume */
	AddScalarOption("DUALVOL_POWER", DualVol_Power, 0.5);
	/* DESCRIPTION: Use analytical definition for surfaces */
	AddEnumOption("ANALYTICAL_SURFDEF", Analytical_Surface, Geo_Analytic_Map, "NONE");
	/* DESCRIPTION: Before each computation, implicitly smooth the nodal coordinates */
	AddSpecialOption("SMOOTH_GEOMETRY", SmoothNumGrid, SetBoolOption, false);
	/* DESCRIPTION: Adapt the boundary elements */
	AddSpecialOption("ADAPT_BOUNDARY", AdaptBoundary, SetBoolOption, true);
  /* DESCRIPTION: Divide rectangles into triangles */
	AddSpecialOption("DIVIDE_ELEMENTS", Divide_Element, SetBoolOption, false);
  
	/*--- Options related to time-marching ---*/
	/* CONFIG_CATEGORY: Time-marching */
  
	/* DESCRIPTION: Unsteady simulation  */
	AddEnumOption("UNSTEADY_SIMULATION", Unsteady_Simulation, Unsteady_Map, "NO");
	/* DESCRIPTION:  Unsteady farfield boundaries  */
	AddSpecialOption("UNSTEADY_FARFIELD", Unsteady_Farfield, SetBoolOption, false);
	/* DESCRIPTION:  Courant-Friedrichs-Lewy condition of the finest grid */
	AddScalarOption("CFL_NUMBER", CFLFineGrid, 1.25);
	/* DESCRIPTION: CFL ramp (factor, number of iterations, CFL limit) */
	default_vec_3d[0] = 1.0; default_vec_3d[1] = 100.0; default_vec_3d[2] = 1.0;
	AddArrayOption("CFL_RAMP", 3, CFLRamp, default_vec_3d);
  /* DESCRIPTION: Reduction factor of the CFL coefficient in the adjoint problem */
	AddScalarOption("ADJ_CFL_REDUCTION", Adj_CFLRedCoeff, 0.8);
  /* DESCRIPTION: Reduction factor of the CFL coefficient in the level set problem */
	AddScalarOption("TURB_CFL_REDUCTION", Turb_CFLRedCoeff, 1.0);
  /* DESCRIPTION: Reduction factor of the CFL coefficient in the turbulent adjoint problem */
	AddScalarOption("ADJTURB_CFL_REDUCTION", AdjTurb_CFLRedCoeff, 0.1);
  /* DESCRIPTION: Reduction factor of the CFL coefficient in the level set problem */
	AddScalarOption("LEVELSET_CFL_REDUCTION", LevelSet_CFLRedCoeff, 1E-2);
	/* DESCRIPTION: Number of total iterations */
	AddScalarOption("EXT_ITER", nExtIter, 999999);
	// these options share nRKStep as their size, which is not a good idea in general
	/* DESCRIPTION: Runge-Kutta alpha coefficients */
	AddListOption("RK_ALPHA_COEFF", nRKStep, RK_Alpha_Step);
	/* DESCRIPTION: Time Step for dual time stepping simulations (s) */
	AddScalarOption("UNST_TIMESTEP", Delta_UnstTime, 0.0);
	/* DESCRIPTION: Total Physical Time for dual time stepping simulations (s) */
	AddScalarOption("UNST_TIME", Total_UnstTime, 1.0);
	/* DESCRIPTION: Unsteady Courant-Friedrichs-Lewy number of the finest grid */
	AddScalarOption("UNST_CFL_NUMBER", Unst_CFL, 0.0);
	/* DESCRIPTION: Number of internal iterations (dual time method) */
	AddScalarOption("UNST_INT_ITER", Unst_nIntIter, 100);
	/* DESCRIPTION: Integer number of periodic time instances for Time Spectral */
	AddScalarOption("TIME_INSTANCES", nTimeInstances, 1);
	/* DESCRIPTION: Time discretization */
	AddEnumOption("TIME_DISCRE_FLOW", Kind_TimeIntScheme_Flow, Time_Int_Map, "RUNGE-KUTTA_EXPLICIT");
	/* DESCRIPTION: Time discretization */
	AddEnumOption("TIME_DISCRE_LEVELSET", Kind_TimeIntScheme_LevelSet, Time_Int_Map, "RUNGE-KUTTA_EXPLICIT");
	/* DESCRIPTION: Time discretization */
	AddEnumOption("TIME_DISCRE_ADJLEVELSET", Kind_TimeIntScheme_AdjLevelSet, Time_Int_Map, "RUNGE-KUTTA_EXPLICIT");
	/* DESCRIPTION: Time discretization */
	AddEnumOption("TIME_DISCRE_PLASMA", Kind_TimeIntScheme_Plasma, Time_Int_Map, "RUNGE-KUTTA_EXPLICIT");
	/* DESCRIPTION: Time discretization */
	AddEnumOption("TIME_DISCRE_ADJPLASMA", Kind_TimeIntScheme_AdjPlasma, Time_Int_Map, "RUNGE-KUTTA_EXPLICIT");
	/* DESCRIPTION: Time discretization */
	AddEnumOption("TIME_DISCRE_ADJ", Kind_TimeIntScheme_AdjFlow, Time_Int_Map, "RUNGE-KUTTA_EXPLICIT");
	/* DESCRIPTION: Time discretization */
	AddEnumOption("TIME_DISCRE_LIN", Kind_TimeIntScheme_LinFlow, Time_Int_Map, "RUNGE-KUTTA_EXPLICIT");
	/* DESCRIPTION: Time discretization */
	AddEnumOption("TIME_DISCRE_TURB", Kind_TimeIntScheme_Turb, Time_Int_Map, "EULER_IMPLICIT");
	/* DESCRIPTION: Time discretization */
	AddEnumOption("TIME_DISCRE_ADJTURB", Kind_TimeIntScheme_AdjTurb, Time_Int_Map, "EULER_IMPLICIT");
	/* DESCRIPTION: Time discretization */
	AddEnumOption("TIME_DISCRE_WAVE", Kind_TimeIntScheme_Wave, Time_Int_Map, "EULER_IMPLICIT");
	/* DESCRIPTION: Time discretization */
	AddEnumOption("TIME_DISCRE_FEA", Kind_TimeIntScheme_FEA, Time_Int_Map, "EULER_IMPLICIT");

	/*--- Options related to the linear solvers ---*/
	/* CONFIG_CATEGORY: Linear solver definition */
  
	/* DESCRIPTION: Linear solver for the implicit, mesh deformation, or discrete adjoint systems */
	AddEnumOption("LINEAR_SOLVER", Kind_Linear_Solver, Linear_Solver_Map, "FGMRES");
	/* DESCRIPTION: Preconditioner for the Krylov linear solvers */
	AddEnumOption("LINEAR_SOLVER_PREC", Kind_Linear_Solver_Prec, Linear_Solver_Prec_Map, "LU_SGS");
	/* DESCRIPTION: Minimum error threshold for the linear solver for the implicit formulation */
	AddScalarOption("LINEAR_SOLVER_ERROR", Linear_Solver_Error, 1E-5);
	/* DESCRIPTION: Maximum number of iterations of the linear solver for the implicit formulation */
	AddScalarOption("LINEAR_SOLVER_ITER", Linear_Solver_Iter, 10);
	/* DESCRIPTION: Relaxation of the linear solver for the implicit formulation */
	AddScalarOption("LINEAR_SOLVER_RELAX", Linear_Solver_Relax, 1.0);
  /* DESCRIPTION: Roe-Turkel preconditioning for low Mach number flows */
	AddSpecialOption("ROE_TURKEL_PREC", Low_Mach_Precon, SetBoolOption, false);
	/* DESCRIPTION: Time Step for dual time stepping simulations (s) */
	AddScalarOption("MIN_ROE_TURKEL_PREC", Min_Beta_RoeTurkel, 0.01);
	/* DESCRIPTION: Time Step for dual time stepping simulations (s) */
	AddScalarOption("MAX_ROE_TURKEL_PREC", Max_Beta_RoeTurkel, 0.2);
	/* DESCRIPTION: Linear solver for the turbulent adjoint systems */
	AddEnumOption("ADJTURB_LIN_SOLVER", Kind_AdjTurb_Linear_Solver, Linear_Solver_Map, "FGMRES");
	/* DESCRIPTION: Preconditioner for the turbulent adjoint Krylov linear solvers */
	AddEnumOption("ADJTURB_LIN_PREC", Kind_AdjTurb_Linear_Prec, Linear_Solver_Prec_Map, "LU_SGS");
	/* DESCRIPTION: Minimum error threshold for the turbulent adjoint linear solver for the implicit formulation */
	AddScalarOption("ADJTURB_LIN_ERROR", AdjTurb_Linear_Error, 1E-5);
	/* DESCRIPTION: Maximum number of iterations of the turbulent adjoint linear solver for the implicit formulation */
	AddScalarOption("ADJTURB_LIN_ITER", AdjTurb_Linear_Iter, 10);
  
	/*--- Options related to dynamic meshes ---*/
	/* CONFIG_CATEGORY: Dynamic mesh definition */
  
	/* DESCRIPTION: Mesh motion for unsteady simulations */
	AddSpecialOption("GRID_MOVEMENT", Grid_Movement, SetBoolOption, false);
	/* DESCRIPTION: Type of mesh motion */
  AddEnumListOption("GRID_MOVEMENT_KIND", nZone, Kind_GridMovement, GridMovement_Map);
	/* DESCRIPTION: % Mach number (non-dimensional, based on the mesh velocity and freestream vals.) */
	AddScalarOption("MACH_MOTION", Mach_Motion, 0.0);
	/* DESCRIPTION: Coordinates of the rigid motion origin */
	AddListOption("MOTION_ORIGIN_X", nZone, Motion_Origin_X);
	/* DESCRIPTION: Coordinates of the rigid motion origin */
	AddListOption("MOTION_ORIGIN_Y", nZone, Motion_Origin_Y);
	/* DESCRIPTION: Coordinates of the rigid motion origin */
	AddListOption("MOTION_ORIGIN_Z", nZone, Motion_Origin_Z);
	/* DESCRIPTION: Translational velocity vector (m/s) in the x, y, & z directions (RIGID_MOTION only) */
	AddListOption("TRANSLATION_RATE_X", nZone, Translation_Rate_X);
	/* DESCRIPTION: Translational velocity vector (m/s) in the x, y, & z directions (RIGID_MOTION only) */
	AddListOption("TRANSLATION_RATE_Y", nZone, Translation_Rate_Y);
	/* DESCRIPTION: Translational velocity vector (m/s) in the x, y, & z directions (RIGID_MOTION only) */
	AddListOption("TRANSLATION_RATE_Z", nZone, Translation_Rate_Z);
	/* DESCRIPTION: Angular velocity vector (rad/s) about x, y, & z axes (RIGID_MOTION only) */
	AddListOption("ROTATION_RATE_X", nZone, Rotation_Rate_X);
	/* DESCRIPTION: Angular velocity vector (rad/s) about x, y, & z axes (RIGID_MOTION only) */
	AddListOption("ROTATION_RATE_Y", nZone, Rotation_Rate_Y);
	/* DESCRIPTION: Angular velocity vector (rad/s) about x, y, & z axes (RIGID_MOTION only) */
	AddListOption("ROTATION_RATE_Z", nZone, Rotation_Rate_Z);
	/* DESCRIPTION: Pitching angular freq. (rad/s) about x, y, & z axes (RIGID_MOTION only) */
	AddListOption("PITCHING_OMEGA_X", nZone, Pitching_Omega_X);
	/* DESCRIPTION: Pitching angular freq. (rad/s) about x, y, & z axes (RIGID_MOTION only) */
	AddListOption("PITCHING_OMEGA_Y", nZone, Pitching_Omega_Y);
	/* DESCRIPTION: Pitching angular freq. (rad/s) about x, y, & z axes (RIGID_MOTION only) */
	AddListOption("PITCHING_OMEGA_Z", nZone, Pitching_Omega_Z);
	/* DESCRIPTION: Pitching amplitude (degrees) about x, y, & z axes (RIGID_MOTION only) */
	AddListOption("PITCHING_AMPL_X", nZone, Pitching_Ampl_X);
	/* DESCRIPTION: Pitching amplitude (degrees) about x, y, & z axes (RIGID_MOTION only) */
	AddListOption("PITCHING_AMPL_Y", nZone, Pitching_Ampl_Y);
	/* DESCRIPTION: Pitching amplitude (degrees) about x, y, & z axes (RIGID_MOTION only) */
	AddListOption("PITCHING_AMPL_Z", nZone, Pitching_Ampl_Z);
	/* DESCRIPTION: Pitching phase offset (degrees) about x, y, & z axes (RIGID_MOTION only) */
	AddListOption("PITCHING_PHASE_X", nZone, Pitching_Phase_X);
	/* DESCRIPTION: Pitching phase offset (degrees) about x, y, & z axes (RIGID_MOTION only) */
	AddListOption("PITCHING_PHASE_Y", nZone, Pitching_Phase_Y);
	/* DESCRIPTION: Pitching phase offset (degrees) about x, y, & z axes (RIGID_MOTION only) */
	AddListOption("PITCHING_PHASE_Z", nZone, Pitching_Phase_Z);
	/* DESCRIPTION: Plunging angular freq. (rad/s) in x, y, & z directions (RIGID_MOTION only) */
	AddListOption("PLUNGING_OMEGA_X", nZone, Plunging_Omega_X);
	/* DESCRIPTION: Plunging angular freq. (rad/s) in x, y, & z directions (RIGID_MOTION only) */
	AddListOption("PLUNGING_OMEGA_Y", nZone, Plunging_Omega_Y);
	/* DESCRIPTION: Plunging angular freq. (rad/s) in x, y, & z directions (RIGID_MOTION only) */
	AddListOption("PLUNGING_OMEGA_Z", nZone, Plunging_Omega_Z);
	/* DESCRIPTION: Plunging amplitude (m) in x, y, & z directions (RIGID_MOTION only) */
	AddListOption("PLUNGING_AMPL_X", nZone, Plunging_Ampl_X);
	/* DESCRIPTION: Plunging amplitude (m) in x, y, & z directions (RIGID_MOTION only) */
	AddListOption("PLUNGING_AMPL_Y", nZone, Plunging_Ampl_Y);
	/* DESCRIPTION: Plunging amplitude (m) in x, y, & z directions (RIGID_MOTION only) */
	AddListOption("PLUNGING_AMPL_Z", nZone, Plunging_Ampl_Z);
	/* DESCRIPTION:  */
	AddScalarOption("MOTION_FILENAME", Motion_Filename, string("mesh_motion.dat"));
	/* DESCRIPTION: Uncoupled Aeroelastic Frequency Plunge. */
	AddScalarOption("FREQ_PLUNGE_AEROELASTIC", FreqPlungeAeroelastic, 100);
	/* DESCRIPTION: Uncoupled Aeroelastic Frequency Pitch. */
	AddScalarOption("FREQ_PITCH_AEROELASTIC", FreqPitchAeroelastic, 100);
	/* DESCRIPTION: Type of aeroelastic grid movement */
	AddEnumOption("TYPE_AEROELASTIC_GRID_MOVEMENT", Aeroelastic_Grid_Movement, Aeroelastic_Movement_Map, "RIGID");
	/* DESCRIPTION: Type of grid velocities for aeroelastic motion */
	AddEnumOption("TYPE_AEROELASTIC_GRID_VELOCITY", Aeroelastic_Grid_Velocity, Aeroelastic_Velocity_Map, "FD");
<<<<<<< HEAD
=======
    /* DESCRIPTION: Apply a wind gust */
	AddSpecialOption("WIND_GUST", Wind_Gust, SetBoolOption, false);
    /* DESCRIPTION: Type of gust */
	AddEnumOption("GUST_TYPE", Gust_Type, Gust_Type_Map, "NONE");
    /* DESCRIPTION: Gust wavelenght (meters) */
    AddScalarOption("GUST_WAVELENGTH", Gust_WaveLength, 0.0);
    /* DESCRIPTION: Number of gust periods */
    AddScalarOption("GUST_PERIODS", Gust_Periods, 1.0);
    /* DESCRIPTION: Gust amplitude (m/s) */
    AddScalarOption("GUST_AMPL", Gust_Ampl, 0.0);
    /* DESCRIPTION: Time at which to begin the gust (sec) */
    AddScalarOption("GUST_BEGIN_TIME", Gust_Begin_Time, 0.0);
    /* DESCRIPTION: Location at which the gust begins (meters) */
    AddScalarOption("GUST_BEGIN_LOC", Gust_Begin_Loc, 0.0);
    /* DESCRIPTION: Direction of the gust X or Y dir */
    AddEnumOption("GUST_DIR", Gust_Dir, Gust_Dir_Map, "X_DIR");

	/*--- options related to rotating frame problems ---*/

	/* CONFIG_CATEGORY: Rotating frame */
  
	/* DESCRIPTION: Rotating frame problem */
	AddSpecialOption("ROTATING_FRAME", Rotating_Frame, SetBoolOption, false);
	default_vec_3d[0] = 0.0; default_vec_3d[1] = 0.0; default_vec_3d[2] = 0.0;
	/* DESCRIPTION: Origin of the axis of rotation */
	AddArrayOption("ROTATIONAL_ORIGIN", 3, RotAxisOrigin, default_vec_3d);
	default_vec_3d[0] = 0.0; default_vec_3d[1] = 0.0; default_vec_3d[2] = 0.0;
	/* DESCRIPTION: Angular velocity vector (rad/s) */
	AddArrayOption("ROTATION_RATE", 3, Omega, default_vec_3d);
	/*--- Initializing this here because it might be needed in the geometry classes. ---*/
	Omega_FreeStreamND = new double[3];
>>>>>>> 59b4d526
  
	/*--- Options related to convergence ---*/
	/* CONFIG_CATEGORY: Convergence*/
  
	/* DESCRIPTION: Convergence criteria */
	AddEnumOption("CONV_CRITERIA", ConvCriteria, Converge_Crit_Map, "RESIDUAL");
	/* DESCRIPTION: Residual reduction (order of magnitude with respect to the initial value) */
	AddScalarOption("RESIDUAL_REDUCTION", OrderMagResidual, 3.0);
	/* DESCRIPTION: Min value of the residual (log10 of the residual) */
	AddScalarOption("RESIDUAL_MINVAL", MinLogResidual, -8.0);
	/* DESCRIPTION: Iteration number to begin convergence monitoring */
	AddScalarOption("STARTCONV_ITER", StartConv_Iter, 5);
	/* DESCRIPTION: Number of elements to apply the criteria */
	AddScalarOption("CAUCHY_ELEMS", Cauchy_Elems, 100);
	/* DESCRIPTION: Epsilon to control the series convergence */
	AddScalarOption("CAUCHY_EPS", Cauchy_Eps, 1E-10);
	/* DESCRIPTION: Flow functional for the Cauchy criteria */
	AddEnumOption("CAUCHY_FUNC_FLOW", Cauchy_Func_Flow, Objective_Map, "DRAG");
	/* DESCRIPTION: Adjoint functional for the Cauchy criteria */
	AddEnumOption("CAUCHY_FUNC_ADJ", Cauchy_Func_AdjFlow, Sens_Map, "SENS_GEOMETRY");
	/* DESCRIPTION: Linearized functional for the Cauchy criteria */
	AddEnumOption("CAUCHY_FUNC_LIN", Cauchy_Func_LinFlow, Linear_Obj_Map, "DELTA_DRAG");
	/* DESCRIPTION: Epsilon for a full multigrid method evaluation */
	AddScalarOption("FULLMG_CAUCHY_EPS", Cauchy_Eps_FullMG, 1E-4);
  
	/*--- Options related to Multi-grid ---*/
	/* CONFIG_CATEGORY: Multi-grid */
  
	/* DESCRIPTION: Full multi-grid  */
	AddSpecialOption("FULLMG", FullMG, SetBoolOption, false);
	/* DESCRIPTION: Start up iterations using the fine grid only */
	AddScalarOption("START_UP_ITER", nStartUpIter, 0);
	/* DESCRIPTION: Multi-grid Levels */
	AddScalarOption("MGLEVEL", nMultiLevel, 0);
	/* DESCRIPTION: Multi-grid Cycle (0 = V cycle, 1 = W Cycle) */
	AddScalarOption("MGCYCLE", MGCycle, 0);
	/* DESCRIPTION: Multi-grid pre-smoothing level */
	AddListOption("MG_PRE_SMOOTH", nMG_PreSmooth, MG_PreSmooth);
	/* DESCRIPTION: Multi-grid post-smoothing level */
	AddListOption("MG_POST_SMOOTH", nMG_PostSmooth, MG_PostSmooth);
	/* DESCRIPTION: Jacobi implicit smoothing of the correction */
	AddListOption("MG_CORRECTION_SMOOTH", nMG_CorrecSmooth, MG_CorrecSmooth);
	/* DESCRIPTION: Damping factor for the residual restriction */
	AddScalarOption("MG_DAMP_RESTRICTION", Damp_Res_Restric, 0.75);
	/* DESCRIPTION: Damping factor for the correction prolongation */
	AddScalarOption("MG_DAMP_PROLONGATION", Damp_Correc_Prolong, 0.75);
	/* DESCRIPTION: CFL reduction factor on the coarse levels */
	AddScalarOption("MG_CFL_REDUCTION", MG_CFLRedCoeff, 0.75);
	/* DESCRIPTION: Maximum number of children in the agglomeration stage */
	AddScalarOption("MAX_CHILDREN", MaxChildren, 500);
	/* DESCRIPTION: Maximum length of an agglomerated element (relative to the domain) */
	AddScalarOption("MAX_DIMENSION", MaxDimension, 0.1);
  
	/*--- Options related to the spatial discretization ---*/
	/* CONFIG_CATEGORY: Spatial Discretization */
  
	/* DESCRIPTION: Numerical method for spatial gradients */
	AddEnumOption("NUM_METHOD_GRAD", Kind_Gradient_Method, Gradient_Map, "GREEN_GAUSS");
	/* DESCRIPTION: Coefficient for the limiter */
	AddScalarOption("LIMITER_COEFF", LimiterCoeff, 0.3);
  
	/* DESCRIPTION: Convective numerical method */
	AddConvectOption("CONV_NUM_METHOD_FLOW", Kind_ConvNumScheme_Flow, Kind_Centered_Flow, Kind_Upwind_Flow);
	/* DESCRIPTION: Viscous numerical method */
	AddEnumOption("VISC_NUM_METHOD_FLOW", Kind_ViscNumScheme_Flow, Viscous_Map, "NONE");
	/* DESCRIPTION: Source term numerical method */
	AddEnumOption("SOUR_NUM_METHOD_FLOW", Kind_SourNumScheme_Flow, Source_Map, "NONE");
	/* DESCRIPTION: Slope limiter */
	AddEnumOption("SLOPE_LIMITER_FLOW", Kind_SlopeLimit_Flow, Limiter_Map, "NONE");
	default_vec_3d[0] = 0.15; default_vec_3d[1] = 0.5; default_vec_3d[2] = 0.02;
	/* DESCRIPTION: 1st, 2nd and 4th order artificial dissipation coefficients */
	AddArrayOption("AD_COEFF_FLOW", 3, Kappa_Flow, default_vec_3d);
  
	/* DESCRIPTION: Convective numerical method */
	AddConvectOption("CONV_NUM_METHOD_ADJ", Kind_ConvNumScheme_AdjFlow, Kind_Centered_AdjFlow, Kind_Upwind_AdjFlow);
	/* DESCRIPTION: Viscous numerical method */
	AddEnumOption("VISC_NUM_METHOD_ADJ", Kind_ViscNumScheme_AdjFlow, Viscous_Map, "NONE");
	/* DESCRIPTION: Source term numerical method */
	AddEnumOption("SOUR_NUM_METHOD_ADJ", Kind_SourNumScheme_AdjFlow, Source_Map, "NONE");
	/* DESCRIPTION: Slope limiter */
	AddEnumOption("SLOPE_LIMITER_ADJFLOW", Kind_SlopeLimit_AdjFlow, Limiter_Map, "NONE");
	default_vec_3d[0] = 0.15; default_vec_3d[1] = 0.5; default_vec_3d[2] = 0.02;
	/* DESCRIPTION: 1st, 2nd and 4th order artificial dissipation coefficients */
	AddArrayOption("AD_COEFF_ADJ", 3, Kappa_AdjFlow, default_vec_3d);
	
	/* DESCRIPTION: Slope limiter */
	AddEnumOption("SLOPE_LIMITER_TURB", Kind_SlopeLimit_Turb, Limiter_Map, "NONE");
	/* DESCRIPTION: Convective numerical method */
	AddConvectOption("CONV_NUM_METHOD_TURB", Kind_ConvNumScheme_Turb, Kind_Centered_Turb, Kind_Upwind_Turb);
	/* DESCRIPTION: Viscous numerical method */
	AddEnumOption("VISC_NUM_METHOD_TURB", Kind_ViscNumScheme_Turb, Viscous_Map, "NONE");
	/* DESCRIPTION: Source term numerical method */
	AddEnumOption("SOUR_NUM_METHOD_TURB", Kind_SourNumScheme_Turb, Source_Map, "NONE");
  
	/* DESCRIPTION: Slope limiter */
	AddEnumOption("SLOPE_LIMITER_ADJTURB", Kind_SlopeLimit_AdjTurb, Limiter_Map, "NONE");
	/* DESCRIPTION: Convective numerical method */
	AddConvectOption("CONV_NUM_METHOD_ADJTURB", Kind_ConvNumScheme_AdjTurb, Kind_Centered_AdjTurb, Kind_Upwind_AdjTurb);
	/* DESCRIPTION: Viscous numerical method */
	AddEnumOption("VISC_NUM_METHOD_ADJTURB", Kind_ViscNumScheme_AdjTurb, Viscous_Map, "NONE");
	/* DESCRIPTION: Source term numerical method */
	AddEnumOption("SOUR_NUM_METHOD_ADJTURB", Kind_SourNumScheme_AdjTurb, Source_Map, "NONE");
  
	/* DESCRIPTION: Convective numerical method */
	AddConvectOption("CONV_NUM_METHOD_LIN", Kind_ConvNumScheme_LinFlow, Kind_Centered_LinFlow, Kind_Upwind_LinFlow);
	/* DESCRIPTION: Viscous numerical method */
	AddEnumOption("VISC_NUM_METHOD_LIN", Kind_ViscNumScheme_LinFlow, Viscous_Map, "NONE");
	/* DESCRIPTION: Source term numerical method */
	AddEnumOption("SOUR_NUM_METHOD_LIN", Kind_SourNumScheme_LinFlow, Source_Map, "NONE");
	default_vec_3d[0] = 0.15; default_vec_3d[1] = 0.02;
	/* DESCRIPTION: 1st, 2nd and 4th order artificial dissipation coefficients */
	AddArrayOption("AD_COEFF_LIN", 2, Kappa_LinFlow, default_vec_3d);
  
	/* DESCRIPTION: Slope limiter */
	AddEnumOption("SLOPE_LIMITER_LEVELSET", Kind_SlopeLimit_LevelSet, Limiter_Map, "NONE");
	/* DESCRIPTION: Convective numerical method */
	AddConvectOption("CONV_NUM_METHOD_LEVELSET", Kind_ConvNumScheme_LevelSet, Kind_Centered_LevelSet, Kind_Upwind_LevelSet);
	/* DESCRIPTION: Source term numerical method */
	AddEnumOption("SOUR_NUM_METHOD_LEVELSET", Kind_SourNumScheme_LevelSet, Source_Map, "NONE");
  
	/* DESCRIPTION: Slope limiter */
	AddEnumOption("SLOPE_LIMITER_ADJLEVELSET", Kind_SlopeLimit_AdjLevelSet, Limiter_Map, "NONE");
	/* DESCRIPTION: Convective numerical method */
	AddConvectOption("CONV_NUM_METHOD_ADJLEVELSET", Kind_ConvNumScheme_AdjLevelSet, Kind_Centered_AdjLevelSet, Kind_Upwind_AdjLevelSet);
	/* DESCRIPTION: Viscous numerical method */
	AddEnumOption("VISC_NUM_METHOD_ADJLEVELSET", Kind_ViscNumScheme_AdjLevelSet, Viscous_Map, "NONE");
	/* DESCRIPTION: Source term numerical method */
	AddEnumOption("SOUR_NUM_METHOD_ADJLEVELSET", Kind_SourNumScheme_AdjLevelSet, Source_Map, "NONE");
  
	/* DESCRIPTION: Convective numerical method */
	AddConvectOption("CONV_NUM_METHOD_PLASMA", Kind_ConvNumScheme_Plasma, Kind_Centered_Plasma, Kind_Upwind_Plasma);
	/* DESCRIPTION: Viscous numerical method */
	AddEnumOption("VISC_NUM_METHOD_PLASMA", Kind_ViscNumScheme_Plasma, Viscous_Map, "NONE");
	/* DESCRIPTION: Source term numerical method */
	AddEnumOption("SOUR_NUM_METHOD_PLASMA", Kind_SourNumScheme_Plasma, Source_Map, "NONE");
	/* DESCRIPTION: Source term numerical method */
	AddEnumOption("SOUR_JAC_METHOD_PLASMA", Kind_SourJac_Plasma, SourceJac_Map, "FINITE_DIFF");
	/* DESCRIPTION: Slope limiter */
	AddEnumOption("SLOPE_LIMITER_PLASMA", Kind_SlopeLimit_Plasma, Limiter_Map, "NONE");
	default_vec_3d[0] = 0.15; default_vec_3d[1] = 0.5; default_vec_3d[2] = 0.02;
	/* DESCRIPTION: 1st, 2nd and 4th order artificial dissipation coefficients */
	AddArrayOption("AD_COEFF_PLASMA", 3, Kappa_Plasma, default_vec_3d);
  
	/* DESCRIPTION: Convective numerical method */
	AddConvectOption("CONV_NUM_METHOD_ADJPLASMA", Kind_ConvNumScheme_AdjPlasma, Kind_Centered_AdjPlasma, Kind_Upwind_AdjPlasma);
	/* DESCRIPTION: Viscous numerical method */
	AddEnumOption("VISC_NUM_METHOD_ADJPLASMA", Kind_ViscNumScheme_AdjPlasma, Viscous_Map, "NONE");
	/* DESCRIPTION: Source term numerical method */
	AddEnumOption("SOUR_NUM_METHOD_ADJPLASMA", Kind_SourNumScheme_AdjPlasma, Source_Map, "NONE");
	/* DESCRIPTION: Slope limiter */
	AddEnumOption("SLOPE_LIMITER_ADJPLASMA", Kind_SlopeLimit_AdjPlasma, Limiter_Map, "NONE");
	default_vec_3d[0] = 0.15; default_vec_3d[1] = 0.5; default_vec_3d[2] = 0.02;
	/* DESCRIPTION: 1st, 2nd and 4th order artificial dissipation coefficients */
	AddArrayOption("AD_COEFF_ADJPLASMA", 3, Kappa_AdjPlasma, default_vec_3d);
  
	/* DESCRIPTION: Viscous numerical method */
	AddEnumOption("VISC_NUM_METHOD_WAVE", Kind_ViscNumScheme_Wave, Viscous_Map, "GALERKIN");
	/* DESCRIPTION: Source term numerical method */
	AddEnumOption("SOUR_NUM_METHOD_WAVE", Kind_SourNumScheme_Wave, Source_Map, "NONE");
  
	/* DESCRIPTION: Viscous numerical method */
	AddEnumOption("VISC_NUM_METHOD_ELEC", Kind_ViscNumScheme_Elec, Viscous_Map, "NONE");
	/* DESCRIPTION: Source term numerical method */
	AddEnumOption("SOUR_NUM_METHOD_ELEC", Kind_SourNumScheme_Elec, Source_Map, "NONE");
  
	/* DESCRIPTION: Viscous numerical method */
	AddEnumOption("VISC_NUM_METHOD_FEA", Kind_ViscNumScheme_FEA, Viscous_Map, "GALERKIN");
	/* DESCRIPTION: Source term numerical method */
	AddEnumOption("SOUR_NUM_METHOD_FEA", Kind_SourNumScheme_FEA, Source_Map, "NONE");
  
	/* DESCRIPTION: Source term numerical method */
	AddEnumOption("SOUR_NUM_METHOD_TEMPLATE", Kind_SourNumScheme_Template, Source_Map, "NONE");
  
  
	/*--- Options related to the adjoint and gradient ---*/
	/* CONFIG_CATEGORY: Adjoint and Gradient */
  
	/* DESCRIPTION: Adjoint type */
	AddEnumOption("ADJOINT_TYPE", Kind_Adjoint, Adjoint_Map,"CONTINUOUS");
  /* DESCRIPTION: Limit value for the adjoint variable */
	AddScalarOption("ADJ_LIMIT", AdjointLimit, 1E6);
	/* DESCRIPTION: Adjoint problem boundary condition */
	AddEnumOption("ADJ_OBJFUNC", Kind_ObjFunc, Objective_Map, "DRAG");
  /* DESCRIPTION: Definition of the airfoil section */
  default_vec_3d[0] = 0.0; default_vec_3d[1] = 1.0;
	AddArrayOption("GEO_SECTION_LIMIT", 2, Section_Limit, default_vec_3d);
	/* DESCRIPTION: Mode of the GDC code (analysis, or gradient) */
	AddEnumOption("GEO_MODE", GeometryMode, GeometryMode_Map, "FUNCTION");
	/* DESCRIPTION: Drag weight in sonic boom Objective Function (from 0.0 to 1.0) */
	AddScalarOption("DRAG_IN_SONICBOOM", WeightCd, 0.0);
	/* DESCRIPTION: Sensitivity smoothing  */
	AddEnumOption("SENS_SMOOTHING", Kind_SensSmooth, Sens_Smoothing_Map, "NONE");
	/* DESCRIPTION: Continuous governing equation set  */
	AddEnumOption("CONTINUOUS_EQNS", Continuous_Eqns, ContinuousEqns_Map, "EULER");
	/* DESCRIPTION: Discrete governing equation set */
	AddEnumOption("DISCRETE_EQNS", Discrete_Eqns, DiscreteEqns_Map, "NONE");
	/* DESCRIPTION: Adjoint frozen viscosity */
	AddSpecialOption("FROZEN_VISC", Frozen_Visc, SetBoolOption, true);
	/* DESCRIPTION:  */
	AddScalarOption("CTE_VISCOUS_DRAG", CteViscDrag, 0.0);
	/* DESCRIPTION: Print sensitivities to screen on exit */
	AddSpecialOption("SHOW_ADJ_SENS", Show_Adj_Sens, SetBoolOption, false);
  
	/*--- Options related to input/output files and formats ---*/
	/* CONFIG_CATEGORY: Input/output files and formats */
  
	/* DESCRIPTION: I/O */
	AddEnumOption("OUTPUT_FORMAT", Output_FileFormat, Output_Map, "TECPLOT");
	/* DESCRIPTION: Mesh input file format */
	AddEnumOption("MESH_FORMAT", Mesh_FileFormat, Input_Map, "SU2");
	/* DESCRIPTION: Convert a CGNS mesh to SU2 format */
	AddSpecialOption("CGNS_TO_SU2", CGNS_To_SU2, SetBoolOption, false);
	/* DESCRIPTION:  Mesh input file */
	AddScalarOption("MESH_FILENAME", Mesh_FileName, string("mesh.su2"));
	/* DESCRIPTION: Mesh output file */
	AddScalarOption("MESH_OUT_FILENAME", Mesh_Out_FileName, string("mesh_out.su2"));
	/* DESCRIPTION: Output file convergence history (w/o extension) */
	AddScalarOption("CONV_FILENAME", Conv_FileName, string("history"));
	/* DESCRIPTION: Restart flow input file */
	AddScalarOption("SOLUTION_FLOW_FILENAME", Solution_FlowFileName, string("solution_flow.dat"));
	/* DESCRIPTION: Restart flow input file */
	AddScalarOption("FARFIELD_FILENAME", Farfield_FileName, string("farfield.dat"));
	/* DESCRIPTION: Restart linear flow input file */
	AddScalarOption("SOLUTION_LIN_FILENAME", Solution_LinFileName, string("solution_lin.dat"));
	/* DESCRIPTION: Restart adjoint input file */
	AddScalarOption("SOLUTION_ADJ_FILENAME", Solution_AdjFileName, string("solution_adj.dat"));
	/* DESCRIPTION: Output file restart flow */
	AddScalarOption("RESTART_FLOW_FILENAME", Restart_FlowFileName, string("restart_flow.dat"));
	/* DESCRIPTION: Output file linear flow */
	AddScalarOption("RESTART_LIN_FILENAME",Restart_LinFileName, string("restart_lin.dat"));
	/* DESCRIPTION: Output file restart adjoint */
	AddScalarOption("RESTART_ADJ_FILENAME", Restart_AdjFileName, string("restart_adj.dat"));
	/* DESCRIPTION: Output file restart wave */
	AddScalarOption("RESTART_WAVE_FILENAME", Restart_WaveFileName, string("restart_wave.dat"));
	/* DESCRIPTION: Output file flow (w/o extension) variables */
	AddScalarOption("VOLUME_FLOW_FILENAME", Flow_FileName, string("flow"));
	/* DESCRIPTION: Output file structure (w/o extension) variables */
	AddScalarOption("VOLUME_STRUCTURE_FILENAME", Structure_FileName, string("structure"));
	/* DESCRIPTION: Output file wave (w/o extension) variables */
	AddScalarOption("VOLUME_WAVE_FILENAME", Wave_FileName, string("wave"));
	/* DESCRIPTION: Output file adj. wave (w/o extension) variables */
	AddScalarOption("VOLUME_ADJWAVE_FILENAME", AdjWave_FileName, string("adjoint_wave"));
	/* DESCRIPTION: Output file adjoint (w/o extension) variables */
	AddScalarOption("VOLUME_ADJ_FILENAME", Adj_FileName, string("adjoint"));
	/* DESCRIPTION: Output file linear (w/o extension) variables */
	AddScalarOption("VOLUME_LIN_FILENAME", Lin_FileName, string("linearized"));
	/* DESCRIPTION: Output objective function gradient */
	AddScalarOption("GRAD_OBJFUNC_FILENAME", ObjFunc_Grad_FileName, string("of_grad.dat"));
	/* DESCRIPTION: Output objective function */
	AddScalarOption("VALUE_OBJFUNC_FILENAME", ObjFunc_Value_FileName, string("of_func.dat"));
	/* DESCRIPTION: Output file surface flow coefficient (w/o extension) */
	AddScalarOption("SURFACE_FLOW_FILENAME", SurfFlowCoeff_FileName, string("surface_flow"));
	/* DESCRIPTION: Output file surface adjoint coefficient (w/o extension) */
	AddScalarOption("SURFACE_ADJ_FILENAME", SurfAdjCoeff_FileName, string("surface_adjoint"));
	/* DESCRIPTION: Output file surface linear coefficient (w/o extension) */
	AddScalarOption("SURFACE_LIN_FILENAME", SurfLinCoeff_FileName, string("surface_linear"));
	/* DESCRIPTION: Writing solution file frequency */
	AddScalarOption("WRT_SOL_FREQ", Wrt_Sol_Freq, 1000);
	/* DESCRIPTION: Writing solution file frequency */
	AddScalarOption("WRT_SOL_FREQ_DUALTIME", Wrt_Sol_Freq_DualTime, 1);
	/* DESCRIPTION: Writing convergence history frequency */
	AddScalarOption("WRT_CON_FREQ",  Wrt_Con_Freq, 1);
	/* DESCRIPTION: Writing convergence history frequency for the dual time */
	AddScalarOption("WRT_CON_FREQ_DUALTIME",  Wrt_Con_Freq_DualTime, 10);
	/* DESCRIPTION: Write a volume solution file */
	AddSpecialOption("WRT_VOL_SOL", Wrt_Vol_Sol, SetBoolOption, true);
	/* DESCRIPTION: Write a surface solution file */
	AddSpecialOption("WRT_SRF_SOL", Wrt_Srf_Sol, SetBoolOption, true);
	/* DESCRIPTION: Write a surface CSV solution file */
	AddSpecialOption("WRT_CSV_SOL", Wrt_Csv_Sol, SetBoolOption, true);
	/* DESCRIPTION: Write a restart solution file */
	AddSpecialOption("WRT_RESTART", Wrt_Restart, SetBoolOption, true);
	/* DESCRIPTION: Output residual info to solution/restart file */
	AddSpecialOption("WRT_RESIDUALS", Wrt_Residuals, SetBoolOption, false);
  /* DESCRIPTION: Output the rind layers in the solution files */
	AddSpecialOption("WRT_HALO", Wrt_Halo, SetBoolOption, false);
  
	/*--- Options related to the equivalent area ---*/
	/* CONFIG_CATEGORY: Equivalent Area */
  
	/* DESCRIPTION: Evaluate equivalent area on the Near-Field  */
	AddSpecialOption("EQUIV_AREA", EquivArea, SetBoolOption, false);
	default_vec_3d[0] = 0.0; default_vec_3d[1] = 1.0; default_vec_3d[2] = 1.0;
	/* DESCRIPTION: Integration limits of the equivalent area ( xmin, xmax, Dist_NearField ) */
	AddArrayOption("EA_INT_LIMIT", 3, EA_IntLimit, default_vec_3d);
  
	/*--- Options related to freestream specification ---*/
	/* CONFIG_CATEGORY: Freestream Conditions */
  
	/* DESCRIPTION: Specific gas constant (287.87 J/kg*K (air), only for compressible flows) */
	AddScalarOption("GAS_CONSTANT", Gas_Constant, 287.87);
	/* DESCRIPTION: Ratio of specific heats (1.4 (air), only for compressible flows) */
	AddScalarOption("GAMMA_VALUE", Gamma, 1.4);
	/* DESCRIPTION: Ratio of specific heats for monatomic gas */
	AddScalarOption("GAMMA_MONATOMIC_VALUE", GammaMonatomic, 5.0/3.0);
	/* DESCRIPTION: Ratio of specific heats for diatomic gas */
	AddScalarOption("GAMMA_DIATOMIC_VALUE", GammaDiatomic, 7.0/5.0);
	/* DESCRIPTION:  */
	/* DESCRIPTION: Reynolds number (non-dimensional, based on the free-stream values) */
	AddScalarOption("REYNOLDS_NUMBER", Reynolds, 0.0);
	/* DESCRIPTION: Reynolds length (1 m by default) */
	AddScalarOption("REYNOLDS_LENGTH", Length_Reynolds, 1.0);
	/* DESCRIPTION: Laminar Prandtl number (0.72 (air), only for compressible flows) */
	AddScalarOption("PRANDTL_LAM", Prandtl_Lam, 0.72);
	/* DESCRIPTION: Turbulent Prandtl number (0.9 (air), only for compressible flows) */
	AddScalarOption("PRANDTL_TURB", Prandtl_Turb, 0.90);
	/* DESCRIPTION: Value of the Bulk Modulus  */
	AddScalarOption("BULK_MODULUS", Bulk_Modulus, 2.15E9);
	/* DESCRIPTION: Artifical compressibility factor  */
	AddScalarOption("ARTCOMP_FACTOR", ArtComp_Factor, 1.0);
	/* DESCRIPTION:  Mach number (non-dimensional, based on the free-stream values) */
	AddScalarOption("MACH_NUMBER", Mach, 0.0);
	//	AddScalarOption("MIXTURE_MOLAR_MASS", Mixture_Molar_mass, 28.97);
	/* DESCRIPTION: Free-stream pressure (101325.0 N/m^2 by default) */
	AddScalarOption("FREESTREAM_PRESSURE", Pressure_FreeStream, 101325.0);
	/* DESCRIPTION: Free-stream density (1.2886 Kg/m^3 (air), 998.2 Kg/m^3 (water)) */
	AddScalarOption("FREESTREAM_DENSITY", Density_FreeStream, -1.0);
	/* DESCRIPTION: Free-stream temperature (273.15 K by default) */
	AddScalarOption("FREESTREAM_TEMPERATURE", Temperature_FreeStream, 273.15);
	default_vec_3d[0] = 0.0; default_vec_3d[1] = 0.0; default_vec_3d[2] = 0.0;
	/* DESCRIPTION: Free-stream velocity (m/s) */
	AddArrayOption("FREESTREAM_VELOCITY", 3, Velocity_FreeStream, default_vec_3d);
	/* DESCRIPTION: Free-stream viscosity (1.853E-5 Ns/m^2 (air), 0.798E-3 Ns/m^2 (water)) */
	AddScalarOption("FREESTREAM_VISCOSITY", Viscosity_FreeStream, -1.0);
	/* DESCRIPTION:  */
	AddScalarOption("FREESTREAM_INTERMITTENCY", Intermittency_FreeStream, 1.0);
	/* DESCRIPTION:  */
	AddScalarOption("FREESTREAM_TURBULENCEINTENSITY", TurbulenceIntensity_FreeStream, 0.05);
	/* DESCRIPTION:  */
	AddScalarOption("FREESTREAM_NU_FACTOR", NuFactor_FreeStream, 3.0);
	/* DESCRIPTION:  */
	AddScalarOption("FREESTREAM_TURB2LAMVISCRATIO", Turb2LamViscRatio_FreeStream, 10.0);
	/* DESCRIPTION: Side-slip angle (degrees, only for compressible flows) */
	AddScalarOption("SIDESLIP_ANGLE", AoS, 0.0);
	/* DESCRIPTION: Angle of attack (degrees, only for compressible flows) */
	AddScalarOption("AOA", AoA, 0.0);
  
	/*--- Options related to reference values for nondimensionalization ---*/
	/* CONFIG_CATEGORY: Reference Conditions */
  
	Length_Ref = 1.0; //<---- NOTE: this should be given an option or set as a const
  
	default_vec_3d[0] = 0.0; default_vec_3d[1] = 0.0; default_vec_3d[2] = 0.0;
	/* DESCRIPTION: Reference origin for moment computation */
	AddArrayOption("REF_ORIGIN_MOMENT", 3, RefOriginMoment, default_vec_3d);
	/* DESCRIPTION: Reference area for force coefficients (0 implies automatic calculation) */
	AddScalarOption("REF_AREA", RefAreaCoeff, 1.0);
	/* DESCRIPTION: Reference length for pitching, rolling, and yawing non-dimensional moment */
	AddScalarOption("REF_LENGTH_MOMENT", RefLengthMoment, 1.0);
	/* DESCRIPTION: Reference element length for computing the slope limiter epsilon */
	AddScalarOption("REF_ELEM_LENGTH", RefElemLength, 0.1);
  /* DESCRIPTION: Reference coefficient for detecting sharp edges */
	AddScalarOption("REF_SHARP_EDGES", RefSharpEdges, 3.0);
	/* DESCRIPTION: Reference pressure (1.0 N/m^2 by default, only for compressible flows)  */
	AddScalarOption("REF_PRESSURE", Pressure_Ref, 1.0);
	/* DESCRIPTION: Reference temperature (1.0 K by default, only for compressible flows) */
	AddScalarOption("REF_TEMPERATURE", Temperature_Ref, 1.0);
	/* DESCRIPTION: Reference density (1.0 Kg/m^3 by default, only for compressible flows) */
	AddScalarOption("REF_DENSITY", Density_Ref, 1.0);
	/* DESCRIPTION: Reference velocity (incompressible only) */
	AddScalarOption("REF_VELOCITY", Velocity_Ref, -1.0);
	/* DESCRIPTION: Reference viscosity (incompressible only) */
	AddScalarOption("REF_VISCOSITY", Viscosity_Ref, -1.0);
	/* DESCRIPTION: Factor for converting the grid to meters */
	AddScalarOption("CONVERT_TO_METER", Conversion_Factor, 1.0);
	/* DESCRIPTION: Write a new mesh converted to meters */
	AddSpecialOption("WRITE_CONVERTED_MESH", Write_Converted_Mesh, SetBoolOption, false);
  
	/*--- Options related to the reacting gas mixtures ---*/
	/* CONFIG_CATEGORY: Reacting Flow */
  
	/* DESCRIPTION: Specify chemical model for multi-species simulations */
	AddEnumOption("GAS_MODEL", Kind_GasModel, GasModel_Map, "ARGON");
	/* DESCRIPTION:  */
	AddScalarOption("CHARGE_COEFF", ChargeCoeff, -1.0);
	/* DESCRIPTION:  */
	AddListOption("CFL_MS", nSpeciesCFL, CFL_FineGrid_Species);
	/* DESCRIPTION:  */
	AddListOption("CFL_RATE_MS", nSpeciesCFL, CFL_Rate_Species);
	/* DESCRIPTION:  */
	AddListOption("CFL_ITER_MS", nSpeciesCFL, CFL_Iter_Species);
	/* DESCRIPTION:  */
	AddListOption("CFL_MAX_MS", nSpeciesCFL, CFL_Max_Species);
	/* DESCRIPTION:  */
	AddListOption("FREESTREAM_SPECIES_TEMPERATURE", nTemp, Species_Temperature_FreeStream);
	/* DESCRIPTION:  */
	AddListOption("INLET_SPECIES_TEMPERATURE", nTemp, Species_Temperature_Inlet);
	/* DESCRIPTION:  */
	AddListOption("OUTLET_SPECIES_TEMPERATURE", nTemp, Species_Temperature_Outlet);
	/* DESCRIPTION:  */
	AddListOption("INLET_SPECIES_PRESSURE", nTemp, Species_Pressure_Inlet);
	/* DESCRIPTION:  */
	AddListOption("OUTLET_SPECIES_PRESSURE", nTemp, Species_Pressure_Outlet);
	/* DESCRIPTION:  */
	AddListOption("INLET_SPECIES_VELOCITY", nTemp, Species_Velocity_Inlet);
	/* DESCRIPTION:  */
	AddListOption("OUTLET_SPECIES_VELOCITY", nTemp, Species_Velocity_Outlet);
	/* DESCRIPTION:  */
	AddListOption("GAS_COMPOSITION", nTemp, Gas_Composition);
	/* DESCRIPTION:  */
	AddListOption("PARTICLE_REFERENCE_TEMPERATURE", nRef_Temperature, Species_Ref_Temperature);
	/* DESCRIPTION:  */
	AddListOption("PARTICLE_REFERENCE_VISCOSITY", nRef_Viscosity, Species_Ref_Viscosity);
	/* DESCRIPTION: Magnetic simulation */
	AddSpecialOption("MAGNET", MagneticForce, SetBoolOption, false);
	/* DESCRIPTION: Joule heating simulation */
	AddSpecialOption("JOULE_HEAT", JouleHeating, SetBoolOption, false);
	/* DESCRIPTION: Flag for running the electric potential solver as part of the plasma solver */
	AddSpecialOption("ELECTRIC_SOLVER", ElectricSolver, SetBoolOption, false);
	/* DESCRIPTION:  */
	AddSpecialOption("MACCORMACK_RELAXATION", MacCormackRelaxation, SetBoolOption, false);
	/* DESCRIPTION: Time stepping of the various species in a steady plasma solution */
	AddSpecialOption("PLASMA_MULTI_TIME_STEP", PlasmaMultiTimeSteps, SetBoolOption, false);
	/* DESCRIPTION: Time Step for dual time stepping simulations (s) */
	AddScalarOption("STAGNATION_BFIELD", Stagnation_B, 0.2);
	/* DESCRIPTION: Time Step for dual time stepping simulations (s) */
	AddScalarOption("ELECTRICAL_CONDUCTIVITY", Electric_Cond, 2000.0);
	/* DESCRIPTION: Time Step for dual time stepping simulations (s) */
	AddScalarOption("DIPOLE_DIST", DipoleDist, 1E-6);
	/* DESCRIPTION: Restart a Plasma solution from an Euler native solution file */
	AddSpecialOption("RESTART_PLASMA_FROM_EULER", Restart_Euler2Plasma, SetBoolOption, false);
  
	/*--- Options related to free surface simulation ---*/
	/* CONFIG_CATEGORY: Free surface simulation */
  
	/* DESCRIPTION: Ratio of density for two phase problems */
	AddScalarOption("RATIO_DENSITY", RatioDensity, 0.1);
	/* DESCRIPTION: Ratio of viscosity for two phase problems */
	AddScalarOption("RATIO_VISCOSITY", RatioViscosity, 0.1);
	/* DESCRIPTION: Location of the freesurface (y or z coordinate) */
	AddScalarOption("FREESURFACE_ZERO", FreeSurface_Zero, 0.0);
	/* DESCRIPTION: Free surface depth surface (x or y coordinate) */
	AddScalarOption("FREESURFACE_DEPTH", FreeSurface_Depth, 1.0);
	/* DESCRIPTION: Thickness of the interface in a free surface problem */
	AddScalarOption("FREESURFACE_THICKNESS", FreeSurface_Thickness, 0.1);
	/* DESCRIPTION: Free surface damping coefficient */
	AddScalarOption("FREESURFACE_DAMPING_COEFF", FreeSurface_Damping_Coeff, 0.0);
	/* DESCRIPTION: Free surface damping length (times the baseline wave) */
	AddScalarOption("FREESURFACE_DAMPING_LENGTH", FreeSurface_Damping_Length, 1.0);
	/* DESCRIPTION: Location of the free surface outlet surface (x or y coordinate) */
	AddScalarOption("FREESURFACE_OUTLET", FreeSurface_Outlet, 0.0);
	/* DESCRIPTION: Writing convergence history frequency for the dual time */
	AddScalarOption("FREESURFACE_REEVALUATION",  FreeSurface_Reevaluation, 1);
  
	/*--- Options related to the grid deformation ---*/
	// these options share nDV as their size in the option references; not a good idea
	/* CONFIG_CATEGORY: Grid deformation */
  
	/* DESCRIPTION: Kind of deformation */
	AddEnumListOption("DV_KIND", nDV, Design_Variable, Param_Map);
	/* DESCRIPTION: Marker of the surface to which we are going apply the shape deformation */
	AddMarkerOption("DV_MARKER", nMarker_DV, Marker_DV);
	/* DESCRIPTION: New value of the shape deformation */
	AddListOption("DV_VALUE", nDV, DV_Value);
	/* DESCRIPTION: Parameters of the shape deformation
   - HICKS_HENNE ( Lower Surface (0)/Upper Surface (1)/Only one Surface (2), x_Loc )
   - COSINE_BUMP ( Lower Surface (0)/Upper Surface (1)/Only one Surface (2), x_Loc, Thickness )
   - FOURIER ( Lower Surface (0)/Upper Surface (1)/Only one Surface (2), index, cos(0)/sin(1) )
   - NACA_4DIGITS ( 1st digit, 2nd digit, 3rd and 4th digit )
   - PARABOLIC ( Center, Thickness )
   - DISPLACEMENT ( x_Disp, y_Disp, z_Disp )
   - ROTATION ( x_Orig, y_Orig, z_Orig, x_End, y_End, z_End )
   - OBSTACLE ( Center, Bump size )
   - SPHERICAL ( ControlPoint_Index, Theta_Disp, R_Disp )
   - FFD_CONTROL_POINT ( FFDBox ID, i_Ind, j_Ind, k_Ind, x_Disp, y_Disp, z_Disp )
   - FFD_DIHEDRAL_ANGLE ( FFDBox ID, x_Orig, y_Orig, z_Orig, x_End, y_End, z_End )
   - FFD_TWIST_ANGLE ( FFDBox ID, x_Orig, y_Orig, z_Orig, x_End, y_End, z_End )
   - FFD_ROTATION ( FFDBox ID, x_Orig, y_Orig, z_Orig, x_End, y_End, z_End )
   - FFD_CAMBER ( FFDBox ID, i_Ind, j_Ind )
   - FFD_THICKNESS ( FFDBox ID, i_Ind, j_Ind )
   - FFD_VOLUME ( FFDBox ID, i_Ind, j_Ind ) */
	AddDVParamOption("DV_PARAM", nDV, ParamDV, Design_Variable);
	/* DESCRIPTION: Hold the grid fixed in a region */
	AddSpecialOption("HOLD_GRID_FIXED", Hold_GridFixed, SetBoolOption, false);
	default_vec_6d[0] = -1E15; default_vec_6d[1] = -1E15; default_vec_6d[2] = -1E15;
	default_vec_6d[3] =  1E15; default_vec_6d[4] =  1E15; default_vec_6d[5] =  1E15;
	/* DESCRIPTION: Coordinates of the box where the grid will be deformed (Xmin, Ymin, Zmin, Xmax, Ymax, Zmax) */
	AddArrayOption("HOLD_GRID_FIXED_COORD", 6, Hold_GridFixed_Coord, default_vec_6d);
	/* DESCRIPTION: Grid deformation technique */
	AddEnumOption("GRID_DEFORM_METHOD", Kind_GridDef_Method, Deform_Map, "SPRING");
	/* DESCRIPTION: Visualize the deformation */
	AddSpecialOption("VISUALIZE_DEFORMATION", Visualize_Deformation, SetBoolOption, false);
	/* DESCRIPTION: Number of iterations for FEA mesh deformation (surface deformation increments) */
	AddScalarOption("GRID_DEFORM_ITER", GridDef_Iter, 1);
  
	/*--- option related to rotorcraft problems ---*/
	/* CONFIG_CATEGORY: Rotorcraft problem */
  
	AddScalarOption("CYCLIC_PITCH", Cyclic_Pitch, 0.0);
	AddScalarOption("COLLECTIVE_PITCH", Collective_Pitch, 0.0);
  
  
	/*--- Options related to the FEA solver ---*/
	/* CONFIG_CATEGORY: FEA solver */
  
	/* DESCRIPTION: Modulus of elasticity */
	AddScalarOption("ELASTICITY_MODULUS", ElasticyMod, 2E11);
	/* DESCRIPTION: Poisson ratio */
	AddScalarOption("POISSON_RATIO", PoissonRatio, 0.30);
	/* DESCRIPTION: Material density */
	AddScalarOption("MATERIAL_DENSITY", MaterialDensity, 7854);
  
	/*--- options related to the wave solver ---*/
	/* CONFIG_CATEGORY: Wave solver */
  
	/* DESCRIPTION: Constant wave speed */
	AddScalarOption("WAVE_SPEED", Wave_Speed, 331.79);
  
	/*--- options related to the heat solver ---*/
	/* CONFIG_CATEGORY: Heat solver */
  
	/* DESCRIPTION: Thermal diffusivity constant */
	AddScalarOption("THERMAL_DIFFUSIVITY", Thermal_Diffusivity, 1.172E-5);
  
  
	/* END_CONFIG_OPTIONS */
  
}

void CConfig::SetParsing(char case_filename[200]) {
	string text_line, option_name;
	ifstream case_file;
	vector<string> option_value;
  
	int rank = MASTER_NODE;
#ifndef NO_MPI
	rank = MPI::COMM_WORLD.Get_rank();
#endif
  
  /*--- Read the configuration file ---*/
  case_file.open(case_filename, ios::in);
  
  if (case_file.fail()) {
    cout << "There is no configuration file!!" << endl;
    cout << "Press any key to exit..." << endl;
    cin.get(); exit(1);
	}
  
	/*--- Parse the configuration file and set the options ---*/
	while (getline (case_file,text_line)) {
		if (TokenizeString(text_line, option_name, option_value)) {
			map<string, CAnyOptionRef*>::iterator it;
			it = param.find(option_name);
			if (it != param.end()) {
				param[option_name]->SetValue(option_value);
			} else {
				if ( !GetPython_Option(option_name) && (rank == MASTER_NODE) )
					cout << "WARNING: unrecognized option in the config. file: " << option_name << "." << endl;
			}
		}
	}
  
	case_file.close();
  
}

void CConfig::SetPostprocessing(unsigned short val_software, unsigned short val_izone) {

  unsigned short iZone;

  /*--- Store the SU2 module that we are executing. ---*/
	Kind_SU2 = val_software;

  /*--- Divide grid if runnning SU2_MDC ---*/
  if (Kind_SU2 == SU2_MDC) Divide_Element = true;
   
	/*--- Identification of free-surface problem, this problems are always unsteady and incompressible. ---*/
	if (FreeSurface) {
		Incompressible = true;
		if (Kind_Solver == EULER) Kind_Solver = FREE_SURFACE_EULER;
		if (Kind_Solver == NAVIER_STOKES) Kind_Solver = FREE_SURFACE_NAVIER_STOKES;
		if (Unsteady_Simulation != DT_STEPPING_2ND) Unsteady_Simulation = DT_STEPPING_1ST;
	}

	/*--- Decide whether we should be writing unsteady solution files. ---*/
	if (Unsteady_Simulation == STEADY ||
			Unsteady_Simulation == TIME_STEPPING ||
			Unsteady_Simulation == TIME_SPECTRAL ||
			Kind_Solver == FREE_SURFACE_EULER ||
			Kind_Solver == FREE_SURFACE_NAVIER_STOKES)
		Wrt_Unsteady = false;
	else
		Wrt_Unsteady = true;

  /*--- Set grid movement kind to NO_MOVEMENT if not specified, which means
   that we also set the Grid_Movement flag to false. ---*/
  if (Kind_GridMovement == NULL) {
    Kind_GridMovement = new unsigned short[nZone];
    for (unsigned short iZone = 0; iZone < nZone; iZone++ )
      Kind_GridMovement[iZone] = NO_MOVEMENT;
    if (Grid_Movement == true) {
      cout << "WARNING: Grid movement requested but no type provided. Grid movement set to NO. " << endl;
      Grid_Movement = false;
    }
  }
  
	/*--- In case the grid movement parameters have not been declared in the 
   config file, set them equal to zero for safety. ---*/

		/*--- Motion Origin: ---*/
		if (Motion_Origin_X == NULL) {
			Motion_Origin_X = new double[nZone];
			for (iZone = 0; iZone < nZone; iZone++ )
				Motion_Origin_X[iZone] = 0.0;
		}

		if (Motion_Origin_Y == NULL) {
			Motion_Origin_Y = new double[nZone];
			for (iZone = 0; iZone < nZone; iZone++ )
				Motion_Origin_Y[iZone] = 0.0;
		}

		if (Motion_Origin_Z == NULL) {
			Motion_Origin_Z = new double[nZone];
			for (iZone = 0; iZone < nZone; iZone++ )
				Motion_Origin_Z[iZone] = 0.0;
		}

		/*--- Translation: ---*/
		if (Translation_Rate_X == NULL) {
			Translation_Rate_X = new double[nZone];
			for (iZone = 0; iZone < nZone; iZone++ )
				Translation_Rate_X[iZone] = 0.0;
		}

		if (Translation_Rate_Y == NULL) {
			Translation_Rate_Y = new double[nZone];
			for (iZone = 0; iZone < nZone; iZone++ )
				Translation_Rate_Y[iZone] = 0.0;
		}

		if (Translation_Rate_Z == NULL) {
			Translation_Rate_Z = new double[nZone];
			for (iZone = 0; iZone < nZone; iZone++ )
				Translation_Rate_Z[iZone] = 0.0;
		}

		/*--- Rotation: ---*/
		if (Rotation_Rate_X == NULL) {
			Rotation_Rate_X = new double[nZone];
			for (iZone = 0; iZone < nZone; iZone++ )
				Rotation_Rate_X[iZone] = 0.0;
		}

		if (Rotation_Rate_Y == NULL) {
			Rotation_Rate_Y = new double[nZone];
			for (iZone = 0; iZone < nZone; iZone++ )
				Rotation_Rate_Y[iZone] = 0.0;
		}

		if (Rotation_Rate_Z == NULL) {
			Rotation_Rate_Z = new double[nZone];
			for (iZone = 0; iZone < nZone; iZone++ )
				Rotation_Rate_Z[iZone] = 0.0;
		}

		/*--- Pitching: ---*/
		if (Pitching_Omega_X == NULL) {
			Pitching_Omega_X = new double[nZone];
			for (iZone = 0; iZone < nZone; iZone++ )
				Pitching_Omega_X[iZone] = 0.0;
		}

		if (Pitching_Omega_Y == NULL) {
			Pitching_Omega_Y = new double[nZone];
			for (iZone = 0; iZone < nZone; iZone++ )
				Pitching_Omega_Y[iZone] = 0.0;
		}

		if (Pitching_Omega_Z == NULL) {
			Pitching_Omega_Z = new double[nZone];
			for (iZone = 0; iZone < nZone; iZone++ )
				Pitching_Omega_Z[iZone] = 0.0;
		}

		/*--- Pitching Amplitude: ---*/
		if (Pitching_Ampl_X == NULL) {
			Pitching_Ampl_X = new double[nZone];
			for (iZone = 0; iZone < nZone; iZone++ )
				Pitching_Ampl_X[iZone] = 0.0;
		}

		if (Pitching_Ampl_Y == NULL) {
			Pitching_Ampl_Y = new double[nZone];
			for (iZone = 0; iZone < nZone; iZone++ )
				Pitching_Ampl_Y[iZone] = 0.0;
		}

		if (Pitching_Ampl_Z == NULL) {
			Pitching_Ampl_Z = new double[nZone];
			for (iZone = 0; iZone < nZone; iZone++ )
				Pitching_Ampl_Z[iZone] = 0.0;
		}

		/*--- Pitching Phase: ---*/
		if (Pitching_Phase_X == NULL) {
			Pitching_Phase_X = new double[nZone];
			for (iZone = 0; iZone < nZone; iZone++ )
				Pitching_Phase_X[iZone] = 0.0;
		}

		if (Pitching_Phase_Y == NULL) {
			Pitching_Phase_Y = new double[nZone];
			for (iZone = 0; iZone < nZone; iZone++ )
				Pitching_Phase_Y[iZone] = 0.0;
		}

		if (Pitching_Phase_Z == NULL) {
			Pitching_Phase_Z = new double[nZone];
			for (iZone = 0; iZone < nZone; iZone++ )
				Pitching_Phase_Z[iZone] = 0.0;
		}

		/*--- Plunging: ---*/
		if (Plunging_Omega_X == NULL) {
			Plunging_Omega_X = new double[nZone];
			for (iZone = 0; iZone < nZone; iZone++ )
				Plunging_Omega_X[iZone] = 0.0;
		}

		if (Plunging_Omega_Y == NULL) {
			Plunging_Omega_Y = new double[nZone];
			for (iZone = 0; iZone < nZone; iZone++ )
				Plunging_Omega_Y[iZone] = 0.0;
		}

		if (Plunging_Omega_Z == NULL) {
			Plunging_Omega_Z = new double[nZone];
			for (iZone = 0; iZone < nZone; iZone++ )
				Plunging_Omega_Z[iZone] = 0.0;
		}

		/*--- Plunging Amplitude: ---*/
		if (Plunging_Ampl_X == NULL) {
			Plunging_Ampl_X = new double[nZone];
			for (iZone = 0; iZone < nZone; iZone++ )
				Plunging_Ampl_X[iZone] = 0.0;
		}

		if (Plunging_Ampl_Y == NULL) {
			Plunging_Ampl_Y = new double[nZone];
			for (iZone = 0; iZone < nZone; iZone++ )
				Plunging_Ampl_Y[iZone] = 0.0;
		}

		if (Plunging_Ampl_Z == NULL) {
			Plunging_Ampl_Z = new double[nZone];
			for (iZone = 0; iZone < nZone; iZone++ )
				Plunging_Ampl_Z[iZone] = 0.0;
		}
  
  /*--- If we're solving a purely steady problem with no prescribed grid
   movement (both rotating frame and moving walls can be steady), make sure that
   there is no grid motion ---*/
	if ((Kind_SU2 == SU2_CFD || Kind_SU2 == SU2_SOL) && 
      (Unsteady_Simulation == STEADY) &&
      ((Kind_GridMovement[ZONE_0] != MOVING_WALL) &&
       (Kind_GridMovement[ZONE_0] != ROTATING_FRAME)))
		Grid_Movement = false;
  
	/*--- If it is not specified, set the mesh motion mach number
   equal to the freestream value. ---*/
	if (Grid_Movement && Mach_Motion == 0.0)
		Mach_Motion = Mach;
  
  /*--- Set the boolean flag if we are in a rotating frame (source term). ---*/
	if (Grid_Movement && Kind_GridMovement[ZONE_0] == ROTATING_FRAME)
		Rotating_Frame = true;

	/*--- Use the various rigid-motion input frequencies to determine the period to be used with time-spectral cases.
		  There are THREE types of motion to consider, namely: rotation, pitching, and plunging.
		  The largest period of motion is the one to be used for time-spectral calculations. ---*/
	if (Unsteady_Simulation == TIME_SPECTRAL) {

		unsigned short N_MOTION_TYPES = 3;
		double periods[N_MOTION_TYPES];

		/*--- rotation: ---*/
		double Omega_mag_rot = sqrt(pow(Rotation_Rate_X[ZONE_0],2)+pow(Rotation_Rate_Y[ZONE_0],2)+pow(Rotation_Rate_Z[ZONE_0],2));
		if (Omega_mag_rot > 0)
			periods[0] = 2*PI_NUMBER/Omega_mag_rot;
		else
			periods[0] = 0.0;

		/*--- pitching: ---*/
		double Omega_mag_pitch = sqrt(pow(Pitching_Omega_X[ZONE_0],2)+pow(Pitching_Omega_Y[ZONE_0],2)+pow(Pitching_Omega_Z[ZONE_0],2));
		if (Omega_mag_pitch > 0)
			periods[1] = 2*PI_NUMBER/Omega_mag_pitch;
		else
			periods[1] = 0.0;

		/*--- plunging: ---*/
		double Omega_mag_plunge = sqrt(pow(Plunging_Omega_X[ZONE_0],2)+pow(Plunging_Omega_Y[ZONE_0],2)+pow(Plunging_Omega_Z[ZONE_0],2));
		if (Omega_mag_plunge > 0)
			periods[2] = 2*PI_NUMBER/Omega_mag_plunge;
		else
			periods[2] = 0.0;

		/*--- determine which period is largest ---*/
		unsigned short iVar;
		TimeSpectral_Period = 0.0;
		for (iVar = 0; iVar < N_MOTION_TYPES; iVar++) {
			if (periods[iVar] > TimeSpectral_Period)
				TimeSpectral_Period = periods[iVar];
		}

	}

	/*--- Allocating memory for previous time step solutions of Aeroelastic problem and Intializing variables. ---*/
	if (Grid_Movement && (Kind_GridMovement[ZONE_0] == AEROELASTIC)) {
		Aeroelastic_pitch = 0.0;
		Aeroelastic_plunge = 0.0;
		Aeroelastic_np1 = new double[4];
		Aeroelastic_n   = new double[4];
		Aeroelastic_n1  = new double[4];
		for (int i=0; i<4; i++) {
			Aeroelastic_np1[i] = 0.0;
			Aeroelastic_n[i]   = 0.0;
			Aeroelastic_n1[i]  = 0.0;
		}
	}

  /*--- Fluid-Structure problems always have grid movement ---*/
	if (Kind_Solver == FLUID_STRUCTURE_EULER ||
      Kind_Solver == FLUID_STRUCTURE_NAVIER_STOKES) {
		if (Kind_Turb_Model == SA || Kind_Turb_Model == SST)
			Kind_Solver = FLUID_STRUCTURE_RANS;
		Grid_Movement = true;
	}
  
	/*--- Set a flag for sliding interfaces so that a search
   and interpolation is performed after each time step. ---*/
	if (nMarker_Sliding > 0)
		Relative_Motion = true;
	else
		Relative_Motion = false;

	if (FullMG) FinestMesh = nMultiLevel;
	else FinestMesh = MESH_0;

	if ((Kind_Solver == NAVIER_STOKES) &&
			(Kind_Turb_Model == SA || Kind_Turb_Model == SST))
		Kind_Solver = RANS;

	if ((Kind_Solver == FREE_SURFACE_NAVIER_STOKES) &&
			(Kind_Turb_Model == SA || Kind_Turb_Model == SST))
		Kind_Solver = FREE_SURFACE_RANS;

	if (Kind_Solver == FREE_SURFACE_EULER ||
			Kind_Solver == FREE_SURFACE_NAVIER_STOKES ||
			Kind_Solver == FREE_SURFACE_RANS) GravityForce = true;

	Kappa_1st_Flow = Kappa_Flow[0];
	Kappa_2nd_Flow = Kappa_Flow[1];
	Kappa_4th_Flow = Kappa_Flow[2];   
	Kappa_1st_AdjFlow = Kappa_AdjFlow[0];
	Kappa_2nd_AdjFlow = Kappa_AdjFlow[1];
	Kappa_4th_AdjFlow = Kappa_AdjFlow[2];
	Kappa_1st_LinFlow = Kappa_AdjFlow[0];
	Kappa_4th_LinFlow = Kappa_AdjFlow[1];

	Kappa_1st_Plasma = Kappa_Plasma[0];
	Kappa_2nd_Plasma = Kappa_Plasma[1];
	Kappa_4th_Plasma = Kappa_Plasma[2];   
	Kappa_1st_AdjPlasma = Kappa_AdjPlasma[0];
	Kappa_2nd_AdjPlasma = Kappa_AdjPlasma[1];
	Kappa_4th_AdjPlasma = Kappa_AdjPlasma[2];

	// make the MG_PreSmooth, MG_PostSmooth, and MG_CorrecSmooth arrays consistent with nMultiLevel
	unsigned short * tmp_smooth = new unsigned short[nMultiLevel+1];
	if ((nMG_PreSmooth != nMultiLevel+1) && (nMG_PreSmooth != 0)) {
		if (nMG_PreSmooth > nMultiLevel+1) {
			// truncate by removing unnecessary elements at the end
			for (unsigned int i = 0; i <= nMultiLevel; i++)
				tmp_smooth[i] = MG_PreSmooth[i];
			delete [] MG_PreSmooth;
		} else {
			// add additional elements equal to last element
			for (unsigned int i = 0; i < nMG_PreSmooth; i++)
				tmp_smooth[i] = MG_PreSmooth[i];
			for (unsigned int i = nMG_PreSmooth; i <= nMultiLevel; i++)
				tmp_smooth[i] = MG_PreSmooth[nMG_PreSmooth-1];
			delete [] MG_PreSmooth;
		}
		nMG_PreSmooth = nMultiLevel+1;
		MG_PreSmooth = new unsigned short[nMG_PreSmooth];
		for (unsigned int i = 0; i < nMG_PreSmooth; i++)
			MG_PreSmooth[i] = tmp_smooth[i];
	}

	if ((nMG_PostSmooth != nMultiLevel+1) && (nMG_PostSmooth != 0)) {
		if (nMG_PostSmooth > nMultiLevel+1) {
			// truncate by removing unnecessary elements at the end
			for (unsigned int i = 0; i <= nMultiLevel; i++)
				tmp_smooth[i] = MG_PostSmooth[i];
			delete [] MG_PostSmooth;
		} else {
			// add additional elements equal to last element
			for (unsigned int i = 0; i < nMG_PostSmooth; i++)
				tmp_smooth[i] = MG_PostSmooth[i];
			for (unsigned int i = nMG_PostSmooth; i <= nMultiLevel; i++)
				tmp_smooth[i] = MG_PostSmooth[nMG_PostSmooth-1];
			delete [] MG_PostSmooth;
		}
		nMG_PostSmooth = nMultiLevel+1;
		MG_PostSmooth = new unsigned short[nMG_PostSmooth];
		for (unsigned int i = 0; i < nMG_PostSmooth; i++)
			MG_PostSmooth[i] = tmp_smooth[i];
	}

	if ((nMG_CorrecSmooth != nMultiLevel+1) && (nMG_CorrecSmooth != 0)) {
		if (nMG_CorrecSmooth > nMultiLevel+1) {
			// truncate by removing unnecessary elements at the end
			for (unsigned int i = 0; i <= nMultiLevel; i++)
				tmp_smooth[i] = MG_CorrecSmooth[i];
			delete [] MG_CorrecSmooth;
		} else {
			// add additional elements equal to last element
			for (unsigned int i = 0; i < nMG_CorrecSmooth; i++)
				tmp_smooth[i] = MG_CorrecSmooth[i];
			for (unsigned int i = nMG_CorrecSmooth; i <= nMultiLevel; i++)
				tmp_smooth[i] = MG_CorrecSmooth[nMG_CorrecSmooth-1];
			delete [] MG_CorrecSmooth;
		}
		nMG_CorrecSmooth = nMultiLevel+1;
		MG_CorrecSmooth = new unsigned short[nMG_CorrecSmooth];
		for (unsigned int i = 0; i < nMG_CorrecSmooth; i++)
			MG_CorrecSmooth[i] = tmp_smooth[i];
	}

	// override MG Smooth parameters
	if (nMG_PreSmooth != 0)
		MG_PreSmooth[MESH_0] = 1;
	if (nMG_PostSmooth != 0) {
		MG_PostSmooth[MESH_0] = 0;
		MG_PostSmooth[nMultiLevel] = 0;
	}
	if (nMG_CorrecSmooth != 0)
		MG_CorrecSmooth[nMultiLevel] = 0;

	if (Restart) FullMG = false;

	if (Adjoint) {
		if (Kind_Solver == EULER) Kind_Solver = ADJ_EULER;
		if (Kind_Solver == FREE_SURFACE_EULER) Kind_Solver = ADJ_FREE_SURFACE_EULER;
		if (Kind_Solver == AEROACOUSTIC_EULER) Kind_Solver = ADJ_AEROACOUSTIC_EULER;
		if (Kind_Solver == PLASMA_EULER) Kind_Solver = ADJ_PLASMA_EULER;
		if (Kind_Solver == PLASMA_NAVIER_STOKES) Kind_Solver = ADJ_PLASMA_NAVIER_STOKES;
		if (Kind_Solver == NAVIER_STOKES) Kind_Solver = ADJ_NAVIER_STOKES;
		if (Kind_Solver == FREE_SURFACE_NAVIER_STOKES) Kind_Solver = ADJ_FREE_SURFACE_NAVIER_STOKES;
		if (Kind_Solver == FREE_SURFACE_RANS) Kind_Solver = ADJ_FREE_SURFACE_RANS;
		if (Kind_Solver == RANS) Kind_Solver = ADJ_RANS;
	}

	if (Linearized) {
		if (Kind_Solver == EULER) Kind_Solver = LIN_EULER;
	}

	if (Unsteady_Simulation == TIME_STEPPING) {
		nMultiLevel = 0;
		MGCycle = 0;
	}

	if (Unsteady_Simulation == TIME_SPECTRAL) {
		Kind_SourNumScheme_Flow = PIECEWISE_CONSTANT;
		Kind_SourNumScheme_AdjFlow  = PIECEWISE_CONSTANT;
	}

	if (Rotating_Frame == YES) {
		Kind_SourNumScheme_Flow = PIECEWISE_CONSTANT;
		Kind_SourNumScheme_AdjFlow  = PIECEWISE_CONSTANT;
	}

	if (Axisymmetric == YES) {
		Kind_SourNumScheme_Flow = PIECEWISE_CONSTANT;
		Kind_SourNumScheme_AdjFlow  = PIECEWISE_CONSTANT;
	}

	if (GravityForce == YES) {
		Kind_SourNumScheme_Flow = PIECEWISE_CONSTANT;
		Kind_SourNumScheme_AdjFlow  = PIECEWISE_CONSTANT;
	}
  
	nCFL = nMultiLevel+1; 
	CFL = new double[nCFL];
	CFL[0] = CFLFineGrid;
	if (Adjoint) CFL[0] = CFL[0] * Adj_CFLRedCoeff;
	for (unsigned short iCFL = 1; iCFL < nCFL; iCFL++) 
		CFL[iCFL] = CFL[iCFL-1]*MG_CFLRedCoeff;

	if (nRKStep == 0) {
		RK_Alpha_Step = new double[1]; RK_Alpha_Step[0] = 1.0;
	}

  if ((Kind_SU2 == SU2_CFD) && (Kind_Solver == NO_SOLVER)) {
		cout << "You must define a solver type!!" << endl;
		cout << "Press any key to exit..." << endl;
		cin.get();
		exit(1);
	}

	if (((Kind_Solver == NAVIER_STOKES) || (Kind_Solver == RANS) || (Kind_Solver == ADJ_NAVIER_STOKES) || (Kind_Solver == ADJ_RANS) || (Kind_Solver == FREE_SURFACE_NAVIER_STOKES) || (Kind_Solver == FREE_SURFACE_RANS) || (Kind_Solver == ADJ_FREE_SURFACE_NAVIER_STOKES) || (Kind_Solver == ADJ_FREE_SURFACE_RANS))
			&& (Kind_ViscNumScheme_Flow == NONE)) {
		cout << "You must define a viscous numerical method for the flow equations!!" << endl;
		cout << "Press any key to exit..." << endl;
		cin.get();
		exit(1);
	}

	if (((Kind_Solver == ADJ_NAVIER_STOKES) || (Kind_Solver == ADJ_RANS) || (Kind_Solver == ADJ_FREE_SURFACE_NAVIER_STOKES) || (Kind_Solver == ADJ_FREE_SURFACE_RANS)) && (Kind_ViscNumScheme_AdjFlow == NONE)) {
		cout << "You must define a viscous numerical method for the adjoint Navier-Stokes equations!!" << endl;
		cout << "Press any key to exit..." << endl;
		cin.get();
		exit(1);
	}	

	if (((Kind_Solver == ADJ_NAVIER_STOKES) || (Kind_Solver == ADJ_RANS) || (Kind_Solver == ADJ_FREE_SURFACE_NAVIER_STOKES) || (Kind_Solver == ADJ_FREE_SURFACE_RANS)) && (Kind_SourNumScheme_AdjFlow == NONE)) {
		cout << "You must define a source numerical method for the adjoint Navier-Stokes equations!!" << endl;
		cout << "Press any key to exit..." << endl;
		cin.get();
		exit(1);
	}

    /*--- Set a flag for viscous simulations ---*/
    Viscous = ((Kind_Solver == NAVIER_STOKES) ||
               (Kind_Solver == FREE_SURFACE_NAVIER_STOKES) ||
               (Kind_Solver == PLASMA_NAVIER_STOKES) ||
               (Kind_Solver == ADJ_NAVIER_STOKES) ||
               (Kind_Solver == ADJ_FREE_SURFACE_NAVIER_STOKES) ||
               (Kind_Solver == ADJ_PLASMA_NAVIER_STOKES) ||
               (Kind_Solver == RANS) ||
               (Kind_Solver == FREE_SURFACE_RANS) ||
               (Kind_Solver == ADJ_RANS) ||
               (Kind_Solver == ADJ_FREE_SURFACE_RANS));
    
	if ((Kind_Solver == PLASMA_EULER) || (Kind_Solver == ADJ_PLASMA_EULER) ||
			(Kind_Solver == PLASMA_NAVIER_STOKES) || (Kind_Solver == ADJ_PLASMA_NAVIER_STOKES)) {
		unsigned short iSpecies, jSpecies, iReaction, ii;
		double sum, conversionFact;
		double GammaMonatomic, GammaDiatomic;
		if (val_izone == ZONE_1 ) {
			Divide_Element = true;
			Restart_FlowFileName = "restart_phi.dat";
			SurfFlowCoeff_FileName = "surface_phi.dat";
		}

		GammaMonatomic = 5.0/3.0;
		GammaDiatomic  = 7.0/5.0;

		switch (Kind_GasModel) {

		case ARGON:
			/*--- Species definitions ---*/
			// Species ordering: Ar, Ar+, e-
			nMonatomics = 3;
			nDiatomics = 0;
			nSpecies = nMonatomics + nDiatomics;
			nReactions = 1;

			/*-- Allocation ---*/
			Molar_Mass         = new double[nSpecies];
			Particle_Mass      = new double[nSpecies];
			Species_Gas_Constant = new double[nSpecies];
			Species_Gamma = new double[nSpecies];
			//	Gas_Composition    = new double[nSpecies];
			Charge_Number      = new int[nSpecies];
			Enthalpy_Formation = new double[nSpecies];
			Reactions = new int**[nReactions];
			Molecular_Diameter = new double [nSpecies];
			for (iReaction = 0; iReaction < nReactions; iReaction++) {
				Reactions[iReaction] = new int*[2];
				for (ii = 0; ii < 2; ii++)
					Reactions[iReaction][ii] = new int[6];
			}
			CharVibTemp          = new double[nSpecies];

			/*--- Molecular properties of constituent species ---*/
			Particle_Mass[0] = 6.63053168E-26;					// [kg/kmol] Ar
			Particle_Mass[1] = 6.6304405861812E-026;		// [kg/kmol] Ar+
			Particle_Mass[2] = 9.10938188E-31;					// [kg/kmol] e-

			for (iSpecies = 0; iSpecies < nSpecies; iSpecies++)
				Molar_Mass[iSpecies] = Particle_Mass[iSpecies] * AVOGAD_CONSTANT;

			/* uncomment me to run naca_plasma test run for debug
				 cout << "Warning - Running the Debug, NACA 0012 case " << endl;
				 cout << "Warning - Running the Debug, NACA 0012 case " << endl;
				 cout << "Warning - Running the Debug, NACA 0012 case " << endl;
				 Molar_Mass[0] = 4.7960842E-26*AVOGAD_CONSTANT;						// [kg/kmol] air
				 Molar_Mass[1] = 4.7960842E-26*AVOGAD_CONSTANT;			// [kg/kmol] air
				 Molar_Mass[2] = 4.7960842E-26*AVOGAD_CONSTANT;					// [kg/kmol] air
				 GammaMonatomic  = 1.4;
				 cout << "Warning - Running the Debug, NACA 0012 case " << endl;
				 cout << "Warning - Running the Debug, NACA 0012 case " << endl;
				 cout << "Warning - Running the Debug, NACA 0012 case " << endl;
			 */

			Charge_Number[0] = 0;
			Charge_Number[1] = 1;
			Charge_Number[2] = -1;
			Molecular_Diameter[0] = 4E-10;
			Molecular_Diameter[1] = 4E-10;
			Molecular_Diameter[2] = 0.0;
			//  JANAF VALUES [KJ/Kmol]
			Enthalpy_Formation[0] = 0.0;
			Enthalpy_Formation[1] = 0.0;
			Enthalpy_Formation[2] = 0.0;

			/*--- Set initial fraction of number density (Ns / Ntotal) ---*/
			/*		Gas_Composition[0] = 0.98;
				 Gas_Composition[1] = 0.01;
				 Gas_Composition[2] = 0.01;
			 */
			/*--- Set reaction maps ---*/
			Reactions[0][0][0]=0;	Reactions[0][0][1]=nSpecies;	Reactions[0][0][2] =nSpecies;		Reactions[0][1][0] =1;	Reactions[0][1][1]=2;	Reactions[0][1][2] =nSpecies;

			for (iSpecies = 0; iSpecies < nSpecies; iSpecies++)
				CharVibTemp[iSpecies] = 0.0;

			break;

		case AIR7:


			/*--- Species definitions ---*/
			// Species ordering: N2, O2, NO, NO+, N, O, e-
			nMonatomics = 7;
			nDiatomics = 0;
			nSpecies = nMonatomics + nDiatomics;
			nReactions = 24;

			/*-- Allocation ---*/
			Species_Gas_Constant = new double[nSpecies];
			Species_Gamma = new double[nSpecies];
			Molar_Mass         = new double[nSpecies];
			Particle_Mass      = new double[nSpecies];
			Molecular_Diameter = new double[nSpecies];
			Gas_Composition    = new double[nSpecies];
			Charge_Number      = new int[nSpecies];
			Enthalpy_Formation = new double[nSpecies];
			Reactions = new int**[nReactions];
			for (iReaction = 0; iReaction < nReactions; iReaction++) {
				Reactions[iReaction] = new int*[2];
				for (ii = 0; ii < 2; ii++)
					Reactions[iReaction][ii] = new int[6];
			}
			ArrheniusCoefficient    = new double[nReactions];
			ArrheniusEta   = new double[nReactions];
			ArrheniusTheta = new double[nReactions];
			CharVibTemp = new double[nSpecies];

			/*--- Molecular properties of constituent species ---*/
			Molar_Mass[0] = 2.0*14.0067;									// [kg/kmol] N2
			Molar_Mass[1] = 2.0*15.9994;									// [kg/kmol] O2
			Molar_Mass[2] = (14.0067+15.9994);						// [kg/kmol] NO
			Molar_Mass[3] = (14.0067+15.9994+5.4858E-4);	// [kg/kmol] NO+
			Molar_Mass[4] = 14.0067;											// [kg/kmol] N
			Molar_Mass[5] = 15.9994;											// [kg/kmol] O
			Molar_Mass[6] = 5.4858E-4;										// [kg/kmol] e-

			for (iSpecies = 0; iSpecies < nSpecies; iSpecies++)
				Particle_Mass[iSpecies] = Molar_Mass[iSpecies] / AVOGAD_CONSTANT;

			Molecular_Diameter[0] = 1.0E-10;
			Molecular_Diameter[1] = 1.0E-10;
			Molecular_Diameter[2] = 1.0E-10;
			Molecular_Diameter[3] = 1.0E-10;
			Molecular_Diameter[4] = 1.0E-10;
			Molecular_Diameter[5] = 1.0E-10;
			Molecular_Diameter[6] = 2.8179402894E-15;
			Charge_Number[0] = 0;
			Charge_Number[1] = 0;
			Charge_Number[2] = 0;
			Charge_Number[3] = 1;
			Charge_Number[4] = 0;
			Charge_Number[5] = 0;
			Charge_Number[6] = -1;
			//  JANAF VALUES [KJ/Kmol]
			Enthalpy_Formation[0] = 0.0;					//N2
			Enthalpy_Formation[1] = 0.0;					//O2
			Enthalpy_Formation[2] = 90.291E3;			//NO
			Enthalpy_Formation[3] = 990.185E3;		//NO+
			Enthalpy_Formation[4] = 472.683E3;		//N
			Enthalpy_Formation[5] = 249.173E3;		//O
			Enthalpy_Formation[6] = 0.0;					//e-

			/*--- Set initial fraction of number density (Ns / Ntotal) ---*/
			/*				Gas_Composition[0] = 0.78;
				 Gas_Composition[1] = 0.21;
				 Gas_Composition[2] = 0.002;
				 Gas_Composition[3] = 0.002;
				 Gas_Composition[4] = 0.002;
				 Gas_Composition[5] = 0.002;
				 Gas_Composition[6] = 0.002;*/
			Gas_Composition[0] = 0.35;
			Gas_Composition[1] = 0.35;
			Gas_Composition[2] = 0.1;
			Gas_Composition[3] = 0.05;
			Gas_Composition[4] = 0.05;
			Gas_Composition[5] = 0.05;
			Gas_Composition[6] = 0.05;

			/*--- Set reaction maps ---*/
			Reactions[0][0][0]=0;		Reactions[0][0][1]=0;		Reactions[0][0][2]=nSpecies;		Reactions[0][1][0]=4;		Reactions[0][1][1]=4;		Reactions[0][1][2] =0;
			Reactions[1][0][0]=0;		Reactions[1][0][1]=1;		Reactions[1][0][2]=nSpecies;		Reactions[1][1][0]=4;		Reactions[1][1][1]=4;		Reactions[1][1][2] =1;
			Reactions[2][0][0]=0;		Reactions[2][0][1]=2;		Reactions[2][0][2]=nSpecies;		Reactions[2][1][0]=4;		Reactions[2][1][1]=4;		Reactions[2][1][2] =2;
			Reactions[3][0][0]=0;		Reactions[3][0][1]=3;		Reactions[3][0][2]=nSpecies;		Reactions[3][1][0]=4;		Reactions[3][1][1]=4;		Reactions[3][1][2] =3;
			Reactions[4][0][0]=0;		Reactions[4][0][1]=4;		Reactions[4][0][2]=nSpecies;		Reactions[4][1][0]=4;		Reactions[4][1][1]=4;		Reactions[4][1][2] =4;
			Reactions[5][0][0]=0;		Reactions[5][0][1]=5;		Reactions[5][0][2]=nSpecies;		Reactions[5][1][0]=4;		Reactions[5][1][1]=4;		Reactions[5][1][2] =5;
			Reactions[6][0][0]=0;		Reactions[6][0][1]=6;		Reactions[6][0][2]=nSpecies;		Reactions[6][1][0]=4;		Reactions[6][1][1]=4;		Reactions[6][1][2] =6;
			Reactions[7][0][0] =1;	Reactions[7][0][1] =0;	Reactions[7][0][2] =nSpecies;		Reactions[7][1][0] =5;	Reactions[7][1][1] =5;	Reactions[7][1][2] =0;
			Reactions[8][0][0] =1;	Reactions[8][0][1] =1;	Reactions[8][0][2] =nSpecies;		Reactions[8][1][0] =5;	Reactions[8][1][1] =5;	Reactions[8][1][2] =1;
			Reactions[9][0][0] =1;	Reactions[9][0][1] =2;	Reactions[9][0][2] =nSpecies;		Reactions[9][1][0] =5;	Reactions[9][1][1] =5;	Reactions[9][1][2] =2;
			Reactions[10][0][0]=1;	Reactions[10][0][1]=3;	Reactions[10][0][2]=nSpecies;		Reactions[10][1][0]=5;	Reactions[10][1][1]=5;	Reactions[10][1][2]=3;
			Reactions[11][0][0]=1;	Reactions[11][0][1]=4;	Reactions[11][0][2]=nSpecies;		Reactions[11][1][0]=5;	Reactions[11][1][1]=5;	Reactions[11][1][2]=4;
			Reactions[12][0][0]=1;	Reactions[12][0][1]=5;	Reactions[12][0][2]=nSpecies;		Reactions[12][1][0]=5;	Reactions[12][1][1]=5;	Reactions[12][1][2]=5;
			Reactions[13][0][0]=1;	Reactions[13][0][1]=6;	Reactions[13][0][2]=nSpecies;		Reactions[13][1][0]=5;	Reactions[13][1][1]=5;	Reactions[13][1][2]=6;
			Reactions[14][0][0]=2;	Reactions[14][0][1]=0;	Reactions[14][0][2]=nSpecies;		Reactions[14][1][0]=4;	Reactions[14][1][1]=5;	Reactions[14][1][2]=0;
			Reactions[15][0][0]=2;	Reactions[15][0][1]=1;	Reactions[15][0][2]=nSpecies;		Reactions[15][1][0]=4;	Reactions[15][1][1]=5;	Reactions[15][1][2]=1;
			Reactions[16][0][0]=2;	Reactions[16][0][1]=2;	Reactions[16][0][2]=nSpecies;		Reactions[16][1][0]=4;	Reactions[16][1][1]=5;	Reactions[16][1][2]=2;
			Reactions[17][0][0]=2;	Reactions[17][0][1]=3;	Reactions[17][0][2]=nSpecies;		Reactions[17][1][0]=4;	Reactions[17][1][1]=5;	Reactions[17][1][2]=3;
			Reactions[18][0][0]=2;	Reactions[18][0][1]=4;	Reactions[18][0][2]=nSpecies;		Reactions[18][1][0]=4;	Reactions[18][1][1]=5;	Reactions[18][1][2]=4;
			Reactions[19][0][0]=2;	Reactions[19][0][1]=5;	Reactions[19][0][2]=nSpecies;		Reactions[19][1][0]=4;	Reactions[19][1][1]=5;	Reactions[19][1][2]=5;
			Reactions[20][0][0]=2;	Reactions[20][0][1]=6;	Reactions[20][0][2]=nSpecies;		Reactions[20][1][0]=4;	Reactions[20][1][1]=5;	Reactions[20][1][2]=6;
			Reactions[21][0][0]=0;	Reactions[21][0][1]=5;	Reactions[21][0][2]=nSpecies;		Reactions[21][1][0]=2;	Reactions[21][1][1]=4;	Reactions[21][1][2]=nSpecies;
			Reactions[22][0][0]=2;	Reactions[22][0][1]=5;	Reactions[22][0][2]=nSpecies;		Reactions[22][1][0]=1;	Reactions[22][1][1]=4;	Reactions[22][1][2]=nSpecies;
			Reactions[23][0][0]=4;	Reactions[23][0][1]=5;	Reactions[23][0][2]=nSpecies;		Reactions[23][1][0]=3;	Reactions[23][1][1]=6;	Reactions[23][1][2]=nSpecies;

			/*--- Set Arrhenius coefficients for reactions ---*/
			// Pre-exponential factor
			ArrheniusCoefficient[0]  = 7.0E21;
			ArrheniusCoefficient[1]  = 7.0E21;
			ArrheniusCoefficient[2]  = 7.0E21;
			ArrheniusCoefficient[3]  = 7.0E21;
			ArrheniusCoefficient[4]  = 3.0E22;
			ArrheniusCoefficient[5]  = 3.0E22;
			ArrheniusCoefficient[6]  = 0.0;
			ArrheniusCoefficient[7]  = 2.0E21;
			ArrheniusCoefficient[8]  = 2.0E21;
			ArrheniusCoefficient[9]  = 2.0E21;
			ArrheniusCoefficient[10] = 2.0E21;
			ArrheniusCoefficient[11] = 1.0E22;
			ArrheniusCoefficient[12] = 1.0E22;
			ArrheniusCoefficient[13] = 0.0;
			ArrheniusCoefficient[14] = 5.0E15;
			ArrheniusCoefficient[15] = 5.0E15;
			ArrheniusCoefficient[16] = 5.0E15;
			ArrheniusCoefficient[17] = 5.0E15;
			ArrheniusCoefficient[18] = 1.1E17;
			ArrheniusCoefficient[19] = 1.1E17;
			ArrheniusCoefficient[20] = 0.0;
			ArrheniusCoefficient[21] = 6.4E17;
			//		ArrheniusCoefficient[22] = 8.4E12;
			ArrheniusCoefficient[22] = 0.0;
			ArrheniusCoefficient[23] = 5.3E12;
			// Rate-controlling temperature exponent
			ArrheniusEta[0]  = -1.60;
			ArrheniusEta[1]  = -1.60;
			ArrheniusEta[2]  = -1.60;
			ArrheniusEta[3]  = -1.60;
			ArrheniusEta[4]  = -1.60;
			ArrheniusEta[5]  = -1.60;
			ArrheniusEta[6]  = -1.60;
			ArrheniusEta[7]  = -1.50;
			ArrheniusEta[8]  = -1.50;
			ArrheniusEta[9]  = -1.50;
			ArrheniusEta[10] = -1.50;
			ArrheniusEta[11] = -1.50;
			ArrheniusEta[12] = -1.50;
			ArrheniusEta[13] = -1.50;
			ArrheniusEta[14] = 0.0;
			ArrheniusEta[15] = 0.0;
			ArrheniusEta[16] = 0.0;
			ArrheniusEta[17] = 0.0;
			ArrheniusEta[18] = 0.0;
			ArrheniusEta[19] = 0.0;
			ArrheniusEta[20] = 0.0;
			ArrheniusEta[21] = -1.00;
			ArrheniusEta[22] = 0.0;
			ArrheniusEta[23] = 0.0;
			// Characteristic temperature
			ArrheniusTheta[0] = 113200.0;
			ArrheniusTheta[1] = 113200.0;
			ArrheniusTheta[2] = 113200.0;
			ArrheniusTheta[3] = 113200.0;
			ArrheniusTheta[4] = 113200.0;
			ArrheniusTheta[5] = 113200.0;
			ArrheniusTheta[6] = 113200.0;
			ArrheniusTheta[7] = 59500.0;
			ArrheniusTheta[8] = 59500.0;
			ArrheniusTheta[9] = 59500.0;
			ArrheniusTheta[10] = 59500.0;
			ArrheniusTheta[11] = 59500.0;
			ArrheniusTheta[12] = 59500.0;
			ArrheniusTheta[13] = 59500.0;
			ArrheniusTheta[14] = 75500.0;
			ArrheniusTheta[15] = 75500.0;
			ArrheniusTheta[16] = 75500.0;
			ArrheniusTheta[17] = 75500.0;
			ArrheniusTheta[18] = 75500.0;
			ArrheniusTheta[19] = 75500.0;
			ArrheniusTheta[20] = 75500.0;
			ArrheniusTheta[21] = 38400.0;
			ArrheniusTheta[22] = 19450.0;
			ArrheniusTheta[23] = 31900.0;

			//Characteristic vibrational temperatures for calculating e_vib (K)
			CharVibTemp[0] = 3395.0;
			CharVibTemp[1] = 2239.0;
			CharVibTemp[2] = 2817.0;
			CharVibTemp[3] = 2817.0;

			break;

		case O2:
			/*--- Species definitions ---*/
			// Species ordering: N2, O2, NO, NO+, N, O, e-
			nMonatomics = 1;
			nDiatomics = 1;
			nSpecies = nMonatomics + nDiatomics;
			nReactions = 2;

			/*-- Allocation ---*/
			Species_Gas_Constant = new double[nSpecies];
			Species_Gamma = new double[nSpecies];
			Molar_Mass         = new double[nSpecies];
			Particle_Mass      = new double[nSpecies];
			Molecular_Diameter = new double[nSpecies];
			Gas_Composition    = new double[nSpecies];
			Charge_Number      = new int[nSpecies];
			Enthalpy_Formation = new double[nSpecies];
			Reactions = new int**[nReactions];
			for (iReaction = 0; iReaction < nReactions; iReaction++) {
				Reactions[iReaction] = new int*[2];
				for (ii = 0; ii < 2; ii++)
					Reactions[iReaction][ii] = new int[6];
			}
			ArrheniusCoefficient = new double[nReactions];
			ArrheniusEta         = new double[nReactions];
			ArrheniusTheta       = new double[nReactions];
			CharVibTemp          = new double[nSpecies];

			/*--- Molecular properties of constituent species ---*/
			Molar_Mass[0] = 2.0*15.9994;									// [kg/kmol] O2
			Molar_Mass[1] = 15.9994;											// [kg/kmol] O

			for (iSpecies = 0; iSpecies < nSpecies; iSpecies++)
				Particle_Mass[iSpecies] = Molar_Mass[iSpecies] / AVOGAD_CONSTANT;

			Molecular_Diameter[0] = 1.0E-10;
			Molecular_Diameter[1] = 1.0E-10;

			Charge_Number[0] = 0;
			Charge_Number[1] = 0;

			//  JANAF VALUES [KJ/Kmol]
			Enthalpy_Formation[0] = 0.0;					//O2
			Enthalpy_Formation[1] = 249.173E3;		//O

			/*--- Set initial fraction of number density (Ns / Ntotal) ---*/
			Gas_Composition[0] = 0.95; //O2
			Gas_Composition[1] = 0.05;  //O

			/*--- Set reaction maps ---*/
			Reactions[0][0][0]=0;		Reactions[0][0][1]=0;		Reactions[0][0][2]=nSpecies;		Reactions[0][1][0]=1;		Reactions[0][1][1]=1;		Reactions[0][1][2] =0;
			Reactions[1][0][0]=0;		Reactions[1][0][1]=1;		Reactions[1][0][2]=nSpecies;		Reactions[1][1][0]=1;		Reactions[1][1][1]=1;		Reactions[1][1][2] =1;

			/*--- Set Arrhenius coefficients for reactions ---*/
			// Pre-exponential factor
			ArrheniusCoefficient[0]  = 2.0E21;
			ArrheniusCoefficient[1] = 1.0E22;
			// Rate-controlling temperature exponent
			ArrheniusEta[0]  = -1.50;
			ArrheniusEta[1] = -1.50;
			// Characteristic temperature
			ArrheniusTheta[0] = 59500.0;
			ArrheniusTheta[1] = 59500.0;

			//Characteristic vibrational temperatures for calculating e_vib (K)
			CharVibTemp[0] = 2239.0;
			CharVibTemp[1] = 0.0;

			break;

		case N2:
			/*--- Species definitions ---*/
			// Species ordering: N2, N
			nMonatomics = 1;
			nDiatomics = 1;
			nSpecies = nMonatomics + nDiatomics;
			nReactions = 2;

			/*-- Allocation ---*/
			Species_Gas_Constant = new double[nSpecies];
			Species_Gamma = new double[nSpecies];
			Molar_Mass         = new double[nSpecies];
			Particle_Mass      = new double[nSpecies];
			Molecular_Diameter = new double[nSpecies];
			Gas_Composition    = new double[nSpecies];
			Charge_Number      = new int[nSpecies];
			Enthalpy_Formation = new double[nSpecies];
			Reactions = new int**[nReactions];
			for (iReaction = 0; iReaction < nReactions; iReaction++) {
				Reactions[iReaction] = new int*[2];
				for (ii = 0; ii < 2; ii++)
					Reactions[iReaction][ii] = new int[6];
			}
			ArrheniusCoefficient    = new double[nReactions];
			ArrheniusEta   = new double[nReactions];
			ArrheniusTheta = new double[nReactions];
			CharVibTemp = new double[nSpecies];

			// Omega[iSpecies][jSpecies][iCoeff]
			Omega00 = new double**[nSpecies];
			Omega11 = new double**[nSpecies];
			for (iSpecies = 0; iSpecies < nSpecies; iSpecies++) {
				Omega00[iSpecies] = new double*[nSpecies];
				Omega11[iSpecies] = new double*[nSpecies];
				for (jSpecies = 0; jSpecies < nSpecies; jSpecies++) {
					Omega00[iSpecies][jSpecies] = new double[4];
					Omega11[iSpecies][jSpecies] = new double[4];
				}
			}

			Blottner = new double*[nSpecies];
			for (iSpecies = 0; iSpecies < nSpecies; iSpecies++)
				Blottner[iSpecies] = new double[3];

			/*--- Molecular properties of constituent species ---*/
			Molar_Mass[0] = 2.0*14.0067;									// [kg/kmol] N2
			Molar_Mass[1] = 14.0067;											// [kg/kmol] N

			for (iSpecies = 0; iSpecies < nSpecies; iSpecies++)
				Particle_Mass[iSpecies] = Molar_Mass[iSpecies] / AVOGAD_CONSTANT;

			Molecular_Diameter[0] = 1.0E-10;
			Molecular_Diameter[1] = 1.0E-10;

			Charge_Number[0] = 0;
			Charge_Number[1] = 0;

			/*--- Define formation enthalpy from JANAF tables [KJ/Kmol] ---*/
			Enthalpy_Formation[0] = 0.0;					//N2
			Enthalpy_Formation[1] = 472.683E3;		//N

			/*--- Set initial fraction of number density (Ns / Ntotal) ---*/
			Gas_Composition[0] = 0.99;//0.90; //N2
			Gas_Composition[1] = 0.01;  //N

			/*--- Set reaction maps ---*/
			Reactions[0][0][0]=0;		Reactions[0][0][1]=0;		Reactions[0][0][2]=nSpecies;		Reactions[0][1][0]=1;		Reactions[0][1][1]=1;		Reactions[0][1][2] =0;
			Reactions[1][0][0]=0;		Reactions[1][0][1]=1;		Reactions[1][0][2]=nSpecies;		Reactions[1][1][0]=1;		Reactions[1][1][1]=1;		Reactions[1][1][2] =1;

			/*--- Set Arrhenius coefficients for chemical reactions ---*/
			// Pre-exponential factor
			ArrheniusCoefficient[0]  = 7.0E21;
			ArrheniusCoefficient[1]  = 3.0E22;
			// Rate-controlling temperature exponent
			ArrheniusEta[0]  = -1.60;
			ArrheniusEta[1]  = -1.60;
			// Characteristic temperature
			ArrheniusTheta[0] = 113200.0;
			ArrheniusTheta[1] = 113200.0;

			//Characteristic vibrational temperatures for calculating e_vib (K)
			CharVibTemp[0] = 3395.0;
			CharVibTemp[1] = 0.0;

			/*--- Collision integral data ---*/
			Omega00[0][0][0] = -6.0614558E-03;  Omega00[0][0][1] = 1.2689102E-01;   Omega00[0][0][2] = -1.0616948E+00;  Omega00[0][0][3] = 8.0955466E+02;
			Omega00[0][1][0] = -1.0796249E-02;  Omega00[0][1][1] = 2.2656509E-01;   Omega00[0][1][2] = -1.7910602E+00;  Omega00[0][1][3] = 4.0455218E+03;
			Omega00[1][0][0] = -1.0796249E-02;  Omega00[1][0][1] = 2.2656509E-01;   Omega00[1][0][2] = -1.7910602E+00;  Omega00[1][0][3] = 4.0455218E+03;
			Omega00[1][1][0] = -9.6083779E-03;  Omega00[1][1][1] = 2.0938971E-01;   Omega00[1][1][2] = -1.7386904E+00;  Omega00[1][1][3] = 3.3587983E+03;

			Omega11[0][0][0] = -7.6303990E-03;  Omega11[0][0][1] = 1.6878089E-01;   Omega11[0][0][2] = -1.4004234E+00;  Omega11[0][0][3] = 2.1427708E+03;
			Omega11[0][1][0] = -8.3493693E-03;  Omega11[0][1][1] = 1.7808911E-01;   Omega11[0][1][2] = -1.4466155E+00;  Omega11[0][1][3] = 1.9324210E+03;
			Omega11[1][0][0] = -8.3493693E-03;  Omega11[1][0][1] = 1.7808911E-01;   Omega11[1][0][2] = -1.4466155E+00;  Omega11[1][0][3] = 1.9324210E+03;
			Omega11[1][1][0] = -7.7439615E-03;  Omega11[1][1][1] = 1.7129007E-01;   Omega11[1][1][2] = -1.4809088E+00;  Omega11[1][1][3] = 2.1284951E+03;

			/*--- Viscosity coefficients for the Blottner et. al. (1971) model ---*/
			Blottner[0][0] = 0.0268142;
			Blottner[0][1] = 0.3177838;
			Blottner[0][2] = -11.3155513;

			Blottner[1][0] = 0.0115572;
			Blottner[1][1] = 0.6031679;
			Blottner[1][2] = -12.4327495;

			break;

		case ARGON_SID:
			/*--- Species definitions ---*/
			// Species ordering: Ar, Ar+, e-
			nMonatomics = 3;
			nDiatomics = 0;
			nSpecies = nMonatomics + nDiatomics;
			nReactions = 3;

			/*-- Allocation ---*/
			Species_Gas_Constant = new double[nSpecies];
			Species_Gamma = new double[nSpecies];
			Molar_Mass         = new double[nSpecies];
			Particle_Mass      = new double[nSpecies];
			Molecular_Diameter = new double[nSpecies];
			Gas_Composition    = new double[nSpecies];
			Charge_Number      = new int[nSpecies];
			Enthalpy_Formation = new double[nSpecies];
			Reactions = new int**[nReactions];
			for (iReaction = 0; iReaction < nReactions; iReaction++) {
				Reactions[iReaction] = new int*[2];
				for (ii = 0; ii < 2; ii++)
					Reactions[iReaction][ii] = new int[6];
			}
			ArrheniusCoefficient    = new double[nReactions];
			ArrheniusEta   = new double[nReactions];
			ArrheniusTheta = new double[nReactions];
			CharVibTemp = new double[nSpecies];

			// Omega[iSpecies][jSpecies][iCoeff]
			Omega00 = new double**[nSpecies];
			Omega11 = new double**[nSpecies];
			for (iSpecies = 0; iSpecies < nSpecies; iSpecies++) {
				Omega00[iSpecies] = new double*[nSpecies];
				Omega11[iSpecies] = new double*[nSpecies];
				for (jSpecies = 0; jSpecies < nSpecies; jSpecies++) {
					Omega00[iSpecies][jSpecies] = new double[4];
					Omega11[iSpecies][jSpecies] = new double[4];
				}
			}

			Blottner = new double*[nSpecies];
			for (iSpecies = 0; iSpecies < nSpecies; iSpecies++)
				Blottner[iSpecies] = new double[3];

			/*--- Molecular properties of constituent species ---*/
			Molar_Mass[0] = 6.63053168E-26*AVOGAD_CONSTANT;									// [kg/kmol] N2
			Molar_Mass[1] = 6.6304405861812E-026*AVOGAD_CONSTANT;		// [kg/kmol] Ar+
			Molar_Mass[2] = 9.10938188E-31*AVOGAD_CONSTANT;													// [kg/kmol] N

			for (iSpecies = 0; iSpecies < nSpecies; iSpecies++)
				Particle_Mass[iSpecies] = Molar_Mass[iSpecies] / AVOGAD_CONSTANT;

			Molecular_Diameter[0] = 1.0E-10;
			Molecular_Diameter[1] = 1.0E-10;
			Molecular_Diameter[2] = 1.0E-20;

			Charge_Number[0] = 0;
			Charge_Number[1] = 1;
			Charge_Number[2] =-1;

			/*--- Define formation enthalpy from JANAF tables [KJ/Kmol] ---*/
			Enthalpy_Formation[0] = 0.0;					//N2
			Enthalpy_Formation[1] = 472.683E3;		//N
			Enthalpy_Formation[2] = 0.0;

			/*--- Set initial fraction of number density (Ns / Ntotal) ---*/
			Gas_Composition[0] = 0.98;//0.90; //N2
			Gas_Composition[1] = 0.01;  //N
			Gas_Composition[2] = 0.01;

			/*--- Set reaction maps ---*/
			Reactions[0][0][0]=0;		Reactions[0][0][1]=0;		Reactions[0][0][2]=nSpecies;		Reactions[0][1][0]=1;		Reactions[0][1][1]=2;		Reactions[0][1][2] =0;
			Reactions[1][0][0]=0;		Reactions[1][0][1]=1;		Reactions[1][0][2]=nSpecies;		Reactions[1][1][0]=1;		Reactions[1][1][1]=2;		Reactions[1][1][2] =1;
			Reactions[2][0][0]=0;		Reactions[2][0][1]=2;		Reactions[2][0][2]=nSpecies;		Reactions[2][1][0]=1;		Reactions[2][1][1]=2;		Reactions[2][1][2] =2;

			/*--- Set Arrhenius coefficients for chemical reactions ---*/
			// Pre-exponential factor
			ArrheniusCoefficient[0]  = 7.0E21;
			ArrheniusCoefficient[1]  = 3.0E22;
			ArrheniusCoefficient[2]  = 0.0;

			// Rate-controlling temperature exponent
			ArrheniusEta[0]  = -1.60;
			ArrheniusEta[1]  = -1.60;
			ArrheniusEta[2]  =  0.0;

			// Characteristic temperature
			ArrheniusTheta[0] = 113200.0;
			ArrheniusTheta[1] = 113200.0;
			ArrheniusTheta[2] = 113200.0;

			//Characteristic vibrational temperatures for calculating e_vib (K)
			CharVibTemp[0] = 0.0;
			CharVibTemp[1] = 0.0;
			CharVibTemp[2] = 0.0;

			/*--- Collision integral data ---*/
			Omega00[0][0][0] = -6.0614558E-03;  Omega00[0][0][1] = 1.2689102E-01;   Omega00[0][0][2] = -1.0616948E+00;  Omega00[0][0][3] = 8.0955466E+02;
			Omega00[0][1][0] = -1.0796249E-02;  Omega00[0][1][1] = 2.2656509E-01;   Omega00[0][1][2] = -1.7910602E+00;  Omega00[0][1][3] = 4.0455218E+03;
			Omega00[0][2][0] = -1.0796249E-02;  Omega00[0][2][1] = 2.2656509E-01;   Omega00[0][2][2] = -1.7910602E+00;  Omega00[0][2][3] = 4.0455218E+03;
			Omega00[1][0][0] = -1.0796249E-02;  Omega00[1][0][1] = 2.2656509E-01;   Omega00[1][0][2] = -1.7910602E+00;  Omega00[1][0][3] = 4.0455218E+03;
			Omega00[1][1][0] = -9.6083779E-03;  Omega00[1][1][1] = 2.0938971E-01;   Omega00[1][1][2] = -1.7386904E+00;  Omega00[1][1][3] = 3.3587983E+03;
			Omega00[1][2][0] = -9.6083779E-03;  Omega00[1][2][1] = 2.0938971E-01;   Omega00[1][2][2] = -1.7386904E+00;  Omega00[1][2][3] = 3.3587983E+03;
			Omega00[2][0][0] = -6.0614558E-03;  Omega00[2][0][1] = 1.2689102E-01;   Omega00[2][0][2] = -1.0616948E+00;  Omega00[2][0][3] = 8.0955466E+02;
			Omega00[2][1][0] = -1.0796249E-02;  Omega00[2][1][1] = 2.2656509E-01;   Omega00[2][1][2] = -1.7910602E+00;  Omega00[2][1][3] = 4.0455218E+03;
			Omega00[2][2][0] = -1.0796249E-02;  Omega00[2][2][1] = 2.2656509E-01;   Omega00[2][2][2] = -1.7910602E+00;  Omega00[2][2][3] = 4.0455218E+03;


			Omega11[0][0][0] = -7.6303990E-03;  Omega11[0][0][1] = 1.6878089E-01;   Omega11[0][0][2] = -1.4004234E+00;  Omega11[0][0][3] = 2.1427708E+03;
			Omega11[0][1][0] = -8.3493693E-03;  Omega11[0][1][1] = 1.7808911E-01;   Omega11[0][1][2] = -1.4466155E+00;  Omega11[0][1][3] = 1.9324210E+03;
			Omega11[0][2][0] = -8.3493693E-03;  Omega11[0][2][1] = 1.7808911E-01;   Omega11[0][2][2] = -1.4466155E+00;  Omega11[0][2][3] = 1.9324210E+03;
			Omega11[1][0][0] = -8.3493693E-03;  Omega11[1][0][1] = 1.7808911E-01;   Omega11[1][0][2] = -1.4466155E+00;  Omega11[1][0][3] = 1.9324210E+03;
			Omega11[1][1][0] = -7.7439615E-03;  Omega11[1][1][1] = 1.7129007E-01;   Omega11[1][1][2] = -1.4809088E+00;  Omega11[1][1][3] = 2.1284951E+03;
			Omega11[1][2][0] = -7.7439615E-03;  Omega11[1][2][1] = 1.7129007E-01;   Omega11[1][2][2] = -1.4809088E+00;  Omega11[1][2][3] = 2.1284951E+03;
			Omega11[2][0][0] = -7.6303990E-03;  Omega11[2][0][1] = 1.6878089E-01;   Omega11[2][0][2] = -1.4004234E+00;  Omega11[2][0][3] = 2.1427708E+03;
			Omega11[2][1][0] = -8.3493693E-03;  Omega11[2][1][1] = 1.7808911E-01;   Omega11[2][1][2] = -1.4466155E+00;  Omega11[2][1][3] = 1.9324210E+03;
			Omega11[2][2][0] = -8.3493693E-03;  Omega11[2][2][1] = 1.7808911E-01;   Omega11[2][2][2] = -1.4466155E+00;  Omega11[2][2][3] = 1.9324210E+03;


			/*--- Viscosity coefficients for the Blottner et. al. (1971) model ---*/
			Blottner[0][0] = 0.0268142;
			Blottner[0][1] = 0.3177838;
			Blottner[0][2] = -11.3155513;

			Blottner[1][0] = 0.0115572;
			Blottner[1][1] = 0.6031679;
			Blottner[1][2] = -12.4327495;

			Blottner[2][0] = 1.0;
			Blottner[2][1] = 1.0;
			Blottner[2][2] = 1.0;

			break;

		case AIR5:


			/*--- Species definitions ---*/
			// Species ordering: N2, O2, NO, NO+, N, O, e-
			nMonatomics = 2;
			nDiatomics = 3;
			nSpecies = nMonatomics + nDiatomics;
			nReactions = 17;

			/*-- Allocation ---*/
			Species_Gas_Constant = new double[nSpecies];
			Species_Gamma = new double[nSpecies];
			Molar_Mass         = new double[nSpecies];
			Particle_Mass      = new double[nSpecies];
			Molecular_Diameter = new double[nSpecies];
			Gas_Composition    = new double[nSpecies];
			Charge_Number      = new int[nSpecies];
			Enthalpy_Formation = new double[nSpecies];
			Reactions = new int**[nReactions];
			for (iReaction = 0; iReaction < nReactions; iReaction++) {
				Reactions[iReaction] = new int*[2];
				for (ii = 0; ii < 2; ii++)
					Reactions[iReaction][ii] = new int[6];
			}
			ArrheniusCoefficient    = new double[nReactions];
			ArrheniusEta   = new double[nReactions];
			ArrheniusTheta = new double[nReactions];
			CharVibTemp = new double[nSpecies];

			// Omega[iSpecies][jSpecies][iCoeff]
			Omega00 = new double**[nSpecies];
			Omega11 = new double**[nSpecies];
			for (iSpecies = 0; iSpecies < nSpecies; iSpecies++) {
				Omega00[iSpecies] = new double*[nSpecies];
				Omega11[iSpecies] = new double*[nSpecies];
				for (jSpecies = 0; jSpecies < nSpecies; jSpecies++) {
					Omega00[iSpecies][jSpecies] = new double[4];
					Omega11[iSpecies][jSpecies] = new double[4];
				}
			}

			/*--- Molecular properties of constituent species ---*/
			Molar_Mass[0] = 2.0*14.0067;									// [kg/kmol] N2
			Molar_Mass[1] = 2.0*15.9994;									// [kg/kmol] O2
			Molar_Mass[2] = 14.0067 + 15.9994;						// [kg/kmol] NO
			Molar_Mass[3] = 14.0067;											// [kg/kmol] N
			Molar_Mass[4] = 15.9994;											// [kg/kmol] O
			// [kg/kmol] O
			for (iSpecies = 0; iSpecies < nSpecies; iSpecies++)
				Particle_Mass[iSpecies] = Molar_Mass[iSpecies] / AVOGAD_CONSTANT;

			Molecular_Diameter[0] = 1.0E-10;
			Molecular_Diameter[1] = 1.0E-10;
			Molecular_Diameter[2] = 1.0E-10;
			Molecular_Diameter[3] = 1.0E-10;
			Molecular_Diameter[4] = 1.0E-10;

			Charge_Number[0] = 0;
			Charge_Number[1] = 0;
			Charge_Number[2] = 0;
			Charge_Number[3] = 0;
			Charge_Number[4] = 0;

			//  JANAF VALUES [KJ/Kmol]
			Enthalpy_Formation[0] = 0.0;					//N2
			Enthalpy_Formation[1] = 0.0;					//O2
			Enthalpy_Formation[2] = 90.291E3;			//NO
			Enthalpy_Formation[3] = 472.683E3;		//N
			Enthalpy_Formation[4] = 249.173E3;		//O


			/*--- Set initial fraction of number density (Ns / Ntotal) ---*/
			Gas_Composition[0] = 0.788;	//N2
			Gas_Composition[1] = 0.199;	//O2
			Gas_Composition[2] = 0.011; //NO
			Gas_Composition[3] = 0.001; //N
			Gas_Composition[4] = 0.001;  //O


			/*--- Set reaction maps ---*/
			Reactions[0][0][0]=0;		Reactions[0][0][1]=0;		Reactions[0][0][2]=nSpecies;		Reactions[0][1][0]=3;		Reactions[0][1][1]=3;		Reactions[0][1][2] =0;
			Reactions[1][0][0]=0;		Reactions[1][0][1]=1;		Reactions[1][0][2]=nSpecies;		Reactions[1][1][0]=3;		Reactions[1][1][1]=3;		Reactions[1][1][2] =1;
			Reactions[2][0][0]=0;		Reactions[2][0][1]=2;		Reactions[2][0][2]=nSpecies;		Reactions[2][1][0]=3;		Reactions[2][1][1]=3;		Reactions[2][1][2] =2;
			Reactions[3][0][0]=0;		Reactions[3][0][1]=3;		Reactions[3][0][2]=nSpecies;		Reactions[3][1][0]=3;		Reactions[3][1][1]=3;		Reactions[3][1][2] =3;
			Reactions[4][0][0]=0;		Reactions[4][0][1]=4;		Reactions[4][0][2]=nSpecies;		Reactions[4][1][0]=3;		Reactions[4][1][1]=3;		Reactions[4][1][2] =4;

			Reactions[5][0][0]=1;		Reactions[5][0][1]=0;		Reactions[5][0][2]=nSpecies;		Reactions[5][1][0]=4;		Reactions[5][1][1]=4;		Reactions[5][1][2] =0;
			Reactions[6][0][0]=1;		Reactions[6][0][1]=1;		Reactions[6][0][2]=nSpecies;		Reactions[6][1][0]=4;		Reactions[6][1][1]=4;		Reactions[6][1][2] =1;
			Reactions[7][0][0]=1;		Reactions[7][0][1]=2;		Reactions[7][0][2]=nSpecies;		Reactions[7][1][0]=4;		Reactions[7][1][1]=4;		Reactions[7][1][2] =2;
			Reactions[8][0][0]=1;		Reactions[8][0][1]=3;		Reactions[8][0][2]=nSpecies;		Reactions[8][1][0]=4;		Reactions[8][1][1]=4;		Reactions[8][1][2] =3;
			Reactions[9][0][0]=1;		Reactions[9][0][1]=4;		Reactions[9][0][2]=nSpecies;		Reactions[9][1][0]=4;		Reactions[9][1][1]=4;		Reactions[9][1][2] =4;

			Reactions[10][0][0]=2;		Reactions[10][0][1]=0;		Reactions[10][0][2]=nSpecies;		Reactions[10][1][0]=3;		Reactions[10][1][1]=4;		Reactions[10][1][2] =0;
			Reactions[11][0][0]=2;		Reactions[11][0][1]=1;		Reactions[11][0][2]=nSpecies;		Reactions[11][1][0]=3;		Reactions[11][1][1]=4;		Reactions[11][1][2] =1;
			Reactions[12][0][0]=2;		Reactions[12][0][1]=2;		Reactions[12][0][2]=nSpecies;		Reactions[12][1][0]=3;		Reactions[12][1][1]=4;		Reactions[12][1][2] =2;
			Reactions[13][0][0]=2;		Reactions[13][0][1]=3;		Reactions[13][0][2]=nSpecies;		Reactions[13][1][0]=3;		Reactions[13][1][1]=4;		Reactions[13][1][2] =3;
			Reactions[14][0][0]=2;		Reactions[14][0][1]=4;		Reactions[14][0][2]=nSpecies;		Reactions[14][1][0]=3;		Reactions[14][1][1]=4;		Reactions[14][1][2] =4;

			Reactions[15][0][0]=0;		Reactions[15][0][1]=3;		Reactions[15][0][2]=nSpecies;		Reactions[15][1][0]=2;		Reactions[15][1][1]=4;		Reactions[15][1][2]= nSpecies;
			Reactions[16][0][0]=2;		Reactions[16][0][1]=3;		Reactions[16][0][2]=nSpecies;		Reactions[16][1][0]=1;		Reactions[16][1][1]=4;		Reactions[16][1][2]= nSpecies;

			/*--- Set Arrhenius coefficients for reactions ---*/
			// Pre-exponential factor
			ArrheniusCoefficient[0]  = 7.0E21;
			ArrheniusCoefficient[1]  = 7.0E21;
			ArrheniusCoefficient[2]  = 7.0E21;
			ArrheniusCoefficient[3]  = 3.0E22;
			ArrheniusCoefficient[4]  = 3.0E22;
			ArrheniusCoefficient[5]  = 2.0E21;
			ArrheniusCoefficient[6]  = 2.0E21;
			ArrheniusCoefficient[7]  = 2.0E21;
			ArrheniusCoefficient[8] = 1.0E22;
			ArrheniusCoefficient[9] = 1.0E22;
			ArrheniusCoefficient[10] = 5.0E15;
			ArrheniusCoefficient[11] = 5.0E15;
			ArrheniusCoefficient[12] = 5.0E15;
			ArrheniusCoefficient[13] = 1.1E17;
			ArrheniusCoefficient[14] = 1.1E17;
			ArrheniusCoefficient[15] = 5.7E12;
			ArrheniusCoefficient[16] = 8.4E12;

			// Rate-controlling temperature exponent
			ArrheniusEta[0]  = -1.60;
			ArrheniusEta[1]  = -1.60;
			ArrheniusEta[2]  = -1.60;
			ArrheniusEta[3]  = -1.60;
			ArrheniusEta[4]  = -1.60;
			ArrheniusEta[5]  = -1.50;
			ArrheniusEta[6]  = -1.50;
			ArrheniusEta[7]  = -1.50;
			ArrheniusEta[8] = -1.50;
			ArrheniusEta[9] = -1.50;
			ArrheniusEta[10] = 0.0;
			ArrheniusEta[11] = 0.0;
			ArrheniusEta[12] = 0.0;
			ArrheniusEta[13] = 0.0;
			ArrheniusEta[14] = 0.0;
			ArrheniusEta[15] = 0.42;
			ArrheniusEta[16] = 0.00;

			// Characteristic temperature
			ArrheniusTheta[0] = 113200.0;
			ArrheniusTheta[1] = 113200.0;
			ArrheniusTheta[2] = 113200.0;
			ArrheniusTheta[3] = 113200.0;
			ArrheniusTheta[4] = 113200.0;
			ArrheniusTheta[5] = 59500.0;
			ArrheniusTheta[6] = 59500.0;
			ArrheniusTheta[7] = 59500.0;
			ArrheniusTheta[8] = 59500.0;
			ArrheniusTheta[9] = 59500.0;
			ArrheniusTheta[10] = 75500.0;
			ArrheniusTheta[11] = 75500.0;
			ArrheniusTheta[12] = 75500.0;
			ArrheniusTheta[13] = 75500.0;
			ArrheniusTheta[14] = 75500.0;
			ArrheniusTheta[15] = 42938.0;
			ArrheniusTheta[16] = 19400.0;

			//Characteristic vibrational temperatures for calculating e_vib (K)
			CharVibTemp[0] = 3395.0;
			CharVibTemp[1] = 2239.0;
			CharVibTemp[2] = 2817.0;

			/*--- Collision integral data ---*/
			// Omega(0,0) ----------------------
			//N2
			Omega00[0][0][0] = -6.0614558E-03;  Omega00[0][0][1] = 1.2689102E-01;   Omega00[0][0][2] = -1.0616948E+00;  Omega00[0][0][3] = 8.0955466E+02;
			Omega00[0][1][0] = -3.7959091E-03;  Omega00[0][1][1] = 9.5708295E-02;   Omega00[0][1][2] = -1.0070611E+00;  Omega00[0][1][3] = 8.9392313E+02;
			Omega00[0][2][0] = -1.9295666E-03;  Omega00[0][2][1] = 2.7995735E-02;   Omega00[0][2][2] = -3.1588514E-01;  Omega00[0][2][3] = 1.2880734E+02;
			Omega00[0][3][0] = -1.0796249E-02;  Omega00[0][3][1] = 2.2656509E-01;   Omega00[0][3][2] = -1.7910602E+00;  Omega00[0][3][3] = 4.0455218E+03;
			Omega00[0][4][0] = -2.7244269E-03;  Omega00[0][4][1] = 6.9587171E-02;   Omega00[0][4][2] = -7.9538667E-01;  Omega00[0][4][3] = 4.0673730E+02;
			//O2
			Omega00[1][0][0] = -3.7959091E-03;  Omega00[1][0][1] = 9.5708295E-02;   Omega00[1][0][2] = -1.0070611E+00;  Omega00[1][0][3] = 8.9392313E+02;
			Omega00[1][1][0] = -8.0682650E-04;  Omega00[1][1][1] = 1.6602480E-02;   Omega00[1][1][2] = -3.1472774E-01;  Omega00[1][1][3] = 1.4116458E+02;
			Omega00[1][2][0] = -6.4433840E-04;  Omega00[1][2][1] = 8.5378580E-03;   Omega00[1][2][2] = -2.3225102E-01;  Omega00[1][2][3] = 1.1371608E+02;
			Omega00[1][3][0] = -1.1453028E-03;  Omega00[1][3][1] = 1.2654140E-02;   Omega00[1][3][2] = -2.2435218E-01;  Omega00[1][3][3] = 7.7201588E+01;
			Omega00[1][4][0] = -4.8405803E-03;  Omega00[1][4][1] = 1.0297688E-01;   Omega00[1][4][2] = -9.6876576E-01;  Omega00[1][4][3] = 6.1629812E+02;
			//NO
			Omega00[2][0][0] = -1.9295666E-03;  Omega00[2][0][1] = 2.7995735E-02;   Omega00[2][0][2] = -3.1588514E-01;  Omega00[2][0][3] = 1.2880734E+02;
			Omega00[2][1][0] = -6.4433840E-04;  Omega00[2][1][1] = 8.5378580E-03;   Omega00[2][1][2] = -2.3225102E-01;  Omega00[2][1][3] = 1.1371608E+02;
			Omega00[2][2][0] = -0.0000000E+00;  Omega00[2][2][1] = -1.1056066E-02;  Omega00[2][2][2] = -5.9216250E-02;  Omega00[2][2][3] = 7.2542367E+01;
			Omega00[2][3][0] = -1.5770918E-03;  Omega00[2][3][1] = 1.9578381E-02;   Omega00[2][3][2] = -2.7873624E-01;  Omega00[2][3][3] = 9.9547944E+01;
			Omega00[2][4][0] = -1.0885815E-03;  Omega00[2][4][1] = 1.1883688E-02;   Omega00[2][4][2] = -2.1844909E-01;  Omega00[2][4][3] = 7.5512560E+01;
			//N
			Omega00[3][0][0] = -1.0796249E-02;  Omega00[3][0][1] = 2.2656509E-01;   Omega00[3][0][2] = -1.7910602E+00;  Omega00[3][0][3] = 4.0455218E+03;
			Omega00[3][1][0] = -1.1453028E-03;  Omega00[3][1][1] = 1.2654140E-02;   Omega00[3][1][2] = -2.2435218E-01;  Omega00[3][1][3] = 7.7201588E+01;
			Omega00[3][2][0] = -1.5770918E-03;  Omega00[3][2][1] = 1.9578381E-02;   Omega00[3][2][2] = -2.7873624E-01;  Omega00[3][2][3] = 9.9547944E+01;
			Omega00[3][3][0] = -9.6083779E-03;  Omega00[3][3][1] = 2.0938971E-01;   Omega00[3][3][2] = -1.7386904E+00;  Omega00[3][3][3] = 3.3587983E+03;
			Omega00[3][4][0] = -7.8147689E-03;  Omega00[3][4][1] = 1.6792705E-01;   Omega00[3][4][2] = -1.4308628E+00;  Omega00[3][4][3] = 1.6628859E+03;
			//O
			Omega00[4][0][0] = -2.7244269E-03;  Omega00[4][0][1] = 6.9587171E-02;   Omega00[4][0][2] = -7.9538667E-01;  Omega00[4][0][3] = 4.0673730E+02;
			Omega00[4][1][0] = -4.8405803E-03;  Omega00[4][1][1] = 1.0297688E-01;   Omega00[4][1][2] = -9.6876576E-01;  Omega00[4][1][3] = 6.1629812E+02;
			Omega00[4][2][0] = -1.0885815E-03;  Omega00[4][2][1] = 1.1883688E-02;   Omega00[4][2][2] = -2.1844909E-01;  Omega00[4][2][3] = 7.5512560E+01;
			Omega00[4][3][0] = -7.8147689E-03;  Omega00[4][3][1] = 1.6792705E-01;   Omega00[4][3][2] = -1.4308628E+00;  Omega00[4][3][3] = 1.6628859E+03;
			Omega00[4][4][0] = -6.4040535E-03;  Omega00[4][4][1] = 1.4629949E-01;   Omega00[4][4][2] = -1.3892121E+00;  Omega00[4][4][3] = 2.0903441E+03;

			// Omega(1,1) ----------------------
			//N2
			Omega11[0][0][0] = -7.6303990E-03;  Omega11[0][0][1] = 1.6878089E-01;   Omega11[0][0][2] = -1.4004234E+00;  Omega11[0][0][3] = 2.1427708E+03;
			Omega11[0][1][0] = -8.0457321E-03;  Omega11[0][1][1] = 1.9228905E-01;   Omega11[0][1][2] = -1.7102854E+00;  Omega11[0][1][3] = 5.2213857E+03;
			Omega11[0][2][0] = -6.8237776E-03;  Omega11[0][2][1] = 1.4360616E-01;   Omega11[0][2][2] = -1.1922240E+00;  Omega11[0][2][3] = 1.2433086E+03;
			Omega11[0][3][0] = -8.3493693E-03;  Omega11[0][3][1] = 1.7808911E-01;   Omega11[0][3][2] = -1.4466155E+00;  Omega11[0][3][3] = 1.9324210E+03;
			Omega11[0][4][0] = -8.3110691E-03;  Omega11[0][4][1] = 1.9617877E-01;   Omega11[0][4][2] = -1.7205427E+00;  Omega11[0][4][3] = 4.0812829E+03;
			//O2
			Omega11[1][0][0] = -8.0457321E-03;  Omega11[1][0][1] = 1.9228905E-01;   Omega11[1][0][2] = -1.7102854E+00;  Omega11[1][0][3] = 5.2213857E+03;
			Omega11[1][1][0] = -6.2931612E-03;  Omega11[1][1][1] = 1.4624645E-01;   Omega11[1][1][2] = -1.3006927E+00;  Omega11[1][1][3] = 1.8066892E+03;
			Omega11[1][2][0] = -6.8508672E-03;  Omega11[1][2][1] = 1.5524564E-01;   Omega11[1][2][2] = -1.3479583E+00;  Omega11[1][2][3] = 2.0037890E+03;
			Omega11[1][3][0] = -1.0608832E-03;  Omega11[1][3][1] = 1.1782595E-02;   Omega11[1][3][2] = -2.1246301E-01;  Omega11[1][3][3] = 8.4561598E+01;
			Omega11[1][4][0] = -3.7969686E-03;  Omega11[1][4][1] = 7.6789981E-02;   Omega11[1][4][2] = -7.3056809E-01;  Omega11[1][4][3] = 3.3958171E+02;
			//NO
			Omega11[2][0][0] = -6.8237776E-03;  Omega11[2][0][1] = 1.4360616E-01;   Omega11[2][0][2] = -1.1922240E+00;  Omega11[2][0][3] = 1.2433086E+03;
			Omega11[2][1][0] = -6.8508672E-03;  Omega11[2][1][1] = 1.5524564E-01;   Omega11[2][1][2] = -1.3479583E+00;  Omega11[2][1][3] = 2.0037890E+03;
			Omega11[2][2][0] = -7.4942466E-03;  Omega11[2][2][1] = 1.6626193E-01;   Omega11[2][2][2] = -1.4107027E+00;  Omega11[2][2][3] = 2.3097604E+03;
			Omega11[2][3][0] = -1.4719259E-03;  Omega11[2][3][1] = 1.8446968E-02;   Omega11[2][3][2] = -2.6460411E-01;  Omega11[2][3][3] = 1.0911124E+02;
			Omega11[2][4][0] = -1.0066279E-03;  Omega11[2][4][1] = 1.1029264E-02;   Omega11[2][4][2] = -2.0671266E-01;  Omega11[2][4][3] = 8.2644384E+01;
			//N
			Omega11[3][0][0] = -8.3493693E-03;  Omega11[3][0][1] = 1.7808911E-01;   Omega11[3][0][2] = -1.4466155E+00;  Omega11[3][0][3] = 1.9324210E+03;
			Omega11[3][1][0] = -1.0608832E-03;  Omega11[3][1][1] = 1.1782595E-02;   Omega11[3][1][2] = -2.1246301E-01;  Omega11[3][1][3] = 8.4561598E+01;
			Omega11[3][2][0] = -1.4719259E-03;  Omega11[3][2][1] = 1.8446968E-02;   Omega11[3][2][2] = -2.6460411E-01;  Omega11[3][2][3] = 1.0911124E+02;
			Omega11[3][3][0] = -7.7439615E-03;  Omega11[3][3][1] = 1.7129007E-01;   Omega11[3][3][2] = -1.4809088E+00;  Omega11[3][3][3] = 2.1284951E+03;
			Omega11[3][4][0] = -5.0478143E-03;  Omega11[3][4][1] = 1.0236186E-01;   Omega11[3][4][2] = -9.0058935E-01;  Omega11[3][4][3] = 4.4472565E+02;
			//O
			Omega11[4][0][0] = -8.3110691E-03;  Omega11[4][0][1] = 1.9617877E-01;   Omega11[4][0][2] = -1.7205427E+00;  Omega11[4][0][3] = 4.0812829E+03;
			Omega11[4][1][0] = -3.7969686E-03;  Omega11[4][1][1] = 7.6789981E-02;   Omega11[4][1][2] = -7.3056809E-01;  Omega11[4][1][3] = 3.3958171E+02;
			Omega11[4][2][0] = -1.0066279E-03;  Omega11[4][2][1] = 1.1029264E-02;   Omega11[4][2][2] = -2.0671266E-01;  Omega11[4][2][3] = 8.2644384E+01;
			Omega11[4][3][0] = -5.0478143E-03;  Omega11[4][3][1] = 1.0236186E-01;   Omega11[4][3][2] = -9.0058935E-01;  Omega11[4][3][3] = 4.4472565E+02;
			Omega11[4][4][0] = -4.2451096E-03;  Omega11[4][4][1] = 9.6820337E-02;   Omega11[4][4][2] = -9.9770795E-01;  Omega11[4][4][3] = 8.3320644E+02;
			break;

		}


		/*--- Check for consistency ---*/
		sum = 0;
		for (iSpecies = 0; iSpecies < nSpecies; iSpecies++)
			sum += Gas_Composition[iSpecies];
		if ( fabs(sum - 1.0) > 1E-10)
			cout << "WARNING: Sum of ratios of initial number density fractions != 1.0, sum = " << sum << endl;


		Mixture_Molar_mass = 0.0;
		for (iSpecies = 0; iSpecies < nSpecies; iSpecies++)
			Mixture_Molar_mass += Molar_Mass[iSpecies]*Gas_Composition[iSpecies];


		for (iSpecies = 0; iSpecies < nSpecies; iSpecies++) {
			/*--- Convert formation enthalpy from KJ/Kmol -> J/kg ---*/
			conversionFact = 1000 / Molar_Mass[iSpecies];
			Enthalpy_Formation[iSpecies] = Enthalpy_Formation[iSpecies] * conversionFact;

			/*--- Array of gas constants [J/kmol] / [kg/kmol] = [J/kg] ---*/
			Species_Gas_Constant[iSpecies] = UNIVERSAL_GAS_CONSTANT / Molar_Mass[iSpecies];

			/*--- Array of ratios of specific heat ---*/
			if (iSpecies < nDiatomics)
				Species_Gamma[iSpecies] = GammaDiatomic;
			else
				Species_Gamma[iSpecies] = GammaMonatomic;
		}    

		if (Species_Temperature_FreeStream == NULL) {
#ifdef NO_MPI
			cout << "WARNING: No species temperature specified, using mean flow freestream value for all species." << endl;
#else
			if (MPI::COMM_WORLD.Get_rank() == MASTER_NODE)
				cout << "WARNING: No species temperature specified, using mean flow freestream value for all species." << endl;
#endif
			Species_Temperature_FreeStream = new double[nSpecies];
			for (iSpecies = 0; iSpecies < nSpecies; iSpecies++)
				Species_Temperature_FreeStream[iSpecies] = Temperature_FreeStream;
		}

		Inlet_Outlet_Defined = false;
		if (Species_Temperature_Inlet != NULL || Species_Pressure_Inlet != NULL || Species_Pressure_Outlet != NULL )
			Inlet_Outlet_Defined = true;

		if (PlasmaMultiTimeSteps) {

			nCFL = nMultiLevel+1;
			CFL_MS = new double*[nSpecies];

			if (CFL_FineGrid_Species == NULL) {
#ifdef NO_MPI
				cout << "WARNING: No species CFL numbers specified for plasma multi-timestepping, using mean flow CFL parameters" << endl;
#else
				if (MPI::COMM_WORLD.Get_rank() == MASTER_NODE)
					cout << "WARNING: No species CFL numbers specified for plasma multi-timestepping, using mean flow CFL parameters" << endl;
#endif
				for (iSpecies = 0; iSpecies < nSpecies; iSpecies++) {
					CFL_MS[iSpecies] = new double[nCFL];
					CFL_MS[iSpecies][0] = CFL[0];
					for (unsigned short iCFL = 1; iCFL < nCFL; iCFL++)
						CFL_MS[iSpecies][iCFL] = CFL_MS[iSpecies][iCFL-1]*MG_CFLRedCoeff;
				}
			} else {
				for (iSpecies = 0; iSpecies < nSpecies; iSpecies++) {
					CFL_MS[iSpecies] = new double[nCFL];
					CFL_MS[iSpecies][0] = CFL_FineGrid_Species[iSpecies];
					for (unsigned short iCFL = 1; iCFL < nCFL; iCFL++)
						CFL_MS[iSpecies][iCFL] = CFL_MS[iSpecies][iCFL-1]*MG_CFLRedCoeff;
				}
			}

			if (CFL_Iter_Species == NULL) {
#ifdef NO_MPI
				cout << "WARNING: No species CFL ramp iteration specified for plasma multi-timestepping, using mean flow CFL parameters" << endl;
#else
				if (MPI::COMM_WORLD.Get_rank() == MASTER_NODE)
					cout << "WARNING: No species CFL ramp iteration specified for plasma multi-timestepping, using mean flow CFL parameters" << endl;
#endif
				CFL_Iter_Species = new unsigned short[nSpecies];
				for (iSpecies = 0; iSpecies < nSpecies; iSpecies++) {
					CFL_Iter_Species[iSpecies] = CFLRamp[1];
				}
			}

			if (CFL_Max_Species == NULL) {
#ifdef NO_MPI
				cout << "WARNING: No maximum CFL specified for plasma multi-timestepping, using mean flow CFL parameters" << endl;
#else
				if (MPI::COMM_WORLD.Get_rank() == MASTER_NODE)
					cout << "WARNING: No maximum CFL specified for plasma multi-timestepping, using mean flow CFL parameters" << endl;
#endif
				CFL_Max_Species = new double[nSpecies];
				for (iSpecies = 0; iSpecies < nSpecies; iSpecies++) {
					CFL_Max_Species[iSpecies] = CFLRamp[2];
				}
			}
		}

	}


	/*--- Some discrete adjoint requirements ---*/
	if ((GetAdjoint() && (GetKind_Adjoint() == DISCRETE)) && (Kind_Solver==ADJ_EULER||ADJ_NAVIER_STOKES||ADJ_RANS)) {
		SetnExtIter(1);
		SetMGLevels(0);
	}

	delete [] tmp_smooth;


}

void CConfig::SetMarkers(unsigned short val_software, unsigned short val_izone) {

#ifndef NO_MPI
  /*--- Identify the solvers that work in serial ---*/
	if ((val_software != SU2_DDC) && (val_software != SU2_MAC))
		nDomain = MPI::COMM_WORLD.Get_size();
  else
    nDomain = 1;
#endif

	/*--- Boundary (marker) treatment ---*/
	nMarker_All = nMarker_Euler + nMarker_FarField + nMarker_SymWall + nMarker_PerBound + nMarker_NearFieldBound + nMarker_Supersonic_Inlet
			+ nMarker_InterfaceBound + nMarker_Dirichlet + nMarker_Neumann + nMarker_Inlet + nMarker_Outlet + nMarker_Isothermal + nMarker_HeatFlux
			+ nMarker_NacelleInflow + nMarker_NacelleExhaust + nMarker_Dirichlet_Elec + nMarker_Displacement + nMarker_Load
			+ nMarker_FlowLoad + nMarker_FWH + nMarker_Observer + nMarker_Custom + nMarker_Sliding + 2*nDomain;

	Marker_All_Tag        = new string[nMarker_All+2];			    // Store the tag that correspond with each marker.
	Marker_All_SendRecv   = new short[nMarker_All+2];						// +#domain (send), -#domain (receive) or 0 (neither send nor receive).
	Marker_All_Boundary   = new unsigned short[nMarker_All+2];	// Store the kind of boundary condition.
	Marker_All_Monitoring = new unsigned short[nMarker_All+2];	// Store whether the boundary should be monitored.
	Marker_All_Designing  = new unsigned short[nMarker_All+2];  // Store whether the boundary should be designed.
	Marker_All_Plotting   = new unsigned short[nMarker_All+2];	// Store whether the boundary should be plotted.
	Marker_All_DV         = new unsigned short[nMarker_All+2];	// Store whether the boundary should be affected by design variables.
  Marker_All_Moving     = new unsigned short[nMarker_All+2];	// Store whether the boundary should be in motion.
	Marker_All_PerBound   = new short[nMarker_All+2];						// Store whether the boundary belongs to a periodic boundary.
	Marker_All_Sliding    = new unsigned short[nMarker_All+2];	// Store whether the boundary belongs to a sliding interface.

	unsigned short iMarker_All, iMarker_Config, iMarker_Euler, iMarker_Custom, iMarker_FarField,
	iMarker_SymWall, iMarker_PerBound, iMarker_NearFieldBound, iMarker_InterfaceBound, iMarker_Dirichlet,
	iMarker_Inlet, iMarker_Outlet, iMarker_Isothermal, iMarker_HeatFlux, iMarker_NacelleInflow, iMarker_NacelleExhaust, iMarker_Displacement, iMarker_Load,
	iMarker_FlowLoad, iMarker_FWH, iMarker_Observer, iMarker_Neumann, iMarker_Monitoring, iMarker_Designing, iMarker_Plotting, iMarker_DV, iMarker_Moving,
	iMarker_Supersonic_Inlet, iMarker_Sliding;

	for (iMarker_All = 0; iMarker_All < nMarker_All; iMarker_All++) {
		Marker_All_Tag[iMarker_All] = "NONE";
		Marker_All_SendRecv[iMarker_All]   = 0;
		Marker_All_Boundary[iMarker_All]   = 0;
		Marker_All_Monitoring[iMarker_All] = 0;
		Marker_All_Designing[iMarker_All]  = 0;
		Marker_All_Plotting[iMarker_All]   = 0;
		Marker_All_DV[iMarker_All]         = 0;
    Marker_All_Moving[iMarker_All]     = 0;
		Marker_All_PerBound[iMarker_All]   = 0;
		Marker_All_Sliding[iMarker_All]    = 0;
	}

	nMarker_Config = nMarker_Euler + nMarker_FarField + nMarker_SymWall + nMarker_PerBound + nMarker_NearFieldBound
			+ nMarker_InterfaceBound + nMarker_Dirichlet + nMarker_Neumann + nMarker_Inlet + nMarker_Outlet + nMarker_Isothermal + nMarker_HeatFlux + nMarker_NacelleInflow + nMarker_NacelleExhaust + nMarker_Supersonic_Inlet + nMarker_Displacement + nMarker_Load + nMarker_FlowLoad + nMarker_FWH + nMarker_Observer + nMarker_Custom + nMarker_Sliding;

	Marker_Config_Tag        = new string[nMarker_Config];
	Marker_Config_Boundary   = new unsigned short[nMarker_Config];
	Marker_Config_Monitoring = new unsigned short[nMarker_Config];
	Marker_Config_Plotting   = new unsigned short[nMarker_Config];
	Marker_Config_DV         = new unsigned short[nMarker_Config];
  Marker_Config_Moving     = new unsigned short[nMarker_Config];
	Marker_Config_Designing  = new unsigned short[nMarker_Config];
	Marker_Config_PerBound   = new unsigned short[nMarker_Config];
	Marker_Config_Sliding    = new unsigned short[nMarker_Config];
    
	for (iMarker_Config = 0; iMarker_Config < nMarker_Config; iMarker_Config++) {
		Marker_Config_Tag[iMarker_Config] = "NONE";
		Marker_Config_Boundary[iMarker_Config]   = 0;
		Marker_Config_Monitoring[iMarker_Config] = 0;
		Marker_Config_Designing[iMarker_Config]  = 0;
		Marker_Config_Plotting[iMarker_Config]   = 0;
		Marker_Config_DV[iMarker_Config]         = 0;
    Marker_Config_Moving[iMarker_Config]     = 0;
		Marker_Config_PerBound[iMarker_Config]   = 0;
		Marker_Config_Sliding[iMarker_Config]    = 0;
	}

	iMarker_Config = 0;
	for (iMarker_Euler = 0; iMarker_Euler < nMarker_Euler; iMarker_Euler++) {
		Marker_Config_Tag[iMarker_Config] = Marker_Euler[iMarker_Euler];
		Marker_Config_Boundary[iMarker_Config] = EULER_WALL;
		iMarker_Config++;
	}

	for (iMarker_FarField = 0; iMarker_FarField < nMarker_FarField; iMarker_FarField++) {
		Marker_Config_Tag[iMarker_Config] = Marker_FarField[iMarker_FarField];
		Marker_Config_Boundary[iMarker_Config] = FAR_FIELD;
		iMarker_Config++;
	}

	for (iMarker_SymWall = 0; iMarker_SymWall < nMarker_SymWall; iMarker_SymWall++) {
		Marker_Config_Tag[iMarker_Config] = Marker_SymWall[iMarker_SymWall];
		Marker_Config_Boundary[iMarker_Config] = SYMMETRY_PLANE;
		iMarker_Config++;
	}

	for (iMarker_PerBound = 0; iMarker_PerBound < nMarker_PerBound; iMarker_PerBound++) {
		Marker_Config_Tag[iMarker_Config] = Marker_PerBound[iMarker_PerBound];
		Marker_Config_Boundary[iMarker_Config] = PERIODIC_BOUNDARY;
		Marker_Config_PerBound[iMarker_Config] = iMarker_PerBound + 1;
		iMarker_Config++;
	}

	for (iMarker_Sliding = 0; iMarker_Sliding < nMarker_Sliding; iMarker_Sliding++) {
		Marker_Config_Tag[iMarker_Config] = Marker_SlideBound[iMarker_Sliding];
		Marker_Config_Boundary[iMarker_Config] = SLIDING_INTERFACE;
		Marker_Config_Sliding[iMarker_Config]  = iMarker_Sliding + 1;
		iMarker_Config++;
	}

	for (iMarker_NearFieldBound = 0; iMarker_NearFieldBound < nMarker_NearFieldBound; iMarker_NearFieldBound++) {
		Marker_Config_Tag[iMarker_Config] = Marker_NearFieldBound[iMarker_NearFieldBound];
		Marker_Config_Boundary[iMarker_Config] = NEARFIELD_BOUNDARY;
		iMarker_Config++;
	}

	for (iMarker_InterfaceBound = 0; iMarker_InterfaceBound < nMarker_InterfaceBound; iMarker_InterfaceBound++) {
		Marker_Config_Tag[iMarker_Config] = Marker_InterfaceBound[iMarker_InterfaceBound];
		Marker_Config_Boundary[iMarker_Config] = INTERFACE_BOUNDARY;
		iMarker_Config++;
	}

	for (iMarker_Dirichlet = 0; iMarker_Dirichlet < nMarker_Dirichlet; iMarker_Dirichlet++) {
		Marker_Config_Tag[iMarker_Config] = Marker_Dirichlet[iMarker_Dirichlet];
		Marker_Config_Boundary[iMarker_Config] = DIRICHLET;
		iMarker_Config++;
	}

	for (iMarker_Inlet = 0; iMarker_Inlet < nMarker_Inlet; iMarker_Inlet++) {
		Marker_Config_Tag[iMarker_Config] = Marker_Inlet[iMarker_Inlet];
		Marker_Config_Boundary[iMarker_Config] = INLET_FLOW;
		iMarker_Config++;
	}

    FanFace_Mach = new double[nMarker_NacelleInflow];
    FanFace_Pressure = new double[nMarker_NacelleInflow];

	for (iMarker_NacelleInflow = 0; iMarker_NacelleInflow < nMarker_NacelleInflow; iMarker_NacelleInflow++) {
		Marker_Config_Tag[iMarker_Config] = Marker_NacelleInflow[iMarker_NacelleInflow];
		Marker_Config_Boundary[iMarker_Config] = NACELLE_INFLOW;
        FanFace_Mach[iMarker_NacelleInflow] = 0.0;
        FanFace_Pressure[iMarker_NacelleInflow] = 0.0;
		iMarker_Config++;
	}

	for (iMarker_NacelleExhaust = 0; iMarker_NacelleExhaust < nMarker_NacelleExhaust; iMarker_NacelleExhaust++) {
		Marker_Config_Tag[iMarker_Config] = Marker_NacelleExhaust[iMarker_NacelleExhaust];
		Marker_Config_Boundary[iMarker_Config] = NACELLE_EXHAUST;
		iMarker_Config++;
	}

	for (iMarker_Supersonic_Inlet = 0; iMarker_Supersonic_Inlet < nMarker_Supersonic_Inlet; iMarker_Supersonic_Inlet++) {
		Marker_Config_Tag[iMarker_Config] = Marker_Supersonic_Inlet[iMarker_Supersonic_Inlet];
		Marker_Config_Boundary[iMarker_Config] = SUPERSONIC_INLET;
		iMarker_Config++;
	}

	for (iMarker_Neumann = 0; iMarker_Neumann < nMarker_Neumann; iMarker_Neumann++) {
		Marker_Config_Tag[iMarker_Config] = Marker_Neumann[iMarker_Neumann];
		Marker_Config_Boundary[iMarker_Config] = NEUMANN;
		iMarker_Config++;
	}

	for (iMarker_Custom = 0; iMarker_Custom < nMarker_Custom; iMarker_Custom++) {
		Marker_Config_Tag[iMarker_Config] = Marker_Custom[iMarker_Custom];
		Marker_Config_Boundary[iMarker_Config] = CUSTOM_BOUNDARY;
		iMarker_Config++;
	}

	for (iMarker_Outlet = 0; iMarker_Outlet < nMarker_Outlet; iMarker_Outlet++) {
		Marker_Config_Tag[iMarker_Config] = Marker_Outlet[iMarker_Outlet];
		Marker_Config_Boundary[iMarker_Config] = OUTLET_FLOW;
		iMarker_Config++;
	}

	for (iMarker_Isothermal = 0; iMarker_Isothermal < nMarker_Isothermal; iMarker_Isothermal++) {
		Marker_Config_Tag[iMarker_Config] = Marker_Isothermal[iMarker_Isothermal];
		Marker_Config_Boundary[iMarker_Config] = ISOTHERMAL;
		iMarker_Config++;
	}

	for (iMarker_HeatFlux = 0; iMarker_HeatFlux < nMarker_HeatFlux; iMarker_HeatFlux++) {
		Marker_Config_Tag[iMarker_Config] = Marker_HeatFlux[iMarker_HeatFlux];
		Marker_Config_Boundary[iMarker_Config] = HEAT_FLUX;
		iMarker_Config++;
	}

	for (iMarker_Displacement = 0; iMarker_Displacement < nMarker_Displacement; iMarker_Displacement++) {
		Marker_Config_Tag[iMarker_Config] = Marker_Displacement[iMarker_Displacement];
		Marker_Config_Boundary[iMarker_Config] = DISPLACEMENT_BOUNDARY;
		iMarker_Config++;
	}

	for (iMarker_Load = 0; iMarker_Load < nMarker_Load; iMarker_Load++) {
		Marker_Config_Tag[iMarker_Config] = Marker_Load[iMarker_Load];
		Marker_Config_Boundary[iMarker_Config] = LOAD_BOUNDARY;
		iMarker_Config++;
	}

	for (iMarker_FlowLoad = 0; iMarker_FlowLoad < nMarker_FlowLoad; iMarker_FlowLoad++) {
		Marker_Config_Tag[iMarker_Config] = Marker_FlowLoad[iMarker_FlowLoad];
		Marker_Config_Boundary[iMarker_Config] = FLOWLOAD_BOUNDARY;
		iMarker_Config++;
	}

	for (iMarker_FWH = 0; iMarker_FWH < nMarker_FWH; iMarker_FWH++) {
		Marker_Config_Tag[iMarker_Config] = Marker_FWH[iMarker_FWH];
		Marker_Config_Boundary[iMarker_Config] = FWH_SURFACE;
		iMarker_Config++;
	}

	for (iMarker_Observer = 0; iMarker_Observer < nMarker_Observer; iMarker_Observer++) {
		Marker_Config_Tag[iMarker_Config] = Marker_Observer[iMarker_Observer];
		Marker_Config_Boundary[iMarker_Config] = WAVE_OBSERVER;
		iMarker_Config++;
	}

	for (iMarker_Config = 0; iMarker_Config < nMarker_Config; iMarker_Config++) {
		Marker_Config_Monitoring[iMarker_Config] = NO;
		for (iMarker_Monitoring = 0; iMarker_Monitoring < nMarker_Monitoring; iMarker_Monitoring++)
			if (Marker_Config_Tag[iMarker_Config] == Marker_Monitoring[iMarker_Monitoring])
				Marker_Config_Monitoring[iMarker_Config] = YES;
	}
  
  for (iMarker_Config = 0; iMarker_Config < nMarker_Config; iMarker_Config++) {
		Marker_Config_Designing[iMarker_Config] = NO;
		for (iMarker_Designing = 0; iMarker_Designing < nMarker_Designing; iMarker_Designing++)
			if (Marker_Config_Tag[iMarker_Config] == Marker_Designing[iMarker_Designing])
				Marker_Config_Designing[iMarker_Config] = YES;
	}

	for (iMarker_Config = 0; iMarker_Config < nMarker_Config; iMarker_Config++) {
		Marker_Config_Plotting[iMarker_Config] = NO;
		for (iMarker_Plotting = 0; iMarker_Plotting < nMarker_Plotting; iMarker_Plotting++)
			if (Marker_Config_Tag[iMarker_Config] == Marker_Plotting[iMarker_Plotting])
				Marker_Config_Plotting[iMarker_Config] = YES;
	}

	for (iMarker_Config = 0; iMarker_Config < nMarker_Config; iMarker_Config++) {
		Marker_Config_DV[iMarker_Config] = NO;
		for (iMarker_DV = 0; iMarker_DV < nMarker_DV; iMarker_DV++)
			if (Marker_Config_Tag[iMarker_Config] == Marker_DV[iMarker_DV])
				Marker_Config_DV[iMarker_Config] = YES;
	}

  for (iMarker_Config = 0; iMarker_Config < nMarker_Config; iMarker_Config++) {
		Marker_Config_Moving[iMarker_Config] = NO;
		for (iMarker_Moving = 0; iMarker_Moving < nMarker_Moving; iMarker_Moving++)
			if (Marker_Config_Tag[iMarker_Config] == Marker_Moving[iMarker_Moving])
				Marker_Config_Moving[iMarker_Config] = YES;
	}
  
}

void CConfig::SetOutput(unsigned short val_software, unsigned short val_izone) {
	unsigned short iMarker_Euler, iMarker_Custom, iMarker_FarField,
	iMarker_SymWall, iMarker_PerBound, iMarker_NearFieldBound, iMarker_InterfaceBound, iMarker_Dirichlet,
	iMarker_Inlet, iMarker_Outlet, iMarker_Isothermal, iMarker_HeatFlux, iMarker_NacelleInflow, iMarker_NacelleExhaust, iMarker_Displacement, iMarker_Load, iMarker_FlowLoad, iMarker_FWH, iMarker_Observer, iMarker_Neumann, iMarker_Monitoring, iMarker_Designing, iMarker_Plotting, iMarker_DV, iMarker_Moving, iMarker_Supersonic_Inlet;

	cout << endl <<"-------------------------------------------------------------------------" << endl;
	cout <<"|     _____   _    _   ___                                              |" << endl;
	cout <<"|    / ____| | |  | | |__ \\       Web: su2.stanford.edu                 |" << endl;
	cout <<"|   | (___   | |  | |    ) |      Twitter: @su2code                     |" << endl;
	cout <<"|    \\___ \\  | |  | |   / /       Forum: www.cfd-online.com/Forums/su2/ |" << endl;
	cout <<"|    ____) | | |__| |  / /_                                             |" << endl;
	switch (val_software) {
	case SU2_CFD: cout << "|   |_____/   \\____/  |____|  Suite (Computational Fluid Dyn. Code)     |" << endl; break;
	case SU2_MDC: cout << "|   |_____/   \\____/  |____|  Suite (Mesh Deformation Code)             |" << endl; break;
	case SU2_GPC: cout << "|   |_____/   \\____/  |____|  Suite (Gradient Projection Code)          |" << endl; break;
	case SU2_DDC: cout << "|   |_____/   \\____/  |____|  Suite (Domain Decomposition Code)         |" << endl; break;
	case SU2_MAC: cout << "|   |_____/   \\____/  |____|  Suite (Mesh Adaptation Code)              |" << endl; break;
	case SU2_GDC: cout << "|   |_____/   \\____/  |____|  Suite (Geometry Design Code)              |" << endl; break;
	case SU2_PBC: cout << "|   |_____/   \\____/  |____|  Suite (Periodic Boundary Code)            |" << endl; break;
	case SU2_SMC: cout << "|   |_____/   \\____/  |____|  Suite (Sliding Mesh Code)                 |" << endl; break;
	case SU2_SOL: cout << "|   |_____/   \\____/  |____|  Suite (Solution Exporting Code)           |" << endl; break;
	}

	cout << "|                             Release 2.0.6                             |" << endl;
	cout <<"-------------------------------------------------------------------------" << endl;

	cout << endl <<"------------------------ Physical case definition -----------------------" << endl;
	if (val_software == SU2_CFD) {
		switch (Kind_Solver) {
		case EULER:
			if (Incompressible) cout << "Incompressible Euler equations." << endl;
			else cout << "Compressible Euler equations." << endl; break;
		case NAVIER_STOKES:
			if (Incompressible) cout << "Incompressible Laminar Navier-Stokes equations." << endl;
			else cout << "Compressible Laminar Navier-Stokes' equations." << endl; break;
		case RANS:
			if (Incompressible) cout << "Incompressible RANS equations." << endl;
			else cout << "Compressible RANS equations." << endl;
			cout << "Turbulence model: ";
			switch (Kind_Turb_Model) {
			case SA:  cout << "Spalart Allmaras" << endl; break;
			case SST: cout << "Menter's SST"     << endl; break;
			}
			break;
			case PLASMA_EULER:
				cout << "Plasma equations (without viscosity)." << endl;
				if (Kind_GasModel == ARGON) cout << "Using 3 species Argon gas model." << endl;
				if (Kind_GasModel == AIR7) cout << "Using 7 species Air gas model." << endl;
				if (Kind_GasModel == AIR5) cout << "Using 5 species Air gas model." << endl;
				if (Kind_GasModel == O2) cout << "Using 2 species Oxygen gas model." << endl;
				if (Kind_GasModel == N2) cout << "Using 2 species Nitrogen gas model." << endl;
				if (Kind_GasModel == ARGON_SID) cout << "Using 2 species Sid gas model." << endl;
				break;
			case ADJ_PLASMA_EULER:
				cout << "Plasma adjoint equations (without viscosity)." << endl;
				if (Kind_GasModel == ARGON) cout << "Using 3 species Argon gas model." << endl;
				if (Kind_GasModel == AIR7) cout << "Using 7 species Air gas model." << endl;
				if (Kind_GasModel == AIR5) cout << "Using 5 species Air gas model." << endl;
				if (Kind_GasModel == O2) cout << "Using 2 species Oxygen gas model." << endl;
				if (Kind_GasModel == N2) cout << "Using 2 species Nitrogen gas model." << endl;
				if (Kind_GasModel == ARGON_SID) cout << "Using 2 species Sid gas model." << endl;
				break;
			case PLASMA_NAVIER_STOKES:
				cout << "Plasma equations (with viscosity)." << endl;
				if (Kind_GasModel == ARGON) cout << "Using 3 species Argon gas model." << endl;
				if (Kind_GasModel == AIR7) cout << "Using 7 species Air gas model." << endl;
				if (Kind_GasModel == AIR5) cout << "Using 5 species Air gas model." << endl;
				if (Kind_GasModel == O2) cout << "Using 2 species Oxygen gas model." << endl;
				if (Kind_GasModel == N2) cout << "Using 2 species Nitrogen gas model." << endl;
				if (Kind_GasModel == ARGON_SID) cout << "Using 2 species Sid gas model." << endl;
				break;
			case ADJ_PLASMA_NAVIER_STOKES:
				cout << "Plasma continuous adjoint equations (with viscosity)." << endl;
				if (Kind_GasModel == ARGON) cout << "Using 3 species Argon gas model." << endl;
				if (Kind_GasModel == AIR7) cout << "Using 7 species Air gas model." << endl;
				if (Kind_GasModel == AIR5) cout << "Using 5 species Air gas model." << endl;
				if (Kind_GasModel == O2) cout << "Using 2 species Oxygen gas model." << endl;
				if (Kind_GasModel == N2) cout << "Using 2 species Nitrogen gas model." << endl;
				if (Kind_GasModel == ARGON_SID) cout << "Using 2 species Sid gas model." << endl;
				break;
			case ELECTRIC_POTENTIAL: cout << "Electric potential equation." << endl; break;
			case WAVE_EQUATION: cout << "Wave equation." << endl; break;
			case LINEAR_ELASTICITY: cout << "Finite Element Analysis." << endl; break;
			case FLUID_STRUCTURE_EULER: case FLUID_STRUCTURE_NAVIER_STOKES: cout << "Fluid-structure interaction." << endl; break;
			case ADJ_EULER: cout << "Continuous Euler adjoint equations." << endl; break;
			case ADJ_NAVIER_STOKES:
				if (Frozen_Visc)
					cout << "Continuous Navier-Stokes adjoint equations with frozen (laminar) viscosity." << endl;
				else
					cout << "Continuous Navier-Stokes adjoint equations." << endl;
				break;
			case ADJ_RANS:
				if (Kind_Adjoint == CONTINUOUS) {
					if (Frozen_Visc)
						cout << "Continuous RANS adjoint equations with frozen (laminar and eddy) viscosity." << endl;
					else
						cout << "Continuous RANS adjoint equations." << endl;
				}

				break;
			case LIN_EULER: cout << "Linearized Euler equations." << endl; break;
			case FREE_SURFACE_EULER: case FREE_SURFACE_NAVIER_STOKES: case FREE_SURFACE_RANS:
				if (Kind_Solver == FREE_SURFACE_EULER)
					cout << "Free surface flow equation. Density ratio: " << RatioDensity << "." << endl;
				if (Kind_Solver == FREE_SURFACE_NAVIER_STOKES)
					cout << "Free surface flow equation. Density ratio: " << RatioDensity <<". Viscosity ratio: "<< RatioViscosity << "." << endl;
				if (Kind_Solver == FREE_SURFACE_RANS) {
					cout << "Free surface flow equation. Density ratio: " << RatioDensity <<". Viscosity ratio: "<< RatioViscosity << "." << endl;
					cout << "Turbulence model: ";
					switch (Kind_Turb_Model) {
					case SA:  cout << "Spalart Allmaras" << endl; break;
					case SST: cout << "Menter's SST"     << endl; break;
					}
				}
				cout << "The free surface is located at: " << FreeSurface_Zero <<", and its thickness is: " << FreeSurface_Thickness << "." << endl;
				break;

		}

		if (!Incompressible) {
			cout << "Mach number: " << Mach <<"."<< endl;
			cout << "Angle of attack (AoA): " << AoA <<" deg, and angle of sideslip (AoS): " << AoS <<" deg."<< endl;
			if ((Kind_Solver == NAVIER_STOKES) || (Kind_Solver == ADJ_NAVIER_STOKES) ||
					(Kind_Solver == RANS) || (Kind_Solver == ADJ_RANS))
				cout << "Reynolds number: " << Reynolds <<"."<< endl;
		}

		if (EquivArea) {
			cout <<"The equivalent area is going to be evaluated on the near-field."<< endl;
			cout <<"The lower integration limit is "<<EA_IntLimit[0]<<", and the upper is "<<EA_IntLimit[1]<<"."<<endl;
			cout <<"The near-field is situated at "<<EA_IntLimit[2]<<"."<<endl;
		}
    
		if (Grid_Movement) {
			cout << "Performing a dynamic mesh simulation: ";
      switch (Kind_GridMovement[ZONE_0]) {
        case NO_MOVEMENT:     cout << "no movement." << endl; break;
        case DEFORMING:       cout << "deforming mesh motion." << endl; break;
        case RIGID_MOTION:    cout << "rigid mesh motion." << endl; break;
        case MOVING_WALL:     cout << "moving walls." << endl; break;
        case ROTATING_FRAME:  cout << "rotating reference frame." << endl; break;
        case AEROELASTIC:     cout << "aeroelastic motion." << endl; break;
        case FLUID_STRUCTURE: cout << "fluid-structure motion." << endl; break;
        case EXTERNAL:        cout << "externally prescribed motion." << endl; break;
      }
		}

		if (Restart) {
			if (!Adjoint && !Linearized) cout << "Read flow solution from: " << Solution_FlowFileName << "." << endl;
			if (Adjoint) cout << "Read adjoint solution from: " << Solution_AdjFileName << "." << endl;
			if (Linearized) cout << "Read linearized solution from: " << Solution_LinFileName << "." << endl;
		}
		else {
			cout << "No restart solution, use the values at infinity (freestream)." << endl;
		}

		if (Adjoint || Linearized)
			cout << "Read flow solution from: " << Solution_FlowFileName << "." << endl;

		if (RefAreaCoeff == 0) cout << "The reference length/area will be computed using y(2D) or z(3D) projection." <<endl;
		else cout << "The reference length/area (force coefficient) is " << RefAreaCoeff << "." <<endl;
		cout << "The reference length (moment computation) is " << RefLengthMoment << "." <<endl;
		cout << "Reference origin (moment computation) is (" <<RefOriginMoment[0]<<", "<<RefOriginMoment[1]<<", "<<RefOriginMoment[2]<<")."<< endl;

    cout << "Surface(s) where the force coefficients are evaluated: ";
		for (iMarker_Monitoring = 0; iMarker_Monitoring < nMarker_Monitoring; iMarker_Monitoring++) {
			cout << Marker_Monitoring[iMarker_Monitoring];
			if (iMarker_Monitoring < nMarker_Monitoring-1) cout << ", ";
			else cout <<"."<<endl;
		}
    
    cout << "Surface(s) where the objective function is evaluated: ";
		for (iMarker_Designing = 0; iMarker_Designing < nMarker_Designing; iMarker_Designing++) {
			cout << Marker_Designing[iMarker_Designing];
			if (iMarker_Designing < nMarker_Designing-1) cout << ", ";
			else cout <<".";
		}
    cout<<endl;
    
    cout << "Surface(s) plotted in the output file: ";
		for (iMarker_Plotting = 0; iMarker_Plotting < nMarker_Plotting; iMarker_Plotting++) {
			cout << Marker_Plotting[iMarker_Plotting];
			if (iMarker_Plotting < nMarker_Plotting-1) cout << ", ";
			else cout <<".";
		}
    cout<<endl;
    
    cout << "Surface(s) affected by the design variables: ";
		for (iMarker_DV = 0; iMarker_DV < nMarker_DV; iMarker_DV++) {
			cout << Marker_DV[iMarker_DV];
			if (iMarker_DV < nMarker_DV-1) cout << ", ";
			else cout <<".";
		}
    cout<<endl;
    
    if ((Kind_GridMovement[ZONE_0] == DEFORMING) || (Kind_GridMovement[ZONE_0] == MOVING_WALL)) {
      cout << "Surface(s) in motion: ";
      for (iMarker_Moving = 0; iMarker_Moving < nMarker_Moving; iMarker_Moving++) {
        cout << Marker_Moving[iMarker_Moving];
        if (iMarker_Moving < nMarker_Moving-1) cout << ", ";
        else cout <<".";
      }
      cout<<endl;
    }
    
	}

	cout << "Input mesh file name: " << Mesh_FileName << endl;

	if (Divide_Element) cout << "Divide grid elements into triangles and tetrahedra." << endl;

	if (val_software == SU2_GPC) {
		cout << "Input sensitivity file name: " << SurfAdjCoeff_FileName << "." << endl;
	}

	if (val_software == SU2_MAC) {
		switch (Kind_Adaptation) {
		case FULL: case WAKE: case TWOPHASE: case FULL_FLOW: case FULL_ADJOINT: case FULL_LINEAR: case SMOOTHING: case SUPERSONIC_SHOCK:
			break;
		case GRAD_FLOW:
			cout << "Read flow solution from: " << Solution_FlowFileName << "." << endl;
			break;
		case GRAD_ADJOINT:
			cout << "Read adjoint flow solution from: " << Solution_AdjFileName << "." << endl;
			break;
		case GRAD_FLOW_ADJ: case ROBUST: case COMPUTABLE_ROBUST: case COMPUTABLE: case REMAINING:
			cout << "Read flow solution from: " << Solution_FlowFileName << "." << endl;
			cout << "Read adjoint flow solution from: " << Solution_AdjFileName << "." << endl;
			break;
		}
	}

	if (val_software == SU2_MDC) {
		cout << endl <<"---------------------- Grid deformation parameters ----------------------" << endl;
		switch (Kind_GridDef_Method) {
      case SPRING: cout << "Grid deformation using a classical spring method." << endl; break;
      case FEA: cout << "Grid deformation using a linear elasticity method." << endl; break;
		}

		if (Design_Variable[0] != NO_DEFORMATION && Design_Variable[0] != SURFACE_FILE) {
			if (Hold_GridFixed == YES) cout << "Hold some regions of the mesh fixed (hardcode implementation)." <<endl;
			cout << "Geo. design var. definition (markers <-> value def. <-> param):" <<endl;
			for (unsigned short iDV = 0; iDV < nDV; iDV++) {
				switch (Design_Variable[iDV]) {
				case NO_DEFORMATION: cout << "There isn't any deformation." ; break;
				case HICKS_HENNE: cout << "Hicks Henne <-> " ; break;
				case COSINE_BUMP: cout << "Cosine bump <-> " ; break;
				case FOURIER: cout << "Fourier <-> " ; break;
				case SPHERICAL: cout << "Spherical design <-> " ; break;
				case MACH_NUMBER: cout << "Mach number <-> " ; break;
				case DISPLACEMENT: cout << "Displacement design variable."; break;
				case NACA_4DIGITS: cout << "NACA four digits <-> "; break;
				case PARABOLIC: cout << "Parabolic <-> "; break;
				case OBSTACLE: cout << "Obstacle <-> "; break;
				case STRETCH: cout << "Stretch <-> "; break;
				case ROTATION: cout << "Rotation <-> "; break;
				case FFD_CONTROL_POINT: cout << "FFD (control point) <-> "; break;
				case FFD_DIHEDRAL_ANGLE: cout << "FFD (dihedral angle) <-> "; break;
				case FFD_TWIST_ANGLE: cout << "FFD (twist angle) <-> "; break;
				case FFD_ROTATION: cout << "FFD (rotation) <-> "; break;
				case FFD_CAMBER: cout << "FFD (camber) <-> "; break;
				case FFD_THICKNESS: cout << "FFD (thickness) <-> "; break;
				case FFD_VOLUME: cout << "FFD (volume) <-> "; break;
				}
				for (iMarker_DV = 0; iMarker_DV < nMarker_DV; iMarker_DV++) {
					cout << Marker_DV[iMarker_DV];
					if (iMarker_DV < nMarker_DV-1) cout << ", ";
					else cout << " <-> ";
				}
				cout << DV_Value[iDV] << " <-> ";

				if (Design_Variable[iDV] == NO_DEFORMATION) nParamDV = 0;
				if (Design_Variable[iDV] == HICKS_HENNE) nParamDV = 2;
				if (Design_Variable[iDV] == SPHERICAL) nParamDV = 3;
				if (Design_Variable[iDV] == COSINE_BUMP) nParamDV = 3;
				if (Design_Variable[iDV] == FOURIER) nParamDV = 3;
				if (Design_Variable[iDV] == DISPLACEMENT) nParamDV = 3;
				if (Design_Variable[iDV] == ROTATION) nParamDV = 6;
				if (Design_Variable[iDV] == NACA_4DIGITS) nParamDV = 3;
				if (Design_Variable[iDV] == PARABOLIC) nParamDV = 2;
				if (Design_Variable[iDV] == OBSTACLE) nParamDV = 2;
				if (Design_Variable[iDV] == STRETCH) nParamDV = 2;
				if (Design_Variable[iDV] == FFD_CONTROL_POINT) nParamDV = 7;
				if (Design_Variable[iDV] == FFD_DIHEDRAL_ANGLE) nParamDV = 7;
				if (Design_Variable[iDV] == FFD_TWIST_ANGLE) nParamDV = 7;
				if (Design_Variable[iDV] == FFD_ROTATION) nParamDV = 7;
				if (Design_Variable[iDV] == FFD_CAMBER) nParamDV = 3;
				if (Design_Variable[iDV] == FFD_THICKNESS) nParamDV = 3;
				if (Design_Variable[iDV] == FFD_VOLUME) nParamDV = 3;

				for (unsigned short iParamDV = 0; iParamDV < nParamDV; iParamDV++) {
					if (iParamDV == 0) cout << "( ";
					cout << ParamDV[iDV][iParamDV];
					if (iParamDV < nParamDV-1) cout << ", ";
					else cout <<" )"<<endl;
				}
			}
		}
	}

	if (((val_software == SU2_CFD) && ( Linearized )) || (val_software == SU2_GPC)) {
		cout << endl <<"-------------------- Surface deformation parameters ---------------------" << endl;
		cout << "Geo. design var. definition (markers <-> old def., new def. <-> param):" <<endl;
		for (unsigned short iDV = 0; iDV < nDV; iDV++) {
			switch (Design_Variable[iDV]) {
			case NO_DEFORMATION: cout << "There isn't any deformation." ; break;
			case HICKS_HENNE: cout << "Hicks Henne <-> " ; break;
			case COSINE_BUMP: cout << "Cosine bump <-> " ; break;
			case FOURIER: cout << "Fourier <-> " ; break;
			case SPHERICAL: cout << "Spherical design <-> " ; break;
			case MACH_NUMBER: cout << "Mach number <-> " ; break;
			case DISPLACEMENT: cout << "Displacement design variable."; break;
			case NACA_4DIGITS: cout << "NACA four digits <-> "; break;
			case PARABOLIC: cout << "Parabolic <-> "; break;
			case OBSTACLE: cout << "Obstacle <-> "; break;
			case STRETCH: cout << "Stretch <-> "; break;
			case ROTATION: cout << "Rotation <-> "; break;
			case FFD_CONTROL_POINT: cout << "FFD (control point) <-> "; break;
			case FFD_DIHEDRAL_ANGLE: cout << "FFD (dihedral angle) <-> "; break;
			case FFD_TWIST_ANGLE: cout << "FFD (twist angle) <-> "; break;
			case FFD_ROTATION: cout << "FFD (rotation) <-> "; break;
			case FFD_CAMBER: cout << "FFD (camber) <-> "; break;
			case FFD_THICKNESS: cout << "FFD (thickness) <-> "; break;
			case FFD_VOLUME: cout << "FFD (volume) <-> "; break;
			}
			for (iMarker_DV = 0; iMarker_DV < nMarker_DV; iMarker_DV++) {
				cout << Marker_DV[iMarker_DV];
				if (iMarker_DV < nMarker_DV-1) cout << ", ";
				else cout << " <-> ";
			}
			cout << DV_Value[iDV] << " <-> ";

			if (Design_Variable[iDV] == NO_DEFORMATION) nParamDV = 0;
			if (Design_Variable[iDV] == HICKS_HENNE) nParamDV = 2;
			if (Design_Variable[iDV] == COSINE_BUMP) nParamDV = 3;
			if (Design_Variable[iDV] == FOURIER) nParamDV = 3;
			if (Design_Variable[iDV] == SPHERICAL) nParamDV = 3;
			if (Design_Variable[iDV] == DISPLACEMENT) nParamDV = 3;
			if (Design_Variable[iDV] == ROTATION) nParamDV = 6;
			if (Design_Variable[iDV] == NACA_4DIGITS) nParamDV = 3;
			if (Design_Variable[iDV] == PARABOLIC) nParamDV = 2;
			if (Design_Variable[iDV] == OBSTACLE) nParamDV = 2;
			if (Design_Variable[iDV] == STRETCH) nParamDV = 2;
			if (Design_Variable[iDV] == FFD_CONTROL_POINT) nParamDV = 7;
			if (Design_Variable[iDV] == FFD_DIHEDRAL_ANGLE) nParamDV = 7;
			if (Design_Variable[iDV] == FFD_TWIST_ANGLE) nParamDV = 7;
			if (Design_Variable[iDV] == FFD_ROTATION) nParamDV = 7;
			if (Design_Variable[iDV] == FFD_CAMBER) nParamDV = 3;
			if (Design_Variable[iDV] == FFD_THICKNESS) nParamDV = 3;
			if (Design_Variable[iDV] == FFD_VOLUME) nParamDV = 3;

			for (unsigned short iParamDV = 0; iParamDV < nParamDV; iParamDV++) {
				if (iParamDV == 0) cout << "( ";
				cout << ParamDV[iDV][iParamDV];
				if (iParamDV < nParamDV-1) cout << ", ";
				else cout <<" )"<<endl;
			}
		}
	}

	if (((val_software == SU2_CFD) && ( Adjoint || OneShot )) || (val_software == SU2_GPC)) {

		cout << endl <<"----------------------- Design problem definition -----------------------" << endl;
		switch (Kind_ObjFunc) {
		case DRAG_COEFFICIENT: cout << "Drag objective function." << endl; break;
		case LIFT_COEFFICIENT: cout << "Lift objective function." << endl; break;
		case SIDEFORCE_COEFFICIENT: cout << "Side force objective function." << endl; break;
		case MOMENT_X_COEFFICIENT: cout << "Mx objective function." << endl; break;
		case MOMENT_Y_COEFFICIENT: cout << "My objective function." << endl; break;
		case MOMENT_Z_COEFFICIENT: cout << "Mz objective function." << endl; break;
		case EFFICIENCY: cout << "Efficiency objective function." << endl; break;
		case PRESSURE_COEFFICIENT: cout << "Pressure objective function." << endl; break;
		case EQUIVALENT_AREA:
			cout << "Equivalent area objective function." << endl;
			cout << "Drag coefficient weight in the objective function: " << WeightCd <<"."<< endl;  break;
		case NEARFIELD_PRESSURE:
			cout << "Nearfield pressure objective function." << endl;
			cout << "Drag coefficient weight in the objective function: " << WeightCd <<"."<< endl;  break;

			break;
		case FORCE_X_COEFFICIENT: cout << "X-force objective function." << endl; break;
		case FORCE_Y_COEFFICIENT: cout << "Y-force moment objective function." << endl; break;
		case FORCE_Z_COEFFICIENT: cout << "Z-force moment objective function." << endl; break;
		case THRUST_COEFFICIENT: cout << "Thrust objective function." << endl; break;
		case TORQUE_COEFFICIENT: cout << "Torque efficiency objective function." << endl; break;
    case HEAT_LOAD: cout << "Integrated heat flux objective function." << endl; break;
		case FIGURE_OF_MERIT: cout << "Rotor Figure of Merit objective function." << endl; break;
		case FREE_SURFACE: cout << "Free-Surface objective function." << endl; break;
		case NOISE: cout << "Noise objective function." << endl; break;
		}

	}

	if (val_software == SU2_CFD) {
		cout << endl <<"---------------------- Space numerical integration ----------------------" << endl;

		if (SmoothNumGrid) cout << "There are some smoothing iterations on the grid coordinates." <<endl;

		if ((Kind_Solver == EULER) || (Kind_Solver == NAVIER_STOKES) || (Kind_Solver == RANS)
				|| (Kind_Solver == FREE_SURFACE_EULER) || (Kind_Solver == FREE_SURFACE_NAVIER_STOKES)
				|| (Kind_Solver == FREE_SURFACE_RANS)) {
			if ((Kind_ConvNumScheme_Flow == SPACE_CENTERED) && (Kind_Centered_Flow == JST)) {
				cout << "Jameson-Schmidt-Turkel scheme for the flow inviscid terms."<< endl;
				cout << "JST viscous coefficients (1st, 2nd & 4th): " << Kappa_1st_Flow
						<< ", " << Kappa_2nd_Flow << ", " << Kappa_4th_Flow <<"."<< endl;
				cout << "The method includes a grid stretching correction (p = 0.3)."<< endl;
			}
			if ((Kind_ConvNumScheme_Flow == SPACE_CENTERED) && (Kind_Centered_Flow == LAX))
				cout << "Lax-Friedrich scheme for the flow inviscid terms."<< endl;
			if (Kind_ConvNumScheme_Flow == SPACE_UPWIND) {
				if (Kind_Upwind_Flow == ROE_1ST) cout << "1st order Roe solver for the flow inviscid terms."<< endl;
				if (Kind_Upwind_Flow == ROE_TURKEL_1ST) cout << "1st order Roe-Turkel solver for the flow inviscid terms."<< endl;
				if (Kind_Upwind_Flow == AUSM_1ST)	cout << "1st order AUSM solver for the flow inviscid terms."<< endl;
				if (Kind_Upwind_Flow == HLLC_1ST)	cout << "1st order HLLC solver for the flow inviscid terms."<< endl;
				if (Kind_Upwind_Flow == SW_1ST)	cout << "1st order Steger-Warming solver for the flow inviscid terms."<< endl;
				if (Kind_Upwind_Flow == MSW_1ST)	cout << "1st order Modified Steger-Warming solver for the flow inviscid terms."<< endl;
			}
			if ((Kind_ConvNumScheme_Flow == SPACE_UPWIND) &&
					((Kind_Upwind_Flow == ROE_2ND) || (Kind_Upwind_Flow == AUSM_2ND) || (Kind_Upwind_Flow == HLLC_2ND)
							|| (Kind_Upwind_Flow == SW_2ND) || (Kind_Upwind_Flow == MSW_2ND) || (Kind_Upwind_Flow == ROE_TURKEL_2ND))) {
				if (Kind_Upwind_Flow == ROE_2ND) cout << "2nd order Roe solver for the flow inviscid terms."<< endl;
				if (Kind_Upwind_Flow == ROE_TURKEL_2ND) cout << "2nd order Roe-Turkel solver for the flow inviscid terms."<< endl;
				if (Kind_Upwind_Flow == AUSM_2ND) cout << "2nd order AUSM solver for the flow inviscid terms."<< endl;
				if (Kind_Upwind_Flow == HLLC_2ND) cout << "2nd order HLLC solver for the flow inviscid terms."<< endl;
				if (Kind_Upwind_Flow == SW_2ND) cout << "2nd order Steger-Warming solver for the flow inviscid terms."<< endl;
				if (Kind_Upwind_Flow == MSW_2ND) cout << "2nd order Modified Steger-Warming solver for the flow inviscid terms."<< endl;
				switch (Kind_SlopeLimit_Flow) {
				case NONE: cout << "Without slope-limiting method." << endl; break;
				case VENKATAKRISHNAN:
					cout << "Venkatakrishnan slope-limiting method, with constant: " << LimiterCoeff <<". "<< endl;
					cout << "The reference element size is: " << RefElemLength <<". "<< endl;
					break;
				case MINMOD:
					cout << "Minmod slope-limiting method." << endl;
					break;
				}
			}
		}

		if ((Kind_Solver == PLASMA_EULER) || (Kind_Solver == PLASMA_NAVIER_STOKES)) {
			if (Kind_ConvNumScheme_Plasma == SPACE_CENTERED) {
				if (Kind_Centered_Plasma == JST)
					cout << "Jameson-Schmidt-Turkel scheme for the plasma inviscid terms."<< endl;
				if (Kind_Centered_Plasma == LAX)
					cout << "Lax-Friedrich scheme for the plasma inviscid terms."<< endl;
			}

			if (Kind_ConvNumScheme_Plasma == SPACE_UPWIND) {
				if (Kind_Upwind_Plasma == ROE_1ST)	cout << "1st order Roe solver for the plasma inviscid terms."<< endl;
				if (Kind_Upwind_Plasma == ROE_TURKEL_1ST) cout << "1st order Roe-Turkel solver for the flow inviscid terms."<< endl;
				if (Kind_Upwind_Plasma == ROE_TURKEL_2ND) cout << "2nd order Roe-Turkel solver for the flow inviscid terms."<< endl;

				if (Kind_Upwind_Plasma == ROE_2ND) {
					cout << "2nd order Roe solver for the plasma inviscid terms."<< endl;
					switch (Kind_SlopeLimit_Plasma) {
					case NONE: cout << "Without slope-limiting method." << endl; break;
					case VENKATAKRISHNAN: cout << "Venkatakrishnan slope-limiting method." << endl; break;
					case MINMOD: cout << "Minmod slope-limiting method." << endl; break;
					}
				}
				if (Kind_Upwind_Plasma == SW_1ST) {
					cout << "1st order Steger-Warming solver for the flow inviscid terms."<< endl;
				}
				if (Kind_Upwind_Plasma == SW_2ND) {
					cout << "2nd order Steger-Warming solver for the plasma inviscid terms."<< endl;
					switch (Kind_SlopeLimit_Plasma) {
					case NONE: cout << "Without slope-limiting method." << endl; break;
					case VENKATAKRISHNAN: cout << "Venkatakrishnan slope-limiting method." << endl; break;
					case MINMOD: cout << "Minmod slope-limiting method." << endl; break;
					}
				}
				if (Kind_Upwind_Plasma == MSW_1ST) {
					cout << "1st order Modified Steger-Warming solver for the flow inviscid terms."<< endl;
				}
				if (Kind_Upwind_Plasma == MSW_2ND) {
					cout << "2nd order Modified Steger-Warming solver for the plasma inviscid terms."<< endl;
					switch (Kind_SlopeLimit_Plasma) {
					case NONE: cout << "Without slope-limiting method." << endl; break;
					case VENKATAKRISHNAN: cout << "Venkatakrishnan slope-limiting method." << endl; break;
					case MINMOD: cout << "Minmod slope-limiting method." << endl; break;
					}
				}
			}
		}

		if ((Kind_Solver == ADJ_EULER) || (Kind_Solver == ADJ_NAVIER_STOKES) || (Kind_Solver == ADJ_RANS)) {
			if ((Kind_ConvNumScheme_AdjFlow == SPACE_CENTERED) && (Kind_Centered_AdjFlow == JST)) {
				cout << "Jameson-Schmidt-Turkel scheme for the adjoint inviscid terms."<< endl;
				cout << "JST viscous coefficients (1st, 2nd, & 4th): " << Kappa_1st_AdjFlow
						<< ", " << Kappa_2nd_AdjFlow << ", " << Kappa_4th_AdjFlow <<"."<< endl;
				cout << "The method includes a grid stretching correction (p = 0.3)."<< endl;
			}
			if ((Kind_ConvNumScheme_AdjFlow == SPACE_CENTERED) && (Kind_Centered_AdjFlow == LAX))
				cout << "Lax-Friedrich scheme for the adjoint inviscid terms."<< endl;
			if ((Kind_ConvNumScheme_AdjFlow == SPACE_UPWIND) && (Kind_Upwind_AdjFlow == ROE_1ST))
				cout << "1st order Roe solver for the adjoint inviscid terms."<< endl;
			if ((Kind_ConvNumScheme_AdjFlow == SPACE_UPWIND) && (Kind_Upwind_AdjFlow == ROE_2ND)) {
				cout << "2nd order Roe solver for the adjoint inviscid terms."<< endl;
				switch (Kind_SlopeLimit_Flow) {
				case NONE: cout << "Without slope-limiting method." << endl; break;
				case VENKATAKRISHNAN: cout << "Venkatakrishnan slope-limiting method." << endl; break;
				}
			}
		}

		if (Kind_Solver == LIN_EULER) {
			if ((Kind_ConvNumScheme_LinFlow == SPACE_CENTERED) && (Kind_Centered_LinFlow == JST)) {
				cout << "Jameson-Schmidt-Turkel scheme for the linearized inviscid terms."<< endl;
				cout << "JST viscous coefficients (1st, & 4th): " << Kappa_1st_LinFlow
						<< ", " << Kappa_4th_LinFlow <<"."<< endl;
				cout << "The method includes a grid stretching correction (p = 0.3)."<< endl;
			}
			if ((Kind_ConvNumScheme_LinFlow == SPACE_CENTERED) && (Kind_Centered_LinFlow == LAX))
				cout << "Lax-Friedrich scheme for the linearized inviscid terms."<< endl;
		}

		if ((Kind_Solver == NAVIER_STOKES) || (Kind_Solver == RANS)) {
			switch (Kind_ViscNumScheme_Flow) {
			case AVG_GRAD: cout << "Average of gradients (viscous flow terms)." << endl; break;
			case AVG_GRAD_CORRECTED: cout << "Average of gradients with correction (viscous flow terms)." << endl; break;
			}
		}
		if (Kind_Solver == PLASMA_NAVIER_STOKES) {
			switch (Kind_ViscNumScheme_Plasma) {
			case AVG_GRAD: cout << "Average of gradients (1st order) for computation of viscous flow terms." << endl; break;
			case AVG_GRAD_CORRECTED: cout << "Average of gradients with correction (2nd order) for computation of viscous flow terms." << endl; break;
			}
		}
		if ((Kind_Solver == EULER) || (Kind_Solver == NAVIER_STOKES) || (Kind_Solver == RANS)) {
			if (Kind_SourNumScheme_Flow == PIECEWISE_CONSTANT) cout << "Piecewise constant integration of the flow source terms." << endl;
		}

		if (Kind_Solver == ADJ_EULER) {
			if (Kind_SourNumScheme_AdjFlow == PIECEWISE_CONSTANT) cout << "Piecewise constant integration of the adjoint source terms." << endl;
		}

		if ((Kind_Solver == PLASMA_EULER) || (Kind_Solver == PLASMA_NAVIER_STOKES) ){
			if (Kind_SourNumScheme_Plasma == PIECEWISE_CONSTANT) cout << "Piecewise constant integration of the plasma source terms." << endl;
		}

		if (Kind_Solver == RANS) {
			if ((Kind_ConvNumScheme_Turb == SPACE_UPWIND) && (Kind_Upwind_Turb == SCALAR_UPWIND_1ST))
				cout << "Scalar upwind solver (first order) for the turbulence model."<< endl;
			if ((Kind_ConvNumScheme_Turb == SPACE_UPWIND) && (Kind_Upwind_Turb == SCALAR_UPWIND_2ND))
				cout << "Scalar upwind solver (second order) for the turbulence model."<< endl;
		}

		if ((Kind_Solver == ADJ_RANS) && (!Frozen_Visc)) {
			if ((Kind_ConvNumScheme_AdjTurb == SPACE_UPWIND) && (Kind_Upwind_AdjTurb == SCALAR_UPWIND_1ST))
				cout << "Adjoint turbulent eq - Scalar upwind solver (first order)"<< endl;
			if ((Kind_ConvNumScheme_AdjTurb == SPACE_UPWIND) && (Kind_Upwind_AdjTurb == SCALAR_UPWIND_2ND))
				cout << "Adjoint turbulent eq - Scalar upwind solver (second order)"<< endl;
		}

		if ((Kind_Solver == ADJ_NAVIER_STOKES) || (Kind_Solver == ADJ_RANS)) {
			switch (Kind_ViscNumScheme_AdjFlow) {
			case AVG_GRAD: cout << "Average of gradients (viscous adjoint terms)." << endl; break;
			case AVG_GRAD_CORRECTED: cout << "Average of gradients with correction (viscous adjoint terms)." << endl; break;
			}
		}		

		if (Kind_Solver == ADJ_PLASMA_NAVIER_STOKES) {
			switch (Kind_ViscNumScheme_AdjPlasma) {
			case AVG_GRAD: cout << "Average of gradients (1st order) for computation of viscous adjoint terms." << endl; break;
			case AVG_GRAD_CORRECTED: cout << "Average of gradients with correction (2nd order) for computation of viscous adjoint terms." << endl; break;
			}
		}

		if (Kind_Solver == RANS) {
			if (Kind_ViscNumScheme_Turb == AVG_GRAD) cout << "Average of gradients (viscous turbulence terms)." << endl;
			if (Kind_ViscNumScheme_Turb == AVG_GRAD_CORRECTED) cout << "Average of gradients with correction (viscous turbulence terms)." << endl;
			if (Kind_SourNumScheme_Turb == PIECEWISE_CONSTANT) cout << "Piecewise constant integration of the turbulence model source terms." << endl;
		}

		if ((Kind_Solver == ELECTRIC_POTENTIAL) || (Kind_Solver == PLASMA_NAVIER_STOKES)) {
			if (Kind_ViscNumScheme_Elec == GALERKIN) cout << "Galerkin method for viscous terms computation of the electric potential equation." << endl;
		}

		if ((Kind_Solver == ADJ_RANS) && (!Frozen_Visc)) {
			if (Kind_ViscNumScheme_AdjTurb == AVG_GRAD) cout << "Average of gradients (1st order) for computation of adjoint viscous turbulence terms." << endl;
			if (Kind_ViscNumScheme_AdjTurb == AVG_GRAD_CORRECTED) cout << "Average of gradients with correction (2nd order) for computation of adjoint viscous turbulence terms." << endl;
			if (Kind_SourNumScheme_AdjTurb == PIECEWISE_CONSTANT) cout << "Piecewise constant integration of the turbulence adjoint model source terms." << endl;
			if (Kind_TimeIntScheme_AdjTurb == EULER_IMPLICIT) cout << "Euler implicit method for the turbulent adjoint equation." << endl;
		}

		if ((Kind_Solver == ADJ_NAVIER_STOKES) || (Kind_Solver == ADJ_RANS)) {
			if (Kind_SourNumScheme_AdjFlow == PIECEWISE_CONSTANT) cout << "Piecewise constant integration of the Navier-Stokes eq. source terms." << endl;
		}

		if (Kind_Solver == ELECTRIC_POTENTIAL) {
			if (Kind_SourNumScheme_Elec == PIECEWISE_CONSTANT) cout << "Piecewise constant integration of the electric potential source terms." << endl;
		}

		switch (Kind_Gradient_Method) {
		case GREEN_GAUSS: cout << "Gradient computation using Green-Gauss theorem." << endl; break;
		case WEIGHTED_LEAST_SQUARES: cout << "Gradient Computation using weighted Least-Squares method." << endl; break;
		}

		if (Incompressible) {
			cout << "Artificial compressibility factor: " << ArtComp_Factor << "." <<endl;
		}

		cout << endl <<"---------------------- Time numerical integration -----------------------" << endl;
		switch (Unsteady_Simulation) {
		case NO:
			cout << "Local time stepping (steady state simulation)." << endl; break;
		case TIME_STEPPING:
			cout << "Unsteady simulation using a time stepping strategy."<< endl;
			if (Unst_CFL != 0.0) cout << "Time step computed by the code. Unsteady CFL number: " << Unst_CFL <<"."<<endl;
			else cout << "Unsteady time step provided by the user (s): "<< Delta_UnstTime << "." << endl;
			break;
		case DT_STEPPING_1ST: case DT_STEPPING_2ND:
			if (Unsteady_Simulation == DT_STEPPING_1ST) cout << "Unsteady simulation, dual time stepping strategy (first order in time)."<< endl;
			if (Unsteady_Simulation == DT_STEPPING_2ND) cout << "Unsteady simulation, dual time stepping strategy (second order in time)."<< endl;
			if (Unst_CFL != 0.0) cout << "Time step computed by the code. Unsteady CFL number: " << Unst_CFL <<"."<<endl;
			else cout << "Unsteady time step provided by the user (s): "<< Delta_UnstTime << "." << endl;
			cout << "Total number of internal Dual Time iterations: "<< Unst_nIntIter <<"." << endl;
			break;
		}

		if ((Kind_Solver == EULER) || (Kind_Solver == NAVIER_STOKES) || (Kind_Solver == RANS)) {
			switch (Kind_TimeIntScheme_Flow) {
			case RUNGE_KUTTA_EXPLICIT:
				cout << "Runge-Kutta explicit method for the flow equations." << endl;
				cout << "Number of steps: " << nRKStep << endl;
				cout << "Alpha coefficients: ";
				for (unsigned short iRKStep = 0; iRKStep < nRKStep; iRKStep++) {
					cout << "\t" << RK_Alpha_Step[iRKStep];
				}
				cout << endl;
				break;
			case EULER_EXPLICIT: cout << "Euler explicit method for the flow equations." << endl; break;
			case EULER_IMPLICIT:
				cout << "Euler implicit method for the flow equations." << endl;
				switch (Kind_Linear_Solver) {
				case BCGSTAB:
					cout << "BCGSTAB is used for solving the linear system." << endl;
					cout << "Convergence criteria of the linear solver: "<< Linear_Solver_Error <<"."<<endl;
					cout << "Max number of iterations: "<< Linear_Solver_Iter <<"."<<endl;
					cout << "Relaxation coefficient: "<< Linear_Solver_Relax <<"."<<endl;
					break;
				case FGMRES:
					cout << "FGMRES is used for solving the linear system." << endl;
					cout << "Convergence criteria of the linear solver: "<< Linear_Solver_Error <<"."<<endl;
					cout << "Max number of iterations: "<< Linear_Solver_Iter <<"."<<endl;
					cout << "Relaxation coefficient: "<< Linear_Solver_Relax <<"."<<endl;
					break;
				}
				break;
			}
		}

		if ((Kind_Solver == PLASMA_EULER) || (Kind_Solver == PLASMA_NAVIER_STOKES)) {
			switch (Kind_TimeIntScheme_Plasma) {
			case RUNGE_KUTTA_EXPLICIT:
				cout << "Runge-Kutta explicit method for the plasma equations." << endl;
				cout << "Number of steps: " << nRKStep << endl;
				cout << "Alpha coefficients: ";
				for (unsigned short iRKStep = 0; iRKStep < nRKStep; iRKStep++) {
					cout << "\t" << RK_Alpha_Step[iRKStep];
				}
				cout << endl;
				break;
			case EULER_EXPLICIT: cout << "Euler explicit method for the plasma equations." << endl; break;
			case EULER_IMPLICIT: cout << "Euler implicit method for the plasma equations." << endl; break;
			}
		}

		if ((Kind_Solver == ADJ_EULER) || (Kind_Solver == ADJ_NAVIER_STOKES) || (Kind_Solver == ADJ_RANS)) {
			switch (Kind_TimeIntScheme_AdjFlow) {
			case RUNGE_KUTTA_EXPLICIT:
				cout << "Runge-Kutta explicit method for the adjoint equations." << endl;
				cout << "Number of steps: " << nRKStep << endl;
				cout << "Alpha coefficients: ";
				for (unsigned short iRKStep = 0; iRKStep < nRKStep; iRKStep++) {
					cout << "\t" << RK_Alpha_Step[iRKStep];
				}
				cout << endl;
				break;
			case EULER_EXPLICIT: cout << "Euler explicit method for the adjoint equations." << endl; break;
			case EULER_IMPLICIT: cout << "Euler implicit method for the adjoint equations." << endl; break;
			}
		}

		if (Kind_Solver == LIN_EULER) {
			switch (Kind_TimeIntScheme_LinFlow) {
			case RUNGE_KUTTA_EXPLICIT:
				cout << "Runge-Kutta explicit explicit method for the linearized equations." << endl;
				cout << "Number of steps: " << nRKStep << endl;
				cout << "Alpha coefficients: ";
				for (unsigned short iRKStep = 0; iRKStep < nRKStep; iRKStep++) {
					cout << "\t" << RK_Alpha_Step[iRKStep];
				}
				cout << endl;
				break;
			case EULER_EXPLICIT: cout << "Euler explicit method for the linearized equations." << endl; break;
			}
		}

		if (FullMG) {
			cout << "Full Multigrid." << endl;
		}

		if (nMultiLevel !=0) {
			if (nStartUpIter != 0) cout << "A total of " << nStartUpIter << " start up iterations on the fine grid."<< endl;
			if (MGCycle == 0) cout << "V Multigrid Cycle, with " << nMultiLevel << " multigrid levels."<< endl;
			if (MGCycle == 1) cout << "W Multigrid Cycle, with " << nMultiLevel << " multigrid levels."<< endl;

			cout << "Reduction of the CFL coefficient in the coarse levels: " << MG_CFLRedCoeff <<"."<<endl;
			cout << "Max. number of children in the agglomeration stage: " << MaxChildren <<"."<<endl;
			cout << "Max. length of an agglom. elem. (compared with the domain): " << MaxDimension <<"."<<endl;
			cout << "Damping factor for the residual restriction: " << Damp_Res_Restric <<"."<<endl;
			cout << "Damping factor for the correction prolongation: " << Damp_Correc_Prolong <<"."<<endl;
		}
		if (CFLRamp[0] == 1.0) cout << "No CFL ramp." << endl;
		else cout << "CFL ramp definition. factor: "<< CFLRamp[0] <<", every "<< int(CFLRamp[1]) <<" iterations, with a limit of "<< CFLRamp[2] <<"." << endl;

		if (nMultiLevel !=0) {
			cout << "Multigrid Level:                  ";
			for (unsigned short iLevel = 0; iLevel < nMultiLevel+1; iLevel++) {
				cout.width(6); cout << iLevel;
			}
			cout << endl;
		}

		cout << "Courant-Friedrichs-Lewy number:   ";
		cout.precision(3);
		for (unsigned short iCFL = 0; iCFL < nMultiLevel+1; iCFL++) {
			cout.width(6); cout << CFL[iCFL];
		}
		cout << endl;

		if (nMultiLevel !=0) {
			cout.precision(3);
			cout << "MG PreSmooth coefficients:        ";
			for (unsigned short iMG_PreSmooth = 0; iMG_PreSmooth < nMultiLevel+1; iMG_PreSmooth++) {
				cout.width(6); cout << MG_PreSmooth[iMG_PreSmooth];
			}
			cout << endl;
		}

		if (nMultiLevel !=0) {
			cout.precision(3);
			cout << "MG PostSmooth coefficients:       ";
			for (unsigned short iMG_PostSmooth = 0; iMG_PostSmooth < nMultiLevel+1; iMG_PostSmooth++) {
				cout.width(6); cout << MG_PostSmooth[iMG_PostSmooth];
			}
			cout << endl;
		}

		if (nMultiLevel !=0) {
			cout.precision(3);
			cout << "MG CorrecSmooth coefficients:     ";
			for (unsigned short iMG_CorrecSmooth = 0; iMG_CorrecSmooth < nMultiLevel+1; iMG_CorrecSmooth++) {
				cout.width(6); cout << MG_CorrecSmooth[iMG_CorrecSmooth];
			}
			cout << endl;
		}

		if (Kind_Solver == RANS)
			if (Kind_TimeIntScheme_Turb == EULER_IMPLICIT)
				cout << "Euler implicit time integration for the turbulence model." << endl;
	}

	if (val_software == SU2_CFD)
		cout << endl <<"------------------------- Convergence criteria --------------------------" << endl;

	if (val_software == SU2_CFD) {
		cout << "Maximum number of iterations: " << nExtIter <<"."<<endl;

		if (ConvCriteria == CAUCHY) {
			if (!Adjoint && !Linearized)
				switch (Cauchy_Func_Flow) {
				case LIFT_COEFFICIENT: cout << "Cauchy criteria for Lift using "
						<< Cauchy_Elems << " elements and epsilon " <<Cauchy_Eps<< "."<< endl; break;
				case DRAG_COEFFICIENT: cout << "Cauchy criteria for Drag using "
						<< Cauchy_Elems << " elements and epsilon " <<Cauchy_Eps<< "."<< endl; break;
				}

			if (Adjoint)
				switch (Cauchy_Func_AdjFlow) {
				case SENS_GEOMETRY: cout << "Cauchy criteria for geo. sensitivity using "
						<< Cauchy_Elems << " elements and epsilon " <<Cauchy_Eps<< "."<< endl; break;
				case SENS_MACH: cout << "Cauchy criteria for Mach number sensitivity using "
						<< Cauchy_Elems << " elements and epsilon " <<Cauchy_Eps<< "."<< endl; break;
				}

			if (Linearized)
				switch (Cauchy_Func_LinFlow) {
				case DELTA_LIFT_COEFFICIENT: cout << "Cauchy criteria for linearized Lift using "
						<< Cauchy_Elems << " elements and epsilon " <<Cauchy_Eps<< "."<< endl; break;
				case DELTA_DRAG_COEFFICIENT: cout << "Cauchy criteria for linearized Drag using "
						<< Cauchy_Elems << " elements and epsilon " <<Cauchy_Eps<< "."<< endl; break;
				}

			cout << "Start convergence criteria at iteration " << StartConv_Iter<< "."<< endl;
			if (OneShot) cout << "Cauchy criteria for one shot method " << Cauchy_Eps_OneShot<< "."<< endl;
			if (FullMG) cout << "Cauchy criteria for full multigrid " << Cauchy_Eps_FullMG<< "."<< endl;
		}


		if (ConvCriteria == RESIDUAL) {
			if (!Adjoint && !Linearized) {
				cout << "Reduce the density residual " << OrderMagResidual << " orders of magnitude."<< endl;
				cout << "The minimum bound for the density residual is 10^(" << MinLogResidual<< ")."<< endl;
				cout << "Start convergence criteria at iteration " << StartConv_Iter<< "."<< endl;
			}

			if (Adjoint) {
				cout << "Reduce the adjoint density residual " << OrderMagResidual << " orders of magnitude."<< endl;
				cout << "The minimum value for the adjoint density residual is 10^(" << MinLogResidual<< ")."<< endl;
			}

			if (Linearized) {
				cout << "Reduce the linearized density residual " << OrderMagResidual << " orders of magnitude."<< endl;
				cout << "The minimum value for the linearized density residual is 10^(" << MinLogResidual<< ")."<< endl;
			}

		}

	}

	if (val_software == SU2_MAC) {
		cout << endl <<"----------------------- Grid adaptation strategy ------------------------" << endl;

		switch (Kind_Adaptation) {
		case NONE: break;
		case FULL: cout << "Grid adaptation using a complete refinement." << endl; break;
		case WAKE: cout << "Grid adaptation of the wake." << endl; break;
		case TWOPHASE: cout << "Grid adaptation of the interphase of a free surface flow." << endl; break;
		case FULL_FLOW: cout << "Flow grid adaptation using a complete refinement." << endl; break;
		case FULL_ADJOINT: cout << "Adjoint grid adaptation using a complete refinement." << endl; break;
		case FULL_LINEAR: cout << "Linear grid adaptation using a complete refinement." << endl; break;
		case GRAD_FLOW: cout << "Grid adaptation using gradient based strategy (density)." << endl; break;
		case GRAD_ADJOINT: cout << "Grid adaptation using gradient based strategy (adjoint density)." << endl; break;
		case GRAD_FLOW_ADJ: cout << "Grid adaptation using gradient based strategy (density and adjoint density)." << endl; break;
		case ROBUST: cout << "Grid adaptation using robust adaptation."<< endl; break;
		case COMPUTABLE: cout << "Grid adaptation using computable correction."<< endl; break;
		case COMPUTABLE_ROBUST: cout << "Grid adaptation using computable correction."<< endl; break;
		case REMAINING: cout << "Grid adaptation using remaining error."<< endl; break;
		case SMOOTHING: cout << "Grid smoothing using an implicit method."<< endl; break;
		case SUPERSONIC_SHOCK: cout << "Grid adaptation for a supersonic shock at Mach: " << Mach <<"."<< endl; break;
		}

		switch (Kind_Adaptation) {
		case GRAD_FLOW: case GRAD_ADJOINT: case GRAD_FLOW_ADJ: case ROBUST: case COMPUTABLE: case COMPUTABLE_ROBUST: case REMAINING:
			cout << "Power of the dual volume in the adaptation sensor: " << DualVol_Power <<endl;
			cout << "Percentage of new elements in the adaptation process: " << New_Elem_Adapt << "."<<endl;
			break;
		}

		if (Analytical_Surface != NONE)
			cout << "Use analytical definition for including points in the surfaces." <<endl;

	}

	cout << endl <<"-------------------------- Output information ---------------------------" << endl;

	if ((Output_FileFormat==STL) && (val_software != SU2_MDC)){
		cerr << "Error: STL output file format only valid for SU2_MDC" << endl; throw(-1);
	}

	if (val_software == SU2_CFD) {

		cout << "Writing a flow solution every " << Wrt_Sol_Freq <<" iterations."<<endl;
		cout << "Writing the convergence history every " << Wrt_Con_Freq <<" iterations."<<endl;
		if ((Unsteady_Simulation == DT_STEPPING_1ST) || (Unsteady_Simulation == DT_STEPPING_2ND))  {
			cout << "Writing the dual time flow solution every " << Wrt_Sol_Freq_DualTime <<" iterations."<<endl;
			cout << "Writing the dual time convergence history every " << Wrt_Con_Freq_DualTime <<" iterations."<<endl;
		}

		switch (Output_FileFormat) {
      case PARAVIEW: cout << "The output file format is Paraview ASCII (.vtk)." << endl; break;
      case TECPLOT: cout << "The output file format is Tecplot ASCII (.dat)." << endl; break;
      case TECPLOT_BINARY: cout << "The output file format is Tecplot binary (.plt)." << endl; break;
      case CGNS_SOL: cout << "The output file format is CGNS (.cgns)." << endl; break;
		}

		cout << "Convergence history file name: " << Conv_FileName << "." << endl;

		if (!Linearized && !Adjoint) {
			cout << "Surface flow coefficients file name: " << SurfFlowCoeff_FileName << "." << endl;
			cout << "Flow variables file name: " << Flow_FileName << "." << endl;
			cout << "Restart flow file name: " << Restart_FlowFileName << "." << endl;
		}

		if (Linearized) {
			cout << "Linearized flow solution file name: " << Solution_LinFileName << "." << endl;
			cout << "Restart linearized flow file name: " << Restart_LinFileName << "." << endl;
			cout << "Linearized variables file name: " << Lin_FileName << "." << endl;
			cout << "Surface linearized coefficients file name: " << SurfLinCoeff_FileName << "." << endl;
		}

		if (Adjoint || OneShot) {
			cout << "Adjoint solution file name: " << Solution_AdjFileName << "." << endl;
			cout << "Restart adjoint file name: " << Restart_AdjFileName << "." << endl;
			cout << "Adjoint variables file name: " << Adj_FileName << "." << endl;
			cout << "Surface adjoint coefficients file name: " << SurfAdjCoeff_FileName << "." << endl;
		}
	}

	if (val_software == SU2_SOL) {
		switch (Output_FileFormat) {
      case PARAVIEW: cout << "The output file format is Paraview ASCII (.dat)." << endl; break;
      case TECPLOT: cout << "The output file format is Tecplot ASCII (.dat)." << endl; break;
      case TECPLOT_BINARY: cout << "The output file format is Tecplot binary (.plt)." << endl; break;
      case CGNS_SOL: cout << "The output file format is CGNS (.cgns)." << endl; break;
		}
		cout << "Flow variables file name: " << Flow_FileName << "." << endl;
	}

	if (val_software == SU2_MDC) {
		cout << "Output mesh file name: " << Mesh_Out_FileName << ". " << endl;
		if (Visualize_Deformation) cout << "A file will be created to visualize the deformation." << endl;
		else cout << "No file for visualizing the deformation." << endl;
	}

	if (val_software == SU2_PBC) {
		cout << "Output mesh file name: " << Mesh_Out_FileName << ". " << endl;
	}

	if (val_software == SU2_SMC) {
		cout << "Output mesh file name: " << Mesh_Out_FileName << ". " << endl;
	}

	if (val_software == SU2_GPC) {
		cout << "Output gradient file name: " << ObjFunc_Grad_FileName << ". " << endl;
	}

	if (val_software == SU2_MAC) {
		cout << "Output mesh file name: " << Mesh_Out_FileName << ". " << endl;
		cout << "Restart flow file name: " << Restart_FlowFileName << "." << endl;
		if ((Kind_Adaptation == FULL_ADJOINT) || (Kind_Adaptation == GRAD_ADJOINT) || (Kind_Adaptation == GRAD_FLOW_ADJ) ||
				(Kind_Adaptation == ROBUST) || (Kind_Adaptation == COMPUTABLE_ROBUST) || (Kind_Adaptation == COMPUTABLE) ||
				(Kind_Adaptation == REMAINING)) {
			if (Kind_ObjFunc == DRAG_COEFFICIENT) cout << "Restart adjoint file name: " << Restart_AdjFileName << "." << endl;
			if (Kind_ObjFunc == EQUIVALENT_AREA) cout << "Restart adjoint file name: " << Restart_AdjFileName << "." << endl;
			if (Kind_ObjFunc == NEARFIELD_PRESSURE) cout << "Restart adjoint file name: " << Restart_AdjFileName << "." << endl;
			if (Kind_ObjFunc == LIFT_COEFFICIENT) cout << "Restart adjoint file name: " << Restart_AdjFileName << "." << endl;
		}
	}

	if (val_software == SU2_DDC) {
		if (Visualize_Partition) cout << "Visualize the partitions. " << endl;
		else cout << "Don't visualize the partitions. " << endl;
	}

	cout << endl <<"------------------- Config file boundary information --------------------" << endl;

	if (nMarker_Euler != 0) {
		cout << "Euler wall boundary marker(s): ";
		for (iMarker_Euler = 0; iMarker_Euler < nMarker_Euler; iMarker_Euler++) {
			cout << Marker_Euler[iMarker_Euler];
			if (iMarker_Euler < nMarker_Euler-1) cout << ", ";
			else cout <<"."<<endl;
		}
	}

	if (nMarker_FarField != 0) {
		cout << "Far-field boundary marker(s): ";
		for (iMarker_FarField = 0; iMarker_FarField < nMarker_FarField; iMarker_FarField++) {
			cout << Marker_FarField[iMarker_FarField];
			if (iMarker_FarField < nMarker_FarField-1) cout << ", ";
			else cout <<"."<<endl;
		}
	}

	if (nMarker_SymWall != 0) {
		cout << "Symmetry plane boundary marker(s): ";
		for (iMarker_SymWall = 0; iMarker_SymWall < nMarker_SymWall; iMarker_SymWall++) {
			cout << Marker_SymWall[iMarker_SymWall];
			if (iMarker_SymWall < nMarker_SymWall-1) cout << ", ";
			else cout <<"."<<endl;
		}
	}

	if (nMarker_PerBound != 0) {
		cout << "Periodic boundary marker(s): ";
		for (iMarker_PerBound = 0; iMarker_PerBound < nMarker_PerBound; iMarker_PerBound++) {
			cout << Marker_PerBound[iMarker_PerBound];
			if (iMarker_PerBound < nMarker_PerBound-1) cout << ", ";
			else cout <<"."<<endl;
		}
	}

	if (nMarker_NearFieldBound != 0) {
		cout << "Near-field boundary marker(s): ";
		for (iMarker_NearFieldBound = 0; iMarker_NearFieldBound < nMarker_NearFieldBound; iMarker_NearFieldBound++) {
			cout << Marker_NearFieldBound[iMarker_NearFieldBound];
			if (iMarker_NearFieldBound < nMarker_NearFieldBound-1) cout << ", ";
			else cout <<"."<<endl;
		}
	}

	if (nMarker_InterfaceBound != 0) {
		cout << "Interface boundary marker(s): ";
		for (iMarker_InterfaceBound = 0; iMarker_InterfaceBound < nMarker_InterfaceBound; iMarker_InterfaceBound++) {
			cout << Marker_InterfaceBound[iMarker_InterfaceBound];
			if (iMarker_InterfaceBound < nMarker_InterfaceBound-1) cout << ", ";
			else cout <<"."<<endl;
		}
	}

	if (nMarker_Dirichlet != 0) {
		cout << "Dirichlet boundary marker(s): ";
		for (iMarker_Dirichlet = 0; iMarker_Dirichlet < nMarker_Dirichlet; iMarker_Dirichlet++) {
			cout << Marker_Dirichlet[iMarker_Dirichlet];
			if (iMarker_Dirichlet < nMarker_Dirichlet-1) cout << ", ";
			else cout <<"."<<endl;
		}
	}

	if (nMarker_FlowLoad != 0) {
		cout << "Flow Load boundary marker(s): ";
		for (iMarker_FlowLoad = 0; iMarker_FlowLoad < nMarker_FlowLoad; iMarker_FlowLoad++) {
			cout << Marker_FlowLoad[iMarker_FlowLoad];
			if (iMarker_FlowLoad < nMarker_FlowLoad-1) cout << ", ";
			else cout <<"."<<endl;
		}
	}

	if (nMarker_FWH != 0) {
		cout << "FW-H boundary marker(s): ";
		for (iMarker_FWH = 0; iMarker_FWH < nMarker_FWH; iMarker_FWH++) {
			cout << Marker_FWH[iMarker_FWH];
			if (iMarker_FWH < nMarker_FWH-1) cout << ", ";
			else cout <<"."<<endl;
		}
	}

	if (nMarker_Observer != 0) {
		cout << "Wave observer boundary marker(s): ";
		for (iMarker_Observer = 0; iMarker_Observer < nMarker_Observer; iMarker_Observer++) {
			cout << Marker_Observer[iMarker_Observer];
			if (iMarker_Observer < nMarker_Observer-1) cout << ", ";
			else cout <<"."<<endl;
		}
	}

	if (nMarker_Neumann != 0) {
		cout << "Neumann boundary marker(s): ";
		for (iMarker_Neumann = 0; iMarker_Neumann < nMarker_Neumann; iMarker_Neumann++) {
			cout << Marker_Neumann[iMarker_Neumann];
			if (iMarker_Neumann < nMarker_Neumann-1) cout << ", ";
			else cout <<"."<<endl;
		}
	}

	if (nMarker_Inlet != 0) {
		cout << "Inlet boundary marker(s): ";
		for (iMarker_Inlet = 0; iMarker_Inlet < nMarker_Inlet; iMarker_Inlet++) {
			cout << Marker_Inlet[iMarker_Inlet];
			if (iMarker_Inlet < nMarker_Inlet-1) cout << ", ";
			else cout <<"."<<endl;
		}
	}

	if (nMarker_NacelleInflow != 0) {
		cout << "Nacelle inflow boundary marker(s): ";
		for (iMarker_NacelleInflow = 0; iMarker_NacelleInflow < nMarker_NacelleInflow; iMarker_NacelleInflow++) {
			cout << Marker_NacelleInflow[iMarker_NacelleInflow];
			if (iMarker_NacelleInflow < nMarker_NacelleInflow-1) cout << ", ";
			else cout <<"."<<endl;
		}
	}

	if (nMarker_NacelleExhaust != 0) {
		cout << "Nacelle exhaust boundary marker(s): ";
		for (iMarker_NacelleExhaust = 0; iMarker_NacelleExhaust < nMarker_NacelleExhaust; iMarker_NacelleExhaust++) {
			cout << Marker_NacelleExhaust[iMarker_NacelleExhaust];
			if (iMarker_NacelleExhaust < nMarker_NacelleExhaust-1) cout << ", ";
			else cout <<"."<<endl;
		}
	}

	if (nMarker_Supersonic_Inlet != 0) {
		cout << "Supersonic inlet boundary marker(s): ";
		for (iMarker_Supersonic_Inlet = 0; iMarker_Supersonic_Inlet < nMarker_Supersonic_Inlet; iMarker_Supersonic_Inlet++) {
			cout << Marker_Supersonic_Inlet[iMarker_Supersonic_Inlet];
			if (iMarker_Supersonic_Inlet < nMarker_Supersonic_Inlet-1) cout << ", ";
			else cout <<"."<<endl;
		}
	}

	if (nMarker_Outlet != 0) {
		cout << "Outlet boundary marker(s): ";
		for (iMarker_Outlet = 0; iMarker_Outlet < nMarker_Outlet; iMarker_Outlet++) {
			cout << Marker_Outlet[iMarker_Outlet];
			if (iMarker_Outlet < nMarker_Outlet-1) cout << ", ";
			else cout <<"."<<endl;
		}
	}

	if (nMarker_Isothermal != 0) {
		cout << "Isothermal wall boundary marker(s): ";
		for (iMarker_Isothermal = 0; iMarker_Isothermal < nMarker_Isothermal; iMarker_Isothermal++) {
			cout << Marker_Isothermal[iMarker_Isothermal];
			if (iMarker_Isothermal < nMarker_Isothermal-1) cout << ", ";
			else cout <<"."<<endl;
		}
	}

	if (nMarker_HeatFlux != 0) {
		cout << "Constant heat flux wall boundary marker(s): ";
		for (iMarker_HeatFlux = 0; iMarker_HeatFlux < nMarker_HeatFlux; iMarker_HeatFlux++) {
			cout << Marker_HeatFlux[iMarker_HeatFlux];
			if (iMarker_HeatFlux < nMarker_HeatFlux-1) cout << ", ";
			else cout <<"."<<endl;
		}
	}

	if (nMarker_Displacement != 0) {
		cout << "Displacement boundary marker(s): ";
		for (iMarker_Displacement = 0; iMarker_Displacement < nMarker_Displacement; iMarker_Displacement++) {
			cout << Marker_Displacement[iMarker_Displacement];
			if (iMarker_Displacement < nMarker_Displacement-1) cout << ", ";
			else cout <<"."<<endl;
		}
	}

	if (nMarker_Load != 0) {
		cout << "Load boundary marker(s): ";
		for (iMarker_Load = 0; iMarker_Load < nMarker_Load; iMarker_Load++) {
			cout << Marker_Load[iMarker_Load];
			if (iMarker_Load < nMarker_Load-1) cout << ", ";
			else cout <<"."<<endl;
		}
	}

	if (nMarker_Neumann != 0) {
		cout << "Neumann boundary marker(s): ";
		for (iMarker_Neumann = 0; iMarker_Neumann < nMarker_Neumann; iMarker_Neumann++) {
			cout << Marker_Neumann[iMarker_Neumann];
			if (iMarker_Neumann < nMarker_Neumann-1) cout << ", ";
			else cout <<"."<<endl;
		}
	}

	if (nMarker_Custom != 0) {
		cout << "Custom boundary marker(s): ";
		for (iMarker_Custom = 0; iMarker_Custom < nMarker_Custom; iMarker_Custom++) {
			cout << Marker_Custom[iMarker_Custom];
			if (iMarker_Custom < nMarker_Custom-1) cout << ", ";
			else cout <<"."<<endl;
		}
	}

}


void CConfig::GetChemistryEquilConstants(double **RxnConstantTable, unsigned short iReaction) {
	switch (Kind_GasModel) {
	case O2:
		//O2 + M -> 2O + M
		RxnConstantTable[0][0] = 1.8103;	RxnConstantTable[0][1] = 1.9607;	RxnConstantTable[0][2] = 3.5716;	RxnConstantTable[0][3] = -7.3623;		RxnConstantTable[0][4] = 0.083861;
		RxnConstantTable[1][0] = 0.91354;	RxnConstantTable[1][1] = 2.3160;	RxnConstantTable[1][2] = 2.2885;	RxnConstantTable[1][3] = -6.7969;		RxnConstantTable[1][4] = 0.046338;
		RxnConstantTable[2][0] = 0.64183;	RxnConstantTable[2][1] = 2.4253;	RxnConstantTable[2][2] = 1.9026;	RxnConstantTable[2][3] = -6.6277;		RxnConstantTable[2][4] = 0.035151;
		RxnConstantTable[3][0] = 0.55388;	RxnConstantTable[3][1] = 2.4600;	RxnConstantTable[3][2] = 1.7763;	RxnConstantTable[3][3] = -6.5720;		RxnConstantTable[3][4] = 0.031445;
		RxnConstantTable[4][0] = 0.52455;	RxnConstantTable[4][1] = 2.4715;	RxnConstantTable[4][2] = 1.7342;	RxnConstantTable[4][3] = -6.55534;	RxnConstantTable[4][4] = 0.030209;
		RxnConstantTable[5][0] = 0.50989;	RxnConstantTable[5][1] = 2.4773;	RxnConstantTable[5][2] = 1.7132;	RxnConstantTable[5][3] = -6.5441;		RxnConstantTable[5][4] = 0.029591;
		break;
	case N2:
		//N2 + M -> 2N + M
		RxnConstantTable[0][0] = 3.4907;	RxnConstantTable[0][1] = 0.83133;	RxnConstantTable[0][2] = 4.0978;	RxnConstantTable[0][3] = -12.728;	RxnConstantTable[0][4] = 0.07487;		//n = 1E14
		RxnConstantTable[1][0] = 2.0723;	RxnConstantTable[1][1] = 1.38970;	RxnConstantTable[1][2] = 2.0617;	RxnConstantTable[1][3] = -11.828;	RxnConstantTable[1][4] = 0.015105;	//n = 1E15
		RxnConstantTable[2][0] = 1.6060;	RxnConstantTable[2][1] = 1.57320;	RxnConstantTable[2][2] = 1.3923;	RxnConstantTable[2][3] = -11.533;	RxnConstantTable[2][4] = -0.004543;	//n = 1E16
		RxnConstantTable[3][0] = 1.5351;	RxnConstantTable[3][1] = 1.60610;	RxnConstantTable[3][2] = 1.2993;	RxnConstantTable[3][3] = -11.494;	RxnConstantTable[3][4] = -0.00698;	//n = 1E17
		RxnConstantTable[4][0] = 1.4766;	RxnConstantTable[4][1] = 1.62910;	RxnConstantTable[4][2] = 1.2153;	RxnConstantTable[4][3] = -11.457;	RxnConstantTable[4][4] = -0.00944;	//n = 1E18
		RxnConstantTable[5][0] = 1.4766;	RxnConstantTable[5][1] = 1.62910;	RxnConstantTable[5][2] = 1.2153;	RxnConstantTable[5][3] = -11.457;	RxnConstantTable[5][4] = -0.00944;	//n = 1E19
		break;

	case ARGON_SID:
		//N2 + M -> 2N + M
		RxnConstantTable[0][0] = 3.4907;	RxnConstantTable[0][1] = 0.83133;	RxnConstantTable[0][2] = 4.0978;	RxnConstantTable[0][3] = -12.728;	RxnConstantTable[0][4] = 0.07487;		//n = 1E14
		RxnConstantTable[1][0] = 2.0723;	RxnConstantTable[1][1] = 1.38970;	RxnConstantTable[1][2] = 2.0617;	RxnConstantTable[1][3] = -11.828;	RxnConstantTable[1][4] = 0.015105;	//n = 1E15
		RxnConstantTable[2][0] = 1.6060;	RxnConstantTable[2][1] = 1.57320;	RxnConstantTable[2][2] = 1.3923;	RxnConstantTable[2][3] = -11.533;	RxnConstantTable[2][4] = -0.004543;	//n = 1E16
		RxnConstantTable[3][0] = 1.5351;	RxnConstantTable[3][1] = 1.60610;	RxnConstantTable[3][2] = 1.2993;	RxnConstantTable[3][3] = -11.494;	RxnConstantTable[3][4] = -0.00698;	//n = 1E17
		RxnConstantTable[4][0] = 1.4766;	RxnConstantTable[4][1] = 1.62910;	RxnConstantTable[4][2] = 1.2153;	RxnConstantTable[4][3] = -11.457;	RxnConstantTable[4][4] = -0.00944;	//n = 1E18
		RxnConstantTable[5][0] = 1.4766;	RxnConstantTable[5][1] = 1.62910;	RxnConstantTable[5][2] = 1.2153;	RxnConstantTable[5][3] = -11.457;	RxnConstantTable[5][4] = -0.00944;	//n = 1E19
		break;

	case AIR5:
		if (iReaction <= 4) {
			//N2 + M -> 2N + M
			RxnConstantTable[0][0] = 3.4907;	RxnConstantTable[0][1] = 0.83133;	RxnConstantTable[0][2] = 4.0978;	RxnConstantTable[0][3] = -12.728;	RxnConstantTable[0][4] = 0.07487;		//n = 1E14
			RxnConstantTable[1][0] = 2.0723;	RxnConstantTable[1][1] = 1.38970;	RxnConstantTable[1][2] = 2.0617;	RxnConstantTable[1][3] = -11.828;	RxnConstantTable[1][4] = 0.015105;	//n = 1E15
			RxnConstantTable[2][0] = 1.6060;	RxnConstantTable[2][1] = 1.57320;	RxnConstantTable[2][2] = 1.3923;	RxnConstantTable[2][3] = -11.533;	RxnConstantTable[2][4] = -0.004543;	//n = 1E16
			RxnConstantTable[3][0] = 1.5351;	RxnConstantTable[3][1] = 1.60610;	RxnConstantTable[3][2] = 1.2993;	RxnConstantTable[3][3] = -11.494;	RxnConstantTable[3][4] = -0.00698;	//n = 1E17
			RxnConstantTable[4][0] = 1.4766;	RxnConstantTable[4][1] = 1.62910;	RxnConstantTable[4][2] = 1.2153;	RxnConstantTable[4][3] = -11.457;	RxnConstantTable[4][4] = -0.00944;	//n = 1E18
			RxnConstantTable[5][0] = 1.4766;	RxnConstantTable[5][1] = 1.62910;	RxnConstantTable[5][2] = 1.2153;	RxnConstantTable[5][3] = -11.457;	RxnConstantTable[5][4] = -0.00944;	//n = 1E19
		} else if (iReaction > 4 && iReaction <= 9) {
			//O2 + M -> 2O + M
			RxnConstantTable[0][0] = 1.8103;	RxnConstantTable[0][1] = 1.9607;	RxnConstantTable[0][2] = 3.5716;	RxnConstantTable[0][3] = -7.3623;		RxnConstantTable[0][4] = 0.083861;
			RxnConstantTable[1][0] = 0.91354;	RxnConstantTable[1][1] = 2.3160;	RxnConstantTable[1][2] = 2.2885;	RxnConstantTable[1][3] = -6.7969;		RxnConstantTable[1][4] = 0.046338;
			RxnConstantTable[2][0] = 0.64183;	RxnConstantTable[2][1] = 2.4253;	RxnConstantTable[2][2] = 1.9026;	RxnConstantTable[2][3] = -6.6277;		RxnConstantTable[2][4] = 0.035151;
			RxnConstantTable[3][0] = 0.55388;	RxnConstantTable[3][1] = 2.4600;	RxnConstantTable[3][2] = 1.7763;	RxnConstantTable[3][3] = -6.5720;		RxnConstantTable[3][4] = 0.031445;
			RxnConstantTable[4][0] = 0.52455;	RxnConstantTable[4][1] = 2.4715;	RxnConstantTable[4][2] = 1.7342;	RxnConstantTable[4][3] = -6.55534;	RxnConstantTable[4][4] = 0.030209;
			RxnConstantTable[5][0] = 0.50989;	RxnConstantTable[5][1] = 2.4773;	RxnConstantTable[5][2] = 1.7132;	RxnConstantTable[5][3] = -6.5441;		RxnConstantTable[5][4] = 0.029591;
		} else if (iReaction > 9 && iReaction <= 14) {
			//NO + M -> N + O + M
			RxnConstantTable[0][0] = 2.1649;	RxnConstantTable[0][1] = 0.078577;	RxnConstantTable[0][2] = 2.8508;	RxnConstantTable[0][3] = -8.5422;	RxnConstantTable[0][4] = 0.053043;
			RxnConstantTable[1][0] = 1.0072;	RxnConstantTable[1][1] = 0.53545;		RxnConstantTable[1][2] = 1.1911;	RxnConstantTable[1][3] = -7.8098;	RxnConstantTable[1][4] = 0.004394;
			RxnConstantTable[2][0] = 0.63817;	RxnConstantTable[2][1] = 0.68189;		RxnConstantTable[2][2] = 0.66336;	RxnConstantTable[2][3] = -7.5773;	RxnConstantTable[2][4] = -0.011025;
			RxnConstantTable[3][0] = 0.55889;	RxnConstantTable[3][1] = 0.71558;		RxnConstantTable[3][2] = 0.55396;	RxnConstantTable[3][3] = -7.5304;	RxnConstantTable[3][4] = -0.014089;
			RxnConstantTable[4][0] = 0.5150;	RxnConstantTable[4][1] = 0.73286;		RxnConstantTable[4][2] = 0.49096;	RxnConstantTable[4][3] = -7.5025;	RxnConstantTable[4][4] = -0.015938;
			RxnConstantTable[5][0] = 0.50765;	RxnConstantTable[5][1] = 0.73575;		RxnConstantTable[5][2] = 0.48042;	RxnConstantTable[5][3] = -7.4979;	RxnConstantTable[5][4] = -0.016247;
		} else if (iReaction == 15) {
			//N2 + O -> NO + N
			RxnConstantTable[0][0] = 1.3261;	RxnConstantTable[0][1] = 0.75268;	RxnConstantTable[0][2] = 1.2474;	RxnConstantTable[0][3] = -4.1857;	RxnConstantTable[0][4] = 0.02184;
			RxnConstantTable[1][0] = 1.0653;	RxnConstantTable[1][1] = 0.85417;	RxnConstantTable[1][2] = 0.87093;	RxnConstantTable[1][3] = -4.0188;	RxnConstantTable[1][4] = 0.010721;
			RxnConstantTable[2][0] = 0.96794;	RxnConstantTable[2][1] = 0.89131;	RxnConstantTable[2][2] = 0.7291;	RxnConstantTable[2][3] = -3.9555;	RxnConstantTable[2][4] = 0.006488;
			RxnConstantTable[3][0] = 0.97646;	RxnConstantTable[3][1] = 0.89043;	RxnConstantTable[3][2] = 0.74572;	RxnConstantTable[3][3] = -3.9642;	RxnConstantTable[3][4] = 0.007123;
			RxnConstantTable[4][0] = 0.96188;	RxnConstantTable[4][1] = 0.89617;	RxnConstantTable[4][2] = 0.72479;	RxnConstantTable[4][3] = -3.955;	RxnConstantTable[4][4] = 0.006509;
			RxnConstantTable[5][0] = 0.96921;	RxnConstantTable[5][1] = 0.89329;	RxnConstantTable[5][2] = 0.73531;	RxnConstantTable[5][3] = -3.9596;	RxnConstantTable[5][4] = 0.006818;
		} else if (iReaction == 16) {
			//NO + O -> O2 + N
			RxnConstantTable[0][0] = 0.35438;		RxnConstantTable[0][1] = -1.8821;	RxnConstantTable[0][2] = -0.72111;	RxnConstantTable[0][3] = -1.1797;		RxnConstantTable[0][4] = -0.030831;
			RxnConstantTable[1][0] = 0.093613;	RxnConstantTable[1][1] = -1.7806;	RxnConstantTable[1][2] = -1.0975;		RxnConstantTable[1][3] = -1.0128;		RxnConstantTable[1][4] = -0.041949;
			RxnConstantTable[2][0] = -0.003732;	RxnConstantTable[2][1] = -1.7434;	RxnConstantTable[2][2] = -1.2394;		RxnConstantTable[2][3] = -0.94952;	RxnConstantTable[2][4] = -0.046182;
			RxnConstantTable[3][0] = 0.004815;	RxnConstantTable[3][1] = -1.7443;	RxnConstantTable[3][2] = -1.2227;		RxnConstantTable[3][3] = -0.95824;	RxnConstantTable[3][4] = -0.045545;
			RxnConstantTable[4][0] = -0.009758;	RxnConstantTable[4][1] = -1.7386;	RxnConstantTable[4][2] = -1.2436;		RxnConstantTable[4][3] = -0.949;		RxnConstantTable[4][4] = -0.046159;
			RxnConstantTable[5][0] = -0.002428;	RxnConstantTable[5][1] = -1.7415;	RxnConstantTable[5][2] = -1.2331;		RxnConstantTable[5][3] = -0.95365;	RxnConstantTable[5][4] = -0.04585;
		}
		break;
	case AIR7:
		if (iReaction <= 6) {
			//N2 + M -> 2N + M
			RxnConstantTable[0][0] = 3.4907;	RxnConstantTable[0][1] = 0.83133;	RxnConstantTable[0][2] = 4.0978;	RxnConstantTable[0][3] = -12.728;	RxnConstantTable[0][4] = 0.07487;		//n = 1E14
			RxnConstantTable[1][0] = 2.0723;	RxnConstantTable[1][1] = 1.38970;	RxnConstantTable[1][2] = 2.0617;	RxnConstantTable[1][3] = -11.828;	RxnConstantTable[1][4] = 0.015105;	//n = 1E15
			RxnConstantTable[2][0] = 1.6060;	RxnConstantTable[2][1] = 1.57320;	RxnConstantTable[2][2] = 1.3923;	RxnConstantTable[2][3] = -11.533;	RxnConstantTable[2][4] = -0.004543;	//n = 1E16
			RxnConstantTable[3][0] = 1.5351;	RxnConstantTable[3][1] = 1.60610;	RxnConstantTable[3][2] = 1.2993;	RxnConstantTable[3][3] = -11.494;	RxnConstantTable[3][4] = -0.00698;	//n = 1E17
			RxnConstantTable[4][0] = 1.4766;	RxnConstantTable[4][1] = 1.62910;	RxnConstantTable[4][2] = 1.2153;	RxnConstantTable[4][3] = -11.457;	RxnConstantTable[4][4] = -0.00944;	//n = 1E18
			RxnConstantTable[5][0] = 1.4766;	RxnConstantTable[5][1] = 1.62910;	RxnConstantTable[5][2] = 1.2153;	RxnConstantTable[5][3] = -11.457;	RxnConstantTable[5][4] = -0.00944;	//n = 1E19
		} else if (iReaction > 6 && iReaction <= 13) {
			//O2 + M -> 2O + M
			RxnConstantTable[0][0] = 1.8103;	RxnConstantTable[0][1] = 1.9607;	RxnConstantTable[0][2] = 3.5716;	RxnConstantTable[0][3] = -7.3623;		RxnConstantTable[0][4] = 0.083861;
			RxnConstantTable[1][0] = 0.91354;	RxnConstantTable[1][1] = 2.3160;	RxnConstantTable[1][2] = 2.2885;	RxnConstantTable[1][3] = -6.7969;		RxnConstantTable[1][4] = 0.046338;
			RxnConstantTable[2][0] = 0.64183;	RxnConstantTable[2][1] = 2.4253;	RxnConstantTable[2][2] = 1.9026;	RxnConstantTable[2][3] = -6.6277;		RxnConstantTable[2][4] = 0.035151;
			RxnConstantTable[3][0] = 0.55388;	RxnConstantTable[3][1] = 2.4600;	RxnConstantTable[3][2] = 1.7763;	RxnConstantTable[3][3] = -6.5720;		RxnConstantTable[3][4] = 0.031445;
			RxnConstantTable[4][0] = 0.52455;	RxnConstantTable[4][1] = 2.4715;	RxnConstantTable[4][2] = 1.7342;	RxnConstantTable[4][3] = -6.55534;	RxnConstantTable[4][4] = 0.030209;
			RxnConstantTable[5][0] = 0.50989;	RxnConstantTable[5][1] = 2.4773;	RxnConstantTable[5][2] = 1.7132;	RxnConstantTable[5][3] = -6.5441;		RxnConstantTable[5][4] = 0.029591;
		} else if (iReaction > 13 && iReaction <= 20) {
			//NO + M -> N + O + M
			RxnConstantTable[0][0] = 2.1649;	RxnConstantTable[0][1] = 0.078577;	RxnConstantTable[0][2] = 2.8508;	RxnConstantTable[0][3] = -8.5422;	RxnConstantTable[0][4] = 0.053043;
			RxnConstantTable[1][0] = 1.0072;	RxnConstantTable[1][1] = 0.53545;		RxnConstantTable[1][2] = 1.1911;	RxnConstantTable[1][3] = -7.8098;	RxnConstantTable[1][4] = 0.004394;
			RxnConstantTable[2][0] = 0.63817;	RxnConstantTable[2][1] = 0.68189;		RxnConstantTable[2][2] = 0.66336;	RxnConstantTable[2][3] = -7.5773;	RxnConstantTable[2][4] = -0.011025;
			RxnConstantTable[3][0] = 0.55889;	RxnConstantTable[3][1] = 0.71558;		RxnConstantTable[3][2] = 0.55396;	RxnConstantTable[3][3] = -7.5304;	RxnConstantTable[3][4] = -0.014089;
			RxnConstantTable[4][0] = 0.5150;	RxnConstantTable[4][1] = 0.73286;		RxnConstantTable[4][2] = 0.49096;	RxnConstantTable[4][3] = -7.5025;	RxnConstantTable[4][4] = -0.015938;
			RxnConstantTable[5][0] = 0.50765;	RxnConstantTable[5][1] = 0.73575;		RxnConstantTable[5][2] = 0.48042;	RxnConstantTable[5][3] = -7.4979;	RxnConstantTable[5][4] = -0.016247;
		} else if (iReaction == 21) {
			//N2 + O -> NO + N
			RxnConstantTable[0][0] = 1.3261;	RxnConstantTable[0][1] = 0.75268;	RxnConstantTable[0][2] = 1.2474;	RxnConstantTable[0][3] = -4.1857;	RxnConstantTable[0][4] = 0.02184;
			RxnConstantTable[1][0] = 1.0653;	RxnConstantTable[1][1] = 0.85417;	RxnConstantTable[1][2] = 0.87093;	RxnConstantTable[1][3] = -4.0188;	RxnConstantTable[1][4] = 0.010721;
			RxnConstantTable[2][0] = 0.96794;	RxnConstantTable[2][1] = 0.89131;	RxnConstantTable[2][2] = 0.7291;	RxnConstantTable[2][3] = -3.9555;	RxnConstantTable[2][4] = 0.006488;
			RxnConstantTable[3][0] = 0.97646;	RxnConstantTable[3][1] = 0.89043;	RxnConstantTable[3][2] = 0.74572;	RxnConstantTable[3][3] = -3.9642;	RxnConstantTable[3][4] = 0.007123;
			RxnConstantTable[4][0] = 0.96188;	RxnConstantTable[4][1] = 0.89617;	RxnConstantTable[4][2] = 0.72479;	RxnConstantTable[4][3] = -3.955;	RxnConstantTable[4][4] = 0.006509;
			RxnConstantTable[5][0] = 0.96921;	RxnConstantTable[5][1] = 0.89329;	RxnConstantTable[5][2] = 0.73531;	RxnConstantTable[5][3] = -3.9596;	RxnConstantTable[5][4] = 0.006818;
		} else if (iReaction == 22) {
			//NO + O -> O2 + N
			RxnConstantTable[0][0] = 0.35438;		RxnConstantTable[0][1] = -1.8821;	RxnConstantTable[0][2] = -0.72111;	RxnConstantTable[0][3] = -1.1797;		RxnConstantTable[0][4] = -0.030831;
			RxnConstantTable[1][0] = 0.093613;	RxnConstantTable[1][1] = -1.7806;	RxnConstantTable[1][2] = -1.0975;		RxnConstantTable[1][3] = -1.0128;		RxnConstantTable[1][4] = -0.041949;
			RxnConstantTable[2][0] = -0.003732;	RxnConstantTable[2][1] = -1.7434;	RxnConstantTable[2][2] = -1.2394;		RxnConstantTable[2][3] = -0.94952;	RxnConstantTable[2][4] = -0.046182;
			RxnConstantTable[3][0] = 0.004815;	RxnConstantTable[3][1] = -1.7443;	RxnConstantTable[3][2] = -1.2227;		RxnConstantTable[3][3] = -0.95824;	RxnConstantTable[3][4] = -0.045545;
			RxnConstantTable[4][0] = -0.009758;	RxnConstantTable[4][1] = -1.7386;	RxnConstantTable[4][2] = -1.2436;		RxnConstantTable[4][3] = -0.949;		RxnConstantTable[4][4] = -0.046159;
			RxnConstantTable[5][0] = -0.002428;	RxnConstantTable[5][1] = -1.7415;	RxnConstantTable[5][2] = -1.2331;		RxnConstantTable[5][3] = -0.95365;	RxnConstantTable[5][4] = -0.04585;
		} else if (iReaction == 23) {
			//N + O -> NO+ + e-
			RxnConstantTable[0][0] = -2.1852;		RxnConstantTable[0][1] = -6.6709;	RxnConstantTable[0][2] = -4.2968;	RxnConstantTable[0][3] = -2.2175;	RxnConstantTable[0][4] = -0.050748;
			RxnConstantTable[1][0] = -1.0276;		RxnConstantTable[1][1] = -7.1278;	RxnConstantTable[1][2] = -2.637;	RxnConstantTable[1][3] = -2.95;		RxnConstantTable[1][4] = -0.0021;
			RxnConstantTable[2][0] = -0.65871;	RxnConstantTable[2][1] = -7.2742;	RxnConstantTable[2][2] = -2.1096;	RxnConstantTable[2][3] = -3.1823;	RxnConstantTable[2][4] = 0.01331;
			RxnConstantTable[3][0] = -0.57924;	RxnConstantTable[3][1] = -7.3079;	RxnConstantTable[3][2] = -1.9999;	RxnConstantTable[3][3] = -3.2294;	RxnConstantTable[3][4] = 0.016382;
			RxnConstantTable[4][0] = -0.53538;	RxnConstantTable[4][1] = -7.3252;	RxnConstantTable[4][2] = -1.937;	RxnConstantTable[4][3] = -3.2572;	RxnConstantTable[4][4] = 0.01823;
			RxnConstantTable[5][0] = -0.52801;	RxnConstantTable[5][1] = -7.3281;	RxnConstantTable[5][2] = -1.9264;	RxnConstantTable[5][3] = -3.2618;	RxnConstantTable[5][4] = 0.01854;
		}
		break;
	}
}

void CConfig::AddMarkerOption(const string & name, unsigned short & num_marker, string* & marker) {
	//cout << "Adding Marker option " << name << endl;
	num_marker = 0;
	CAnyOptionRef* option_ref = new CMarkerOptionRef(marker, num_marker);
	param.insert( pair<string, CAnyOptionRef*>(name, option_ref) );
}

void CConfig::AddConvectOption(const string & name, unsigned short & space, unsigned short & centered,
		unsigned short & upwind) {
	//cout << "Adding Convect option " << name << endl;
	centered = NO_CENTERED;
	upwind = NO_UPWIND;
	space = SPACE_CENTERED;
	CAnyOptionRef* option_ref = new CConvOptionRef(space, centered, upwind);
	param.insert( pair<string, CAnyOptionRef*>(name, option_ref) );
}

void CConfig::AddMathProblem(const string & name, bool & Adjoint, const bool & Adjoint_default,
		bool & OneShot, const bool & OneShot_default,
		bool & Linearized, const bool & Linearized_default,
		bool & Restart_Flow, const bool & Restart_Flow_default) {
	//cout << "Adding Math Problem option " << name << endl;
	Adjoint = Adjoint_default;
	OneShot = OneShot_default;
	Linearized = Linearized_default;
	Restart_Flow = Restart_Flow_default;
	CAnyOptionRef* option_ref = new CMathProblemRef(Adjoint, OneShot, Linearized,
			Restart_Flow);
	param.insert( pair<string, CAnyOptionRef*>(name, option_ref) );
}

void CConfig::AddDVParamOption(const string & name, unsigned short & nDV, double** & ParamDV,
		unsigned short* & Design_Variable) {
	//cout << "Adding DV Param option " << name << endl;
	CAnyOptionRef* option_ref = new CDVParamOptionRef(nDV, ParamDV, Design_Variable);
	param.insert( pair<string, CAnyOptionRef*>(name, option_ref) );
}

void CConfig::AddMarkerPeriodic(const string & name, unsigned short & nMarker_PerBound,
		string* & Marker_PerBound, string* & Marker_PerDonor,
		double** & RotCenter, double** & RotAngles, double** & Translation) {
	//cout << "Adding Marker Periodic option " << name << endl;
	nMarker_PerBound = 0;
	CAnyOptionRef* option_ref = new CMarkerPeriodicRef(nMarker_PerBound, Marker_PerBound,
			Marker_PerDonor, RotCenter,
			RotAngles, Translation);
	param.insert( pair<string, CAnyOptionRef*>(name, option_ref) );
}

void CConfig::AddMarkerSliding(const string & name, unsigned short & nMarker_Sliding,
		string* & Marker_SlideBound, string* & Marker_SlideDonor,
		unsigned short* & SlideBound_Zone, unsigned short* & SlideDonor_Zone) {
	nMarker_Sliding = 0;
	CAnyOptionRef* option_ref = new CMarkerSlidingRef(nMarker_Sliding, Marker_SlideBound,
			Marker_SlideDonor, SlideBound_Zone, SlideDonor_Zone);
	param.insert( pair<string, CAnyOptionRef*>(name, option_ref) );
}

void CConfig::AddMarkerInlet(const string & name, unsigned short & nMarker_Inlet,
		string* & Marker_Inlet, double* & Ttotal, double* & Ptotal,
		double** & FlowDir) {
	nMarker_Inlet = 0;
	CAnyOptionRef* option_ref = new CMarkerInletRef(nMarker_Inlet, Marker_Inlet,
			Ttotal, Ptotal, FlowDir);
	param.insert( pair<string, CAnyOptionRef*>(name, option_ref) );
}

void CConfig::AddMarkerInlet(const string & name, unsigned short & nMarker_Inlet,
		string* & Marker_Inlet, double* & Ttotal, double* & Ptotal) {
	nMarker_Inlet = 0;
	CAnyOptionRef* option_ref = new CMarkerInletRef_(nMarker_Inlet, Marker_Inlet,
			Ttotal, Ptotal);
	param.insert( pair<string, CAnyOptionRef*>(name, option_ref) );
}

void CConfig::AddMarkerDirichlet(const string & name, unsigned short & nMarker_Dirichlet_Elec,
		string* & Marker_Dirichlet_Elec, double* & Dirichlet_Value) {
	nMarker_Dirichlet_Elec = 0;
	CAnyOptionRef* option_ref = new CMarkerDirichletRef(nMarker_Dirichlet_Elec, Marker_Dirichlet_Elec,
			Dirichlet_Value);
	param.insert( pair<string, CAnyOptionRef*>(name, option_ref) );

}

void CConfig::AddMarkerOutlet(const string & name, unsigned short & nMarker_Outlet, 
		string* & Marker_Outlet, double* & Pressure) {
	nMarker_Outlet = 0;
	CAnyOptionRef* option_ref = new CMarkerOutletRef(nMarker_Outlet, Marker_Outlet,
			Pressure);
	param.insert( pair<string, CAnyOptionRef*>(name, option_ref) );
}

void CConfig::AddMarkerDisplacement(const string & name, unsigned short & nMarker_Displacement, 
		string* & Marker_Displacement, double* & Displ) {
	nMarker_Displacement = 0;
	CAnyOptionRef* option_ref = new CMarkerDisplacementRef(nMarker_Displacement, Marker_Displacement, Displ);
	param.insert( pair<string, CAnyOptionRef*>(name, option_ref) );
}

void CConfig::AddMarkerLoad(const string & name, unsigned short & nMarker_Load, 
		string* & Marker_Load, double* & Force) {
	nMarker_Load = 0;
	CAnyOptionRef* option_ref = new CMarkerLoadRef(nMarker_Load, Marker_Load, Force);
	param.insert( pair<string, CAnyOptionRef*>(name, option_ref) );
}

void CConfig::AddMarkerFlowLoad(const string & name, unsigned short & nMarker_FlowLoad, 
		string* & Marker_FlowLoad, double* & FlowForce) {
	nMarker_FlowLoad = 0;
	CAnyOptionRef* option_ref = new CMarkerLoadRef(nMarker_FlowLoad, Marker_FlowLoad, FlowForce);
	param.insert( pair<string, CAnyOptionRef*>(name, option_ref) );
}

void CConfig::SetBoolOption(bool* ref, const vector<string> & value) {
	if ( (value[0] != "YES") && (value[0] != "NO") ) {
		cerr << "Error in CConfig::SetBoolOption(): "
				<< "option value provided must be \"YES\" or \"NO\";"
				<< "value given is " << value[0] << endl;
		throw(-1);
	}
	if (value[0] == "YES") {
		*ref = true;
	} else {
		*ref = false;
	}
}

bool CConfig::TokenizeString(string & str, string & option_name, 
		vector<string> & option_value) {
	const string delimiters(" ()[]{}:,\t\n\v\f\r");
	// check for comments or empty string
	string::size_type pos, last_pos;
	pos = str.find_first_of("%");
	if ( (str.length() == 0) || (pos == 0) ) {
		// str is empty or a comment line, so no option here
		return false;
	}
	if (pos != string::npos) {
		// remove comment at end if necessary
		str.erase(pos);
	}

	// look for line composed on only delimiters (usually whitespace)
	pos = str.find_first_not_of(delimiters);
	if (pos == string::npos) {
		return false;
	}

	// find the equals sign and split string
	string name_part, value_part;
	pos = str.find("=");
	if (pos == string::npos) {
		cerr << "Error in TokenizeString(): "
				<< "line in the configuration file with no \"=\" sign."
				<< endl;
		cout << "Look for: " << str << endl;
		cout << "str.length() = " << str.length() << endl;
		throw(-1);
	}
	name_part = str.substr(0, pos);
	value_part = str.substr(pos+1,string::npos);
	//cout << "name_part  = |" << name_part  << "|" << endl;
	//cout << "value_part = |" << value_part << "|" << endl;

	// the first_part should consist of one string with no interior delimiters
	last_pos = name_part.find_first_not_of(delimiters, 0);
	pos = name_part.find_first_of(delimiters, last_pos);
	if ( (name_part.length() == 0) || (last_pos == string::npos) ) {
		cerr << "Error in CConfig::TokenizeString(): "
				<< "line in the configuration file with no name before the \"=\" sign."
				<< endl;
		throw(-1);
	}
	if (pos == string::npos) pos = name_part.length();
	option_name = name_part.substr(last_pos, pos - last_pos);
	last_pos = name_part.find_first_not_of(delimiters, pos);
	if (last_pos != string::npos) {
		cerr << "Error in TokenizeString(): "
				<< "two or more options before an \"=\" sign in the configuration file."
				<< endl;
		throw(-1);
	}
	StringToUpperCase(option_name);

	//cout << "option_name = |" << option_name << "|" << endl;
	//cout << "pos = " << pos << ": last_pos = " << last_pos << endl;

	// now fill the option value vector
	option_value.clear();
	last_pos = value_part.find_first_not_of(delimiters, 0);
	pos = value_part.find_first_of(delimiters, last_pos);
	while (string::npos != pos || string::npos != last_pos) {
		// add token to the vector<string>
		option_value.push_back(value_part.substr(last_pos, pos - last_pos));
		// skip delimiters
		last_pos = value_part.find_first_not_of(delimiters, pos);
		// find next "non-delimiter"
		pos = value_part.find_first_of(delimiters, last_pos);
	}
	if (option_value.size() == 0) {
		cerr << "Error inT okenizeString(): "
				<< "option " << option_name << " in configuration file with no value assigned."
				<< endl;
		throw(-1);
	}

#if 0	
	cout << "option value(s) = ";
	for (unsigned int i = 0; i < option_value.size(); i++)
		cout << option_value[i] << " ";
	cout << endl;
#endif

	// look for ';' DV delimiters attached to values
	vector<string>::iterator it;
	it = option_value.begin();
	while (it != option_value.end()) {
		if (it->compare(";") == 0) {
			it++;
			continue;
		}

		pos = it->find(';');
		if (pos != string::npos) {
			string before_semi = it->substr(0, pos);
			string after_semi= it->substr(pos+1,string::npos);
			if (before_semi.empty()) {
				*it = ";";
				it++;
				option_value.insert(it, after_semi);
			} else {
				*it = before_semi;
				it++;
				vector<string> to_insert;
				to_insert.push_back(";");
				if (!after_semi.empty())
					to_insert.push_back(after_semi);
				option_value.insert(it, to_insert.begin(), to_insert.end());
			}
			it = option_value.begin(); // go back to beginning; not efficient
			continue;
		} else {
			it++;
		}
	}
#if 0  
	cout << "option value(s) = ";
	for (unsigned int i = 0; i < option_value.size(); i++)
		cout << option_value[i] << " ";
	cout << endl;
#endif
	// remove any consecutive ";"
	it = option_value.begin();
	bool semi_at_prev = false;
	while (it != option_value.end()) {
		if (semi_at_prev) {
			if (it->compare(";") == 0) {
				option_value.erase(it);
				it = option_value.begin();
				semi_at_prev = false;
				continue;
			}
		}
		if (it->compare(";") == 0) {
			semi_at_prev = true;
		} else {
			semi_at_prev = false;
		}
		it++;
	}

#if 0
	cout << "option value(s) = ";
	for (unsigned int i = 0; i < option_value.size(); i++)
		cout << option_value[i] << " ";
	cout << endl;
#endif
	return true;
}

bool CConfig::GetPython_Option(string & option_name) {

	bool isPython_Option = false;

	/*--- Check option name against all known Python options
	 for a match. These are the design options that are
	 never read by the SU2 C++ codes, and we would like
	 to ignore them while processing the config file. ---*/
	if (option_name == "OBJFUNC")       isPython_Option = true;
	if (option_name == "OBJFUNC_SCALE")    isPython_Option = true;
	if (option_name == "CONST_IEQ")      isPython_Option = true;
	if (option_name == "CONST_IEQ_SCALE")      isPython_Option = true;
	if (option_name == "CONST_IEQ_SIGN")     isPython_Option = true;
	if (option_name == "CONST_IEQ_VALUE") isPython_Option = true;
	if (option_name == "CONST_EQ")      isPython_Option = true;
	if (option_name == "CONST_EQ_SCALE")      isPython_Option = true;
	if (option_name == "CONST_EQ_SIGN")     isPython_Option = true;
	if (option_name == "CONST_EQ_VALUE") isPython_Option = true;
	if (option_name == "DEFINITION_DV") isPython_Option = true;
	if (option_name == "TASKS") isPython_Option = true;
	if (option_name == "OPT_OBJECTIVE") isPython_Option = true;
	if (option_name == "OPT_CONSTRAINT") isPython_Option = true;
	if (option_name == "GRADIENTS") isPython_Option = true;
	if (option_name == "FIN_DIFF_STEP") isPython_Option = true;
	if (option_name == "ADAPT_CYCLES") isPython_Option = true;
	if (option_name == "CONSOLE") isPython_Option = true;
	if (option_name == "DECOMPOSED") isPython_Option = true;

	return isPython_Option;
}

unsigned short CConfig::GetMarker_Config_Tag(string val_marker) {

	unsigned short iMarker_Config;

	for (iMarker_Config = 0; iMarker_Config < nMarker_Config; iMarker_Config++)
		if (Marker_Config_Tag[iMarker_Config] == val_marker)
			return iMarker_Config;

	cout <<"The configuration file doesn't have any definition for marker "<< val_marker <<"!!" << endl;
	cout <<"Press any key to exit..." << endl;
	cin.get();
	exit(1);
}

unsigned short CConfig::GetMarker_Config_Boundary(string val_marker) {
	unsigned short iMarker_Config;
	for (iMarker_Config = 0; iMarker_Config < nMarker_Config; iMarker_Config++)
		if (Marker_Config_Tag[iMarker_Config] == val_marker) break;
	return Marker_Config_Boundary[iMarker_Config];
}

unsigned short CConfig::GetMarker_Config_Monitoring(string val_marker) {
	unsigned short iMarker_Config;
	for (iMarker_Config = 0; iMarker_Config < nMarker_Config; iMarker_Config++)
		if (Marker_Config_Tag[iMarker_Config] == val_marker) break;
	return Marker_Config_Monitoring[iMarker_Config];
}

unsigned short CConfig::GetMarker_Config_Designing(string val_marker) {
	unsigned short iMarker_Config;
	for (iMarker_Config = 0; iMarker_Config < nMarker_Config; iMarker_Config++)
		if (Marker_Config_Tag[iMarker_Config] == val_marker) break;
	return Marker_Config_Designing[iMarker_Config];
}

unsigned short CConfig::GetMarker_Config_Plotting(string val_marker) {
	unsigned short iMarker_Config;
	for (iMarker_Config = 0; iMarker_Config < nMarker_Config; iMarker_Config++)
		if (Marker_Config_Tag[iMarker_Config] == val_marker) break;
	return Marker_Config_Plotting[iMarker_Config];
}

unsigned short CConfig::GetMarker_Config_DV(string val_marker) {
	unsigned short iMarker_Config;
	for (iMarker_Config = 0; iMarker_Config < nMarker_Config; iMarker_Config++)
		if (Marker_Config_Tag[iMarker_Config] == val_marker) break;
	return Marker_Config_DV[iMarker_Config];
}

unsigned short CConfig::GetMarker_Config_Moving(string val_marker) {
	unsigned short iMarker_Config;
	for (iMarker_Config = 0; iMarker_Config < nMarker_Config; iMarker_Config++)
		if (Marker_Config_Tag[iMarker_Config] == val_marker) break;
	return Marker_Config_Moving[iMarker_Config];
}

unsigned short CConfig::GetMarker_Config_PerBound(string val_marker) {
	unsigned short iMarker_Config;
	for (iMarker_Config = 0; iMarker_Config < nMarker_Config; iMarker_Config++)
		if (Marker_Config_Tag[iMarker_Config] == val_marker) break;
	return Marker_Config_PerBound[iMarker_Config];
}

unsigned short CConfig::GetMarker_Config_Sliding(string val_marker) {
	unsigned short iMarker_Config;
	for (iMarker_Config = 0; iMarker_Config < nMarker_Config; iMarker_Config++)
		if (Marker_Config_Tag[iMarker_Config] == val_marker) break;
	return Marker_Config_Sliding[iMarker_Config];
}

CConfig::~CConfig(void)
{
	delete [] RK_Alpha_Step;
	delete [] MG_PreSmooth;
	delete [] MG_PostSmooth;
	delete [] U_FreeStreamND;

	/*--- If allocated, delete arrays for Plasma solver ---*/
	if (Species_Gas_Constant != NULL)
		delete [] Species_Gas_Constant;
	if (Species_Gamma != NULL)
		delete [] Species_Gamma;
	if (Molar_Mass != NULL)
		delete[] Molar_Mass;
	if (Particle_Mass != NULL)
		delete [] Particle_Mass;
	if (Molecular_Diameter != NULL)
		delete [] Molecular_Diameter;
	if (Gas_Composition != NULL)
		delete [] Gas_Composition;
	if (Charge_Number != NULL)
		delete [] Charge_Number;
	if (Enthalpy_Formation != NULL)
		delete [] Enthalpy_Formation;
	if (ArrheniusCoefficient != NULL)
		delete [] ArrheniusCoefficient;
	if (ArrheniusEta != NULL)
		delete [] ArrheniusEta;
	if (ArrheniusTheta != NULL)
		delete [] ArrheniusTheta;
	if (CharVibTemp != NULL)
		delete [] CharVibTemp;
	unsigned short ii, iReaction;
	if (Reactions != NULL) {
		for (iReaction = 0; iReaction < nReactions; iReaction++) {
			for (ii = 0; ii < 2; ii++) {
				delete [] Reactions[iReaction][ii];
			}
			delete[] Reactions[iReaction];
		}
		delete [] Reactions;
	}

	/*--- Free memory for Aeroelastic problems. ---*/
	if (Grid_Movement && (Kind_GridMovement[ZONE_0] == AEROELASTIC)) {
		delete[] Aeroelastic_np1;
		delete[] Aeroelastic_n;
		delete[] Aeroelastic_n1;
	}

	/*--- Free memory for unspecified grid motion parameters ---*/

  if (Kind_GridMovement != NULL)
    delete [] Kind_GridMovement;
  
	/*--- motion origin: ---*/
	if (Motion_Origin_X != NULL)
		delete [] Motion_Origin_X;
	if (Motion_Origin_Y != NULL)
		delete [] Motion_Origin_Y;
	if (Motion_Origin_Z != NULL)
		delete [] Motion_Origin_Z;

	/*--- rotation: ---*/
	if (Rotation_Rate_X != NULL)
		delete [] Rotation_Rate_X;
	if (Rotation_Rate_Y != NULL)
		delete [] Rotation_Rate_Y;
	if (Rotation_Rate_Z != NULL)
		delete [] Rotation_Rate_Z;

	/*--- pitching: ---*/
	if (Pitching_Omega_X != NULL)
		delete [] Pitching_Omega_X;
	if (Pitching_Omega_Y != NULL)
		delete [] Pitching_Omega_Y;
	if (Pitching_Omega_Z != NULL)
		delete [] Pitching_Omega_Z;

	/*--- pitching amplitude: ---*/
	if (Pitching_Ampl_X != NULL)
		delete [] Pitching_Ampl_X;
	if (Pitching_Ampl_Y != NULL)
		delete [] Pitching_Ampl_Y;
	if (Pitching_Ampl_Z != NULL)
		delete [] Pitching_Ampl_Z;

	/*--- pitching phase: ---*/
	if (Pitching_Phase_X != NULL)
		delete [] Pitching_Phase_X;
	if (Pitching_Phase_Y != NULL)
		delete [] Pitching_Phase_Y;
	if (Pitching_Phase_Z != NULL)
		delete [] Pitching_Phase_Z;

	/*--- plunging: ---*/
	if (Plunging_Omega_X != NULL)
		delete [] Plunging_Omega_X;
	if (Plunging_Omega_Y != NULL)
		delete [] Plunging_Omega_Y;
	if (Plunging_Omega_Z != NULL)
		delete [] Plunging_Omega_Z;

	/*--- plunging amplitude: ---*/
	if (Plunging_Ampl_X != NULL)
		delete [] Plunging_Ampl_X;
	if (Plunging_Ampl_Y != NULL)
		delete [] Plunging_Ampl_Y;
	if (Plunging_Ampl_Z != NULL)
		delete [] Plunging_Ampl_Z;

	if (Unsteady_Farfield && Unsteady_Simulation) {
		delete [] Density_FreeStreamND_Time;
		delete [] Pressure_FreeStreamND_Time;
		delete [] Mach_Inf_Time;
		delete [] Energy_FreeStreamND_Time;
		delete [] Density_FreeStreamND_Time;
		for (unsigned long iter = 0; iter < nExtIter; iter ++)
			delete []Velocity_FreeStreamND_Time[iter];
		delete []Velocity_FreeStreamND_Time;

	}
}

void CConfig::SetFileNameDomain(unsigned short val_domain) {

#ifndef NO_MPI

	string old_name;
	char buffer[10]; 

	/*--- Standard surface output ---*/
	old_name = SurfFlowCoeff_FileName;
	if (MPI::COMM_WORLD.Get_size() > 1) {
		sprintf (buffer, "_%d", int(val_domain)); 
		SurfFlowCoeff_FileName = old_name + buffer;	
	}

	old_name = SurfAdjCoeff_FileName;
	if (MPI::COMM_WORLD.Get_size() > 1) {
		sprintf (buffer, "_%d", int(val_domain)); 
		SurfAdjCoeff_FileName = old_name + buffer;
	}

	if (MPI::COMM_WORLD.Get_size() > 1) {

		/*--- Standard flow and adjoint output ---*/
		sprintf (buffer, "_%d", int(val_domain));
		old_name = Flow_FileName;
		Flow_FileName = old_name + buffer;

		sprintf (buffer, "_%d", int(val_domain));
		old_name = Structure_FileName;
		Structure_FileName = old_name + buffer;

		sprintf (buffer, "_%d", int(val_domain));
		old_name = Adj_FileName;
		Adj_FileName = old_name + buffer;

		/*--- Mesh files ---*/	
		sprintf (buffer, "_%d.su2", int(val_domain));
		old_name = Mesh_FileName;
		old_name.erase (old_name.end()-4, old_name.end());
		Mesh_FileName = old_name + buffer;

	}
#endif
}

unsigned short CConfig::GetContainerPosition(unsigned short val_eqsystem) {

	switch (val_eqsystem) {
	case RUNTIME_POT_SYS: return FLOW_SOL;
	case RUNTIME_PLASMA_SYS: return PLASMA_SOL;
	case RUNTIME_FLOW_SYS: return FLOW_SOL;
	case RUNTIME_TURB_SYS: return TURB_SOL;
	case RUNTIME_TRANS_SYS: return TRANS_SOL;
	case RUNTIME_ELEC_SYS: return ELEC_SOL;
	case RUNTIME_WAVE_SYS: return WAVE_SOL;
	case RUNTIME_FEA_SYS: return FEA_SOL;
	case RUNTIME_ADJPOT_SYS: return ADJFLOW_SOL;
	case RUNTIME_ADJFLOW_SYS: return ADJFLOW_SOL;
	case RUNTIME_ADJTURB_SYS: return ADJTURB_SOL;
	case RUNTIME_ADJPLASMA_SYS: return ADJPLASMA_SOL;
	case RUNTIME_ADJLEVELSET_SYS: return ADJLEVELSET_SOL;
	case RUNTIME_LINPOT_SYS: return LINFLOW_SOL;
	case RUNTIME_LINFLOW_SYS: return LINFLOW_SOL;
	case RUNTIME_LEVELSET_SYS: return LEVELSET_SOL;
	case RUNTIME_MULTIGRID_SYS: return 0;
	}
	return 0;
}

void CConfig::SetKind_ConvNumScheme(unsigned short val_kind_convnumscheme, 
		unsigned short val_kind_centered, unsigned short val_kind_upwind,
		unsigned short val_kind_slopelimit) {

	Kind_ConvNumScheme = val_kind_convnumscheme; 
	Kind_Centered = val_kind_centered;
	Kind_Upwind = val_kind_upwind;
	Kind_SlopeLimit = val_kind_slopelimit;
}

void CConfig::UpdateCFL(unsigned long val_iter) {
	double coeff;
	bool change;
	unsigned short iCFL;

	if ((val_iter % int(CFLRamp[1]) == 0 ) && (val_iter != 0)) {
		change = false;
		for (iCFL = 0; iCFL <= nMultiLevel; iCFL++) {
			coeff = pow(MG_CFLRedCoeff, double(iCFL));
			if (Adjoint) coeff = coeff * Adj_CFLRedCoeff;

			if (CFL[iCFL]*CFLRamp[0] < CFLRamp[2]*coeff) {
				CFL[iCFL] = CFL[iCFL]*CFLRamp[0];
				change = true;
			}
		}

#ifdef NO_MPI
		if (change) {
			cout <<"\n New value of the CFL number: ";
			for (iCFL = 0; iCFL < nMultiLevel; iCFL++)
				cout << CFL[iCFL] <<", ";
			cout << CFL[nMultiLevel] <<".\n"<< endl;
		}
#else
		int rank = MPI::COMM_WORLD.Get_rank();
		if ((change) && (rank == MASTER_NODE)) {
			cout <<"\n New value of the CFL number: ";
			for (iCFL = 0; iCFL < nMultiLevel; iCFL++)
				cout << CFL[iCFL] <<", ";
			cout << CFL[nMultiLevel] <<".\n"<< endl;
		}
#endif
	}

	if ((Kind_Solver == PLASMA_EULER) || (Kind_Solver == ADJ_PLASMA_EULER) ||
			(Kind_Solver == PLASMA_NAVIER_STOKES) || (Kind_Solver == ADJ_PLASMA_NAVIER_STOKES)) {
		if (CFL_FineGrid_Species != NULL && PlasmaMultiTimeSteps) {

			for (unsigned short iSpecies = 0; iSpecies < nSpecies; iSpecies ++) {
				if ((val_iter % CFL_Iter_Species[iSpecies] == 0 ) && (val_iter != 0)) {
					change = false;
					for (iCFL = 0; iCFL <= nMultiLevel; iCFL++) {
						coeff = pow(MG_CFLRedCoeff, double(iCFL));
						if (CFL_MS[iSpecies][iCFL]*CFL_Rate_Species[iSpecies] < CFL_Max_Species[iSpecies]*coeff) {
							CFL_MS[iSpecies][iCFL] = CFL_MS[iSpecies][iCFL]*CFL_Rate_Species[iSpecies];
							change = true;
						}
					}

#ifdef NO_MPI
					if (change) {
						cout <<"\n New value of the CFL number for Species: " << iSpecies << " = ";
						for (iCFL = 0; iCFL < nMultiLevel; iCFL++)
							cout << CFL_MS[iSpecies][iCFL] <<", ";
						cout << CFL_MS[iSpecies][nMultiLevel] <<".\n"<< endl;
					}
#else
					int rank = MPI::COMM_WORLD.Get_rank();
					if ((change) && (rank == MASTER_NODE)) {
						cout <<"\n New value of the CFL number for Species: " << iSpecies << " = ";
						for (iCFL = 0; iCFL < nMultiLevel; iCFL++)
							cout << CFL_MS[iSpecies][iCFL] <<", ";
						cout << CFL_MS[iSpecies][nMultiLevel] <<".\n"<< endl;
					}
#endif
				}
			}
		}
	}

}

void CConfig::SetGlobalParam(unsigned short val_solver, unsigned short val_system, unsigned long val_extiter) {

	/*--- Set the simulation global time ---*/
	Current_UnstTime = static_cast<double>(val_extiter)*Delta_UnstTime;
	Current_UnstTimeND = static_cast<double>(val_extiter)*Delta_UnstTimeND;

	/*--- Set the solver methods ---*/
	switch (val_solver) {
	case EULER:
		if (val_system == RUNTIME_FLOW_SYS) {
			SetKind_ConvNumScheme(GetKind_ConvNumScheme_Flow(), GetKind_Centered_Flow(),
					GetKind_Upwind_Flow(), GetKind_SlopeLimit_Flow());
			SetKind_SourNumScheme(GetKind_SourNumScheme_Flow());
			SetKind_ViscNumScheme(NONE);
			SetKind_TimeIntScheme(GetKind_TimeIntScheme_Flow());
		}
		break;
	case NAVIER_STOKES:
		if (val_system == RUNTIME_FLOW_SYS) {
			SetKind_ConvNumScheme(GetKind_ConvNumScheme_Flow(), GetKind_Centered_Flow(),
					GetKind_Upwind_Flow(), GetKind_SlopeLimit_Flow());
			SetKind_SourNumScheme(GetKind_SourNumScheme_Flow());
			SetKind_ViscNumScheme(GetKind_ViscNumScheme_Flow());
			SetKind_TimeIntScheme(GetKind_TimeIntScheme_Flow());
		}
		break;
	case RANS:
		if (val_system == RUNTIME_FLOW_SYS) {
			SetKind_ConvNumScheme(GetKind_ConvNumScheme_Flow(), GetKind_Centered_Flow(),
					GetKind_Upwind_Flow(), GetKind_SlopeLimit_Flow());
			SetKind_SourNumScheme(GetKind_SourNumScheme_Flow());
			SetKind_ViscNumScheme(GetKind_ViscNumScheme_Flow());
			SetKind_TimeIntScheme(GetKind_TimeIntScheme_Flow());
		}
		if (val_system == RUNTIME_TURB_SYS) {
			SetKind_ConvNumScheme(GetKind_ConvNumScheme_Turb(), GetKind_Centered_Turb(),
					GetKind_Upwind_Turb(), GetKind_SlopeLimit_Turb());
			SetKind_ViscNumScheme(GetKind_ViscNumScheme_Turb());
			SetKind_SourNumScheme(GetKind_SourNumScheme_Turb());
			SetKind_TimeIntScheme(GetKind_TimeIntScheme_Turb());
		}
		if (val_system == RUNTIME_TRANS_SYS) {
			SetKind_ConvNumScheme(GetKind_ConvNumScheme_Turb(), GetKind_Centered_Turb(),
					GetKind_Upwind_Turb(), GetKind_SlopeLimit_Turb());
			SetKind_ViscNumScheme(GetKind_ViscNumScheme_Turb());
			SetKind_SourNumScheme(GetKind_SourNumScheme_Turb());
			SetKind_TimeIntScheme(GetKind_TimeIntScheme_Turb());
		}
		break;
	case PLASMA_EULER:
		if (val_system == RUNTIME_PLASMA_SYS) {
			SetKind_ConvNumScheme(GetKind_ConvNumScheme_Plasma(), GetKind_Centered_Plasma(),
					GetKind_Upwind_Plasma(), GetKind_SlopeLimit_Plasma());
			SetKind_ViscNumScheme(NONE);
			SetKind_SourNumScheme(GetKind_SourNumScheme_Plasma());
			SetKind_TimeIntScheme(GetKind_TimeIntScheme_Plasma());
		}
		if (val_system == RUNTIME_ELEC_SYS) {
			SetKind_ConvNumScheme(NONE, NONE, NONE, NONE);
			SetKind_ViscNumScheme(GetKind_ViscNumScheme_Elec());
			SetKind_SourNumScheme(GetKind_SourNumScheme_Elec());
			SetKind_TimeIntScheme(NONE);
		}
		break;
	case PLASMA_NAVIER_STOKES:
		if (val_system == RUNTIME_PLASMA_SYS) {
			SetKind_ConvNumScheme(GetKind_ConvNumScheme_Plasma(), GetKind_Centered_Plasma(),
					GetKind_Upwind_Plasma(), GetKind_SlopeLimit_Plasma());
			SetKind_ViscNumScheme(GetKind_ViscNumScheme_Plasma());
			SetKind_SourNumScheme(GetKind_SourNumScheme_Plasma());
			SetKind_TimeIntScheme(GetKind_TimeIntScheme_Plasma());
		}
		if (val_system == RUNTIME_ELEC_SYS) {
			SetKind_ConvNumScheme(NONE, NONE, NONE, NONE);
			SetKind_ViscNumScheme(GetKind_ViscNumScheme_Elec());
			SetKind_SourNumScheme(GetKind_SourNumScheme_Elec());
			SetKind_TimeIntScheme(NONE);
		}
		break;
	case ADJ_PLASMA_EULER:
		if (val_system == RUNTIME_PLASMA_SYS) {
			SetKind_ConvNumScheme(GetKind_ConvNumScheme_Plasma(), GetKind_Centered_Plasma(),
					GetKind_Upwind_Plasma(), GetKind_SlopeLimit_Plasma());
			SetKind_ViscNumScheme(NONE);
			SetKind_SourNumScheme(GetKind_SourNumScheme_Plasma());
			SetKind_TimeIntScheme(GetKind_TimeIntScheme_Plasma());
		}
		if (val_system == RUNTIME_ADJPLASMA_SYS) {
			SetKind_ConvNumScheme(GetKind_ConvNumScheme_AdjPlasma(), GetKind_Centered_AdjPlasma(),
					GetKind_Upwind_AdjPlasma(), GetKind_SlopeLimit_AdjPlasma());
			SetKind_ViscNumScheme(NONE);
			SetKind_SourNumScheme(GetKind_SourNumScheme_AdjPlasma());
			SetKind_TimeIntScheme(GetKind_TimeIntScheme_AdjPlasma());
		}
		break;
	case ADJ_PLASMA_NAVIER_STOKES:
		if (val_system == RUNTIME_PLASMA_SYS) {
			SetKind_ConvNumScheme(GetKind_ConvNumScheme_Plasma(), GetKind_Centered_Plasma(),
					GetKind_Upwind_Plasma(), GetKind_SlopeLimit_Plasma());
			SetKind_ViscNumScheme(GetKind_ViscNumScheme_Plasma());
			SetKind_SourNumScheme(GetKind_SourNumScheme_Plasma());
			SetKind_TimeIntScheme(GetKind_TimeIntScheme_Plasma());
		}
		if (val_system == RUNTIME_ADJPLASMA_SYS) {
			SetKind_ConvNumScheme(GetKind_ConvNumScheme_AdjPlasma(), GetKind_Centered_AdjPlasma(),
					GetKind_Upwind_AdjPlasma(), GetKind_SlopeLimit_AdjPlasma());
			SetKind_ViscNumScheme(GetKind_ViscNumScheme_AdjPlasma());
			SetKind_SourNumScheme(GetKind_SourNumScheme_AdjPlasma());
			SetKind_TimeIntScheme(GetKind_TimeIntScheme_AdjPlasma());
		}
		break;
	case FREE_SURFACE_EULER:
		if (val_system == RUNTIME_FLOW_SYS) {
			SetKind_ConvNumScheme(GetKind_ConvNumScheme_Flow(), GetKind_Centered_Flow(),
					GetKind_Upwind_Flow(), GetKind_SlopeLimit_Flow());
			SetKind_SourNumScheme(GetKind_SourNumScheme_Flow());
			SetKind_ViscNumScheme(NONE);
			SetKind_TimeIntScheme(GetKind_TimeIntScheme_Flow());
		}
		if (val_system == RUNTIME_LEVELSET_SYS) {
			SetKind_ConvNumScheme(GetKind_ConvNumScheme_LevelSet(), GetKind_Centered_LevelSet(),
					GetKind_Upwind_LevelSet(), GetKind_SlopeLimit_LevelSet());
			SetKind_SourNumScheme(GetKind_SourNumScheme_LevelSet());
			SetKind_ViscNumScheme(NONE);
			SetKind_TimeIntScheme(GetKind_TimeIntScheme_LevelSet());
		}
		break;
	case FREE_SURFACE_NAVIER_STOKES:
		if (val_system == RUNTIME_FLOW_SYS) {
			SetKind_ConvNumScheme(GetKind_ConvNumScheme_Flow(), GetKind_Centered_Flow(),
					GetKind_Upwind_Flow(), GetKind_SlopeLimit_Flow());
			SetKind_SourNumScheme(GetKind_SourNumScheme_Flow());
			SetKind_ViscNumScheme(GetKind_ViscNumScheme_Flow());
			SetKind_TimeIntScheme(GetKind_TimeIntScheme_Flow());
		}
		if (val_system == RUNTIME_LEVELSET_SYS) {
			SetKind_ConvNumScheme(GetKind_ConvNumScheme_LevelSet(), GetKind_Centered_LevelSet(),
					GetKind_Upwind_LevelSet(), GetKind_SlopeLimit_LevelSet());
			SetKind_SourNumScheme(GetKind_SourNumScheme_LevelSet());
			SetKind_ViscNumScheme(NONE);
			SetKind_TimeIntScheme(GetKind_TimeIntScheme_LevelSet());
		}
		break;
	case FREE_SURFACE_RANS:
		if (val_system == RUNTIME_FLOW_SYS) {
			SetKind_ConvNumScheme(GetKind_ConvNumScheme_Flow(), GetKind_Centered_Flow(),
					GetKind_Upwind_Flow(), GetKind_SlopeLimit_Flow());
			SetKind_SourNumScheme(GetKind_SourNumScheme_Flow());
			SetKind_ViscNumScheme(GetKind_ViscNumScheme_Flow());
			SetKind_TimeIntScheme(GetKind_TimeIntScheme_Flow());
		}
		if (val_system == RUNTIME_TURB_SYS) {
			SetKind_ConvNumScheme(GetKind_ConvNumScheme_Turb(), GetKind_Centered_Turb(),
					GetKind_Upwind_Turb(), GetKind_SlopeLimit_Turb());
			SetKind_ViscNumScheme(GetKind_ViscNumScheme_Turb());
			SetKind_SourNumScheme(GetKind_SourNumScheme_Turb());
			SetKind_TimeIntScheme(GetKind_TimeIntScheme_Turb());
		}
		if (val_system == RUNTIME_LEVELSET_SYS) {
			SetKind_ConvNumScheme(GetKind_ConvNumScheme_LevelSet(), GetKind_Centered_LevelSet(),
					GetKind_Upwind_LevelSet(), GetKind_SlopeLimit_LevelSet());
			SetKind_SourNumScheme(GetKind_SourNumScheme_LevelSet());
			SetKind_ViscNumScheme(NONE);
			SetKind_TimeIntScheme(GetKind_TimeIntScheme_LevelSet());
		}
		break;
	case ADJ_EULER:
		if (val_system == RUNTIME_FLOW_SYS) {
			SetKind_ConvNumScheme(GetKind_ConvNumScheme_Flow(), GetKind_Centered_Flow(),
					GetKind_Upwind_Flow(), GetKind_SlopeLimit_Flow());
			SetKind_SourNumScheme(GetKind_SourNumScheme_Flow());
			SetKind_ViscNumScheme(NONE);
			SetKind_TimeIntScheme(GetKind_TimeIntScheme_Flow());
		}
		if (val_system == RUNTIME_ADJFLOW_SYS) {
			SetKind_ConvNumScheme(GetKind_ConvNumScheme_AdjFlow(), GetKind_Centered_AdjFlow(),
					GetKind_Upwind_AdjFlow(), GetKind_SlopeLimit_AdjFlow());
			SetKind_SourNumScheme(GetKind_SourNumScheme_AdjFlow());
			SetKind_ViscNumScheme(NONE);
			SetKind_TimeIntScheme(GetKind_TimeIntScheme_AdjFlow());
		}
		break;
	case ADJ_NAVIER_STOKES:
		if (val_system == RUNTIME_FLOW_SYS) {
			SetKind_ConvNumScheme(GetKind_ConvNumScheme_Flow(), GetKind_Centered_Flow(),
					GetKind_Upwind_Flow(), GetKind_SlopeLimit_Flow());
			SetKind_SourNumScheme(NONE);
			SetKind_ViscNumScheme(GetKind_ViscNumScheme_Flow());
			SetKind_TimeIntScheme(GetKind_TimeIntScheme_Flow());
		}
		if (val_system == RUNTIME_ADJFLOW_SYS) {
			SetKind_ConvNumScheme(GetKind_ConvNumScheme_AdjFlow(), GetKind_Centered_AdjFlow(),
					GetKind_Upwind_AdjFlow(), GetKind_SlopeLimit_AdjFlow());
			SetKind_ViscNumScheme(GetKind_ViscNumScheme_AdjFlow());
			SetKind_SourNumScheme(GetKind_SourNumScheme_AdjFlow());
			SetKind_TimeIntScheme(GetKind_TimeIntScheme_AdjFlow());
		}
		break;
	case ADJ_RANS:
		if (val_system == RUNTIME_FLOW_SYS) {
			SetKind_ConvNumScheme(GetKind_ConvNumScheme_Flow(), GetKind_Centered_Flow(),
					GetKind_Upwind_Flow(), GetKind_SlopeLimit_Flow());
			SetKind_ViscNumScheme(GetKind_ViscNumScheme_Flow());
			SetKind_SourNumScheme(NONE);
			SetKind_TimeIntScheme(GetKind_TimeIntScheme_Flow());
		}
		if (val_system == RUNTIME_ADJFLOW_SYS) {
			SetKind_ConvNumScheme(GetKind_ConvNumScheme_AdjFlow(), GetKind_Centered_AdjFlow(),
					GetKind_Upwind_AdjFlow(), GetKind_SlopeLimit_AdjFlow());
			SetKind_ViscNumScheme(GetKind_ViscNumScheme_AdjFlow());
			SetKind_SourNumScheme(GetKind_SourNumScheme_AdjFlow());
			SetKind_TimeIntScheme(GetKind_TimeIntScheme_AdjFlow());
		}
		if (val_system == RUNTIME_TURB_SYS) {
			SetKind_ConvNumScheme(GetKind_ConvNumScheme_Turb(), GetKind_Centered_Turb(),
					GetKind_Upwind_Turb(), GetKind_SlopeLimit_Turb());
			SetKind_ViscNumScheme(GetKind_ViscNumScheme_Turb());
			SetKind_SourNumScheme(GetKind_SourNumScheme_Turb());
			SetKind_TimeIntScheme(GetKind_TimeIntScheme_Turb());
		}
		if (val_system == RUNTIME_ADJTURB_SYS) {
			SetKind_ConvNumScheme(GetKind_ConvNumScheme_AdjTurb(), GetKind_Centered_AdjTurb(),
					GetKind_Upwind_AdjTurb(), GetKind_SlopeLimit_AdjTurb());
			SetKind_ViscNumScheme(GetKind_ViscNumScheme_AdjTurb());
			SetKind_SourNumScheme(GetKind_SourNumScheme_AdjTurb());
			SetKind_TimeIntScheme(GetKind_TimeIntScheme_AdjTurb());
		}
		break;
	case ADJ_FREE_SURFACE_EULER:
		if (val_system == RUNTIME_FLOW_SYS) {
			SetKind_ConvNumScheme(GetKind_ConvNumScheme_Flow(), GetKind_Centered_Flow(),
					GetKind_Upwind_Flow(), GetKind_SlopeLimit_Flow());
			SetKind_SourNumScheme(GetKind_SourNumScheme_Flow());
			SetKind_ViscNumScheme(NONE);
			SetKind_TimeIntScheme(GetKind_TimeIntScheme_Flow());
		}
		if (val_system == RUNTIME_LEVELSET_SYS) {
			SetKind_ConvNumScheme(GetKind_ConvNumScheme_LevelSet(), GetKind_Centered_LevelSet(),
					GetKind_Upwind_LevelSet(), GetKind_SlopeLimit_LevelSet());
			SetKind_SourNumScheme(GetKind_SourNumScheme_LevelSet());
			SetKind_ViscNumScheme(NONE);
			SetKind_TimeIntScheme(GetKind_TimeIntScheme_LevelSet());
		}
		if (val_system == RUNTIME_ADJFLOW_SYS) {
			SetKind_ConvNumScheme(GetKind_ConvNumScheme_AdjFlow(), GetKind_Centered_AdjFlow(),
					GetKind_Upwind_AdjFlow(), GetKind_SlopeLimit_AdjFlow());
			SetKind_SourNumScheme(GetKind_SourNumScheme_AdjFlow());
			SetKind_ViscNumScheme(NONE);
			SetKind_TimeIntScheme(GetKind_TimeIntScheme_AdjFlow());
		}
		if (val_system == RUNTIME_ADJLEVELSET_SYS) {
			SetKind_ConvNumScheme(GetKind_ConvNumScheme_AdjLevelSet(), GetKind_Centered_AdjLevelSet(),
					GetKind_Upwind_AdjLevelSet(), GetKind_SlopeLimit_AdjLevelSet());
			SetKind_SourNumScheme(GetKind_SourNumScheme_AdjLevelSet());
			SetKind_ViscNumScheme(NONE);
			SetKind_TimeIntScheme(GetKind_TimeIntScheme_AdjLevelSet());
		}
		break;
	case ADJ_FREE_SURFACE_NAVIER_STOKES:
		if (val_system == RUNTIME_FLOW_SYS) {
			SetKind_ConvNumScheme(GetKind_ConvNumScheme_Flow(), GetKind_Centered_Flow(),
					GetKind_Upwind_Flow(), GetKind_SlopeLimit_Flow());
			SetKind_SourNumScheme(GetKind_SourNumScheme_Flow());
			SetKind_ViscNumScheme(GetKind_ViscNumScheme_Flow());
			SetKind_TimeIntScheme(GetKind_TimeIntScheme_Flow());
		}
		if (val_system == RUNTIME_LEVELSET_SYS) {
			SetKind_ConvNumScheme(GetKind_ConvNumScheme_LevelSet(), GetKind_Centered_LevelSet(),
					GetKind_Upwind_LevelSet(), GetKind_SlopeLimit_LevelSet());
			SetKind_SourNumScheme(GetKind_SourNumScheme_LevelSet());
			SetKind_ViscNumScheme(NONE);
			SetKind_TimeIntScheme(GetKind_TimeIntScheme_LevelSet());
		}
		if (val_system == RUNTIME_ADJFLOW_SYS) {
			SetKind_ConvNumScheme(GetKind_ConvNumScheme_AdjFlow(), GetKind_Centered_AdjFlow(),
					GetKind_Upwind_AdjFlow(), GetKind_SlopeLimit_AdjFlow());
			SetKind_SourNumScheme(GetKind_SourNumScheme_AdjFlow());
			SetKind_ViscNumScheme(GetKind_ViscNumScheme_AdjFlow());
			SetKind_TimeIntScheme(GetKind_TimeIntScheme_AdjFlow());
		}
		if (val_system == RUNTIME_ADJLEVELSET_SYS) {
			SetKind_ConvNumScheme(GetKind_ConvNumScheme_AdjLevelSet(), GetKind_Centered_AdjLevelSet(),
					GetKind_Upwind_AdjLevelSet(), GetKind_SlopeLimit_AdjLevelSet());
			SetKind_SourNumScheme(GetKind_SourNumScheme_AdjLevelSet());
			SetKind_ViscNumScheme(NONE);
			SetKind_TimeIntScheme(GetKind_TimeIntScheme_AdjLevelSet());
		}
		break;
	case ADJ_FREE_SURFACE_RANS:
		if (val_system == RUNTIME_FLOW_SYS) {
			SetKind_ConvNumScheme(GetKind_ConvNumScheme_Flow(), GetKind_Centered_Flow(),
					GetKind_Upwind_Flow(), GetKind_SlopeLimit_Flow());
			SetKind_SourNumScheme(GetKind_SourNumScheme_Flow());
			SetKind_ViscNumScheme(GetKind_ViscNumScheme_Flow());
			SetKind_TimeIntScheme(GetKind_TimeIntScheme_Flow());
		}
		if (val_system == RUNTIME_TURB_SYS) {
			SetKind_ConvNumScheme(GetKind_ConvNumScheme_Turb(), GetKind_Centered_Turb(),
					GetKind_Upwind_Turb(), GetKind_SlopeLimit_Turb());
			SetKind_ViscNumScheme(GetKind_ViscNumScheme_Turb());
			SetKind_SourNumScheme(GetKind_SourNumScheme_Turb());
			SetKind_TimeIntScheme(GetKind_TimeIntScheme_Turb());
		}
		if (val_system == RUNTIME_LEVELSET_SYS) {
			SetKind_ConvNumScheme(GetKind_ConvNumScheme_LevelSet(), GetKind_Centered_LevelSet(),
					GetKind_Upwind_LevelSet(), GetKind_SlopeLimit_LevelSet());
			SetKind_SourNumScheme(GetKind_SourNumScheme_LevelSet());
			SetKind_ViscNumScheme(NONE);
			SetKind_TimeIntScheme(GetKind_TimeIntScheme_LevelSet());
		}
		if (val_system == RUNTIME_ADJFLOW_SYS) {
			SetKind_ConvNumScheme(GetKind_ConvNumScheme_AdjFlow(), GetKind_Centered_AdjFlow(),
					GetKind_Upwind_AdjFlow(), GetKind_SlopeLimit_AdjFlow());
			SetKind_SourNumScheme(GetKind_SourNumScheme_AdjFlow());
			SetKind_ViscNumScheme(GetKind_ViscNumScheme_AdjFlow());
			SetKind_TimeIntScheme(GetKind_TimeIntScheme_AdjFlow());
		}
		if (val_system == RUNTIME_ADJTURB_SYS) {
			SetKind_ConvNumScheme(GetKind_ConvNumScheme_AdjTurb(), GetKind_Centered_AdjTurb(),
					GetKind_Upwind_AdjTurb(), GetKind_SlopeLimit_AdjTurb());
			SetKind_ViscNumScheme(GetKind_ViscNumScheme_AdjTurb());
			SetKind_SourNumScheme(GetKind_SourNumScheme_AdjTurb());
			SetKind_TimeIntScheme(GetKind_TimeIntScheme_AdjTurb());
		}
		if (val_system == RUNTIME_ADJLEVELSET_SYS) {
			SetKind_ConvNumScheme(GetKind_ConvNumScheme_AdjLevelSet(), GetKind_Centered_AdjLevelSet(),
					GetKind_Upwind_AdjLevelSet(), GetKind_SlopeLimit_AdjLevelSet());
			SetKind_SourNumScheme(GetKind_SourNumScheme_AdjLevelSet());
			SetKind_ViscNumScheme(NONE);
			SetKind_TimeIntScheme(GetKind_TimeIntScheme_AdjLevelSet());
		}
		break;
	case LIN_EULER:
		if (val_system == RUNTIME_FLOW_SYS) {
			SetKind_ConvNumScheme(GetKind_ConvNumScheme_Flow(), GetKind_Centered_Flow(),
					GetKind_Upwind_Flow(), GetKind_SlopeLimit_Flow());
			SetKind_SourNumScheme(NONE); SetKind_ViscNumScheme(NONE);
			SetKind_TimeIntScheme(GetKind_TimeIntScheme_Flow());
		}
		if (val_system == RUNTIME_LINFLOW_SYS) {
			SetKind_ConvNumScheme(GetKind_ConvNumScheme_LinFlow(), GetKind_Centered_LinFlow(),
					GetKind_Upwind_LinFlow(), NONE);
			SetKind_ViscNumScheme(NONE); SetKind_SourNumScheme(NONE);
			SetKind_TimeIntScheme(GetKind_TimeIntScheme_LinFlow());
		}
		break;
	case ELECTRIC_POTENTIAL:
		if (val_system == RUNTIME_ELEC_SYS) {
			SetKind_ConvNumScheme(NONE, NONE, NONE, NONE);
			SetKind_SourNumScheme(GetKind_SourNumScheme_Elec());
			SetKind_ViscNumScheme(GetKind_ViscNumScheme_Elec());
			SetKind_TimeIntScheme(NONE);
		}
		break;
	case WAVE_EQUATION:
		if (val_system == RUNTIME_WAVE_SYS) {
			SetKind_ConvNumScheme(NONE, NONE, NONE, NONE);
			SetKind_SourNumScheme(GetKind_SourNumScheme_Wave());
			SetKind_ViscNumScheme(GetKind_ViscNumScheme_Wave());
			SetKind_TimeIntScheme(GetKind_TimeIntScheme_Wave());
		}
		break;
	case LINEAR_ELASTICITY:
		if (val_system == RUNTIME_FEA_SYS) {
			SetKind_ConvNumScheme(NONE, NONE, NONE, NONE);
			SetKind_SourNumScheme(GetKind_SourNumScheme_FEA());
			SetKind_ViscNumScheme(GetKind_ViscNumScheme_FEA());
			SetKind_TimeIntScheme(GetKind_TimeIntScheme_FEA());
		}
		break;
	case FLUID_STRUCTURE_EULER:
		if (val_system == RUNTIME_FLOW_SYS) {
			SetKind_ConvNumScheme(GetKind_ConvNumScheme_Flow(), GetKind_Centered_Flow(),
					GetKind_Upwind_Flow(), GetKind_SlopeLimit_Flow());
			SetKind_SourNumScheme(GetKind_SourNumScheme_Flow());
			SetKind_ViscNumScheme(NONE);
			SetKind_TimeIntScheme(GetKind_TimeIntScheme_Flow());
		}
		if (val_system == RUNTIME_FEA_SYS) {
			SetKind_ConvNumScheme(NONE, NONE, NONE, NONE);
			SetKind_SourNumScheme(GetKind_SourNumScheme_FEA());
			SetKind_ViscNumScheme(GetKind_ViscNumScheme_FEA());
			SetKind_TimeIntScheme(GetKind_TimeIntScheme_FEA());
		}
		break;
	case AEROACOUSTIC_EULER:
		if (val_system == RUNTIME_FLOW_SYS) {
			SetKind_ConvNumScheme(GetKind_ConvNumScheme_Flow(), GetKind_Centered_Flow(),
					GetKind_Upwind_Flow(), GetKind_SlopeLimit_Flow());
			SetKind_SourNumScheme(GetKind_SourNumScheme_Flow());
			SetKind_ViscNumScheme(NONE);
			SetKind_TimeIntScheme(GetKind_TimeIntScheme_Flow());
		}
		if (val_system == RUNTIME_WAVE_SYS) {
			SetKind_ConvNumScheme(NONE, NONE, NONE, NONE);
			SetKind_SourNumScheme(GetKind_SourNumScheme_Wave());
			SetKind_ViscNumScheme(GetKind_ViscNumScheme_Wave());
			SetKind_TimeIntScheme(GetKind_TimeIntScheme_Wave());
		}
		break;
	case ADJ_AEROACOUSTIC_EULER:
		if (val_system == RUNTIME_FLOW_SYS) {
			SetKind_ConvNumScheme(GetKind_ConvNumScheme_Flow(), GetKind_Centered_Flow(),
					GetKind_Upwind_Flow(), GetKind_SlopeLimit_Flow());
			SetKind_SourNumScheme(GetKind_SourNumScheme_Flow());
			SetKind_ViscNumScheme(NONE);
			SetKind_TimeIntScheme(GetKind_TimeIntScheme_Flow());
		}
		if (val_system == RUNTIME_WAVE_SYS) {
			SetKind_ConvNumScheme(NONE, NONE, NONE, NONE);
			SetKind_SourNumScheme(GetKind_SourNumScheme_Wave());
			SetKind_ViscNumScheme(GetKind_ViscNumScheme_Wave());
			SetKind_TimeIntScheme(GetKind_TimeIntScheme_Wave());
		}
		if (val_system == RUNTIME_ADJFLOW_SYS) {
			SetKind_ConvNumScheme(GetKind_ConvNumScheme_AdjFlow(), GetKind_Centered_AdjFlow(),
					GetKind_Upwind_AdjFlow(), GetKind_SlopeLimit_AdjFlow());
			SetKind_SourNumScheme(GetKind_SourNumScheme_AdjFlow());
			SetKind_ViscNumScheme(NONE);
			SetKind_TimeIntScheme(GetKind_TimeIntScheme_AdjFlow());
		}
		if (val_system == RUNTIME_WAVE_SYS) {
			SetKind_ConvNumScheme(NONE, NONE, NONE, NONE);
			SetKind_SourNumScheme(GetKind_SourNumScheme_Wave());
			SetKind_ViscNumScheme(GetKind_ViscNumScheme_Wave());
			SetKind_TimeIntScheme(GetKind_TimeIntScheme_Wave());
		}
		break;
	}
}

double* CConfig::GetPeriodicRotCenter(string val_marker) {
	unsigned short iMarker_PerBound;
	for (iMarker_PerBound = 0; iMarker_PerBound < nMarker_PerBound; iMarker_PerBound++)
		if (Marker_PerBound[iMarker_PerBound] == val_marker) break;
	return Periodic_RotCenter[iMarker_PerBound];
}

double* CConfig::GetPeriodicRotAngles(string val_marker) {
	unsigned short iMarker_PerBound;
	for (iMarker_PerBound = 0; iMarker_PerBound < nMarker_PerBound; iMarker_PerBound++)
		if (Marker_PerBound[iMarker_PerBound] == val_marker) break;
	return Periodic_RotAngles[iMarker_PerBound];
}

double* CConfig::GetPeriodicTranslation(string val_marker) {
	unsigned short iMarker_PerBound;
	for (iMarker_PerBound = 0; iMarker_PerBound < nMarker_PerBound; iMarker_PerBound++)
		if (Marker_PerBound[iMarker_PerBound] == val_marker) break;
	return Periodic_Translation[iMarker_PerBound];
}

unsigned short CConfig::GetMarker_Periodic_Donor(string val_marker) {
	unsigned short iMarker_PerBound, jMarker_PerBound, kMarker_All;

	/*--- Find the marker for this periodic boundary. ---*/
	for (iMarker_PerBound = 0; iMarker_PerBound < nMarker_PerBound; iMarker_PerBound++)
		if (Marker_PerBound[iMarker_PerBound] == val_marker) break;

	/*--- Find corresponding donor. ---*/
	for (jMarker_PerBound = 0; jMarker_PerBound < nMarker_PerBound; jMarker_PerBound++)
		if (Marker_PerBound[jMarker_PerBound] == Marker_PerDonor[iMarker_PerBound]) break;

	/*--- Find and return global marker index for donor boundary. ---*/
	for (kMarker_All = 0; kMarker_All < nMarker_Config; kMarker_All++)
		if (Marker_PerBound[jMarker_PerBound] == Marker_All_Tag[kMarker_All]) break;

	return kMarker_All;
}

void CConfig::SetnPeriodicIndex(unsigned short val_index) {

	/*--- Store total number of transformations. ---*/
	nPeriodic_Index = val_index;

	/*--- Allocate memory for centers, angles, translations. ---*/
	Periodic_Center    = new double*[nPeriodic_Index];
	Periodic_Rotation  = new double*[nPeriodic_Index];
	Periodic_Translate = new double*[nPeriodic_Index];

}

string CConfig::GetMarker_Sliding_Donor(string val_marker) {
	unsigned short iMarker_SlideBound;

	/*--- Find the marker for this sliding boundary. ---*/
	for (iMarker_SlideBound = 0; iMarker_SlideBound < nMarker_Sliding; iMarker_SlideBound++)
		if (Marker_SlideBound[iMarker_SlideBound] == val_marker) break;

	/*--- Return the tag for the sliding donor boundary. ---*/
	return Marker_SlideDonor[iMarker_SlideBound];
}

unsigned short CConfig::GetSlideDonor_Zone(string val_marker) {
	unsigned short iMarker_SlideBound;

	/*--- Find the marker for this sliding boundary. ---*/
	for (iMarker_SlideBound = 0; iMarker_SlideBound < nMarker_Sliding; iMarker_SlideBound++)
		if (Marker_SlideBound[iMarker_SlideBound] == val_marker) break;

	return SlideDonor_Zone[iMarker_SlideBound];
}

unsigned short CConfig::GetSlideBound_Zone(string val_marker) {
	unsigned short iMarker_SlideBound;

	/*--- Find the marker for this sliding boundary. ---*/
	for (iMarker_SlideBound = 0; iMarker_SlideBound < nMarker_Sliding; iMarker_SlideBound++)
		if (Marker_SlideBound[iMarker_SlideBound] == val_marker) break;

	return SlideBound_Zone[iMarker_SlideBound];
}

double CConfig::GetDirichlet_Value(string val_marker) {
	unsigned short iMarker_Dirichlet;
	for (iMarker_Dirichlet = 0; iMarker_Dirichlet < nMarker_Dirichlet_Elec; iMarker_Dirichlet++)
		if (Marker_Dirichlet_Elec[iMarker_Dirichlet] == val_marker) break;
	return Dirichlet_Value[iMarker_Dirichlet];
}

bool CConfig::GetDirichlet_Boundary(string val_marker) {
	unsigned short iMarker_Dirichlet;
	bool Dirichlet = false;
	for (iMarker_Dirichlet = 0; iMarker_Dirichlet < nMarker_Dirichlet_Elec; iMarker_Dirichlet++)
		if (Marker_Dirichlet_Elec[iMarker_Dirichlet] == val_marker) {
			Dirichlet = true;
			break;
		}
	return Dirichlet;
}

double CConfig::GetNozzle_Ttotal(string val_marker) {
	unsigned short iMarker_NacelleExhaust;
	for (iMarker_NacelleExhaust = 0; iMarker_NacelleExhaust < nMarker_NacelleExhaust; iMarker_NacelleExhaust++)
		if (Marker_NacelleExhaust[iMarker_NacelleExhaust] == val_marker) break;
	return Nozzle_Ttotal[iMarker_NacelleExhaust];
}

double CConfig::GetNozzle_Ptotal(string val_marker) {
	unsigned short iMarker_NacelleExhaust;
	for (iMarker_NacelleExhaust = 0; iMarker_NacelleExhaust < nMarker_NacelleExhaust; iMarker_NacelleExhaust++)
		if (Marker_NacelleExhaust[iMarker_NacelleExhaust] == val_marker) break;
	return Nozzle_Ptotal[iMarker_NacelleExhaust];
}

double CConfig::GetInlet_Ttotal(string val_marker) {
	unsigned short iMarker_Inlet;
	for (iMarker_Inlet = 0; iMarker_Inlet < nMarker_Inlet; iMarker_Inlet++)
		if (Marker_Inlet[iMarker_Inlet] == val_marker) break;
	return Inlet_Ttotal[iMarker_Inlet];
}

double CConfig::GetInlet_Ptotal(string val_marker) {
	unsigned short iMarker_Inlet;
	for (iMarker_Inlet = 0; iMarker_Inlet < nMarker_Inlet; iMarker_Inlet++)
		if (Marker_Inlet[iMarker_Inlet] == val_marker) break;
	return Inlet_Ptotal[iMarker_Inlet];
}

double* CConfig::GetInlet_FlowDir(string val_marker) {
	unsigned short iMarker_Inlet;
	for (iMarker_Inlet = 0; iMarker_Inlet < nMarker_Inlet; iMarker_Inlet++)
		if (Marker_Inlet[iMarker_Inlet] == val_marker) break;
	return Inlet_FlowDir[iMarker_Inlet];
}

double CConfig::GetInlet_Temperature(string val_marker) {
	unsigned short iMarker_Supersonic_Inlet;
	for (iMarker_Supersonic_Inlet = 0; iMarker_Supersonic_Inlet < nMarker_Supersonic_Inlet; iMarker_Supersonic_Inlet++)
		if (Marker_Supersonic_Inlet[iMarker_Supersonic_Inlet] == val_marker) break;
	return Inlet_Temperature[iMarker_Supersonic_Inlet];
}

double CConfig::GetInlet_Pressure(string val_marker) {
	unsigned short iMarker_Supersonic_Inlet;
	for (iMarker_Supersonic_Inlet = 0; iMarker_Supersonic_Inlet < nMarker_Supersonic_Inlet; iMarker_Supersonic_Inlet++)
		if (Marker_Supersonic_Inlet[iMarker_Supersonic_Inlet] == val_marker) break;
	return Inlet_Pressure[iMarker_Supersonic_Inlet];
}

double* CConfig::GetInlet_Velocity(string val_marker) {
	unsigned short iMarker_Supersonic_Inlet;
	for (iMarker_Supersonic_Inlet = 0; iMarker_Supersonic_Inlet < nMarker_Supersonic_Inlet; iMarker_Supersonic_Inlet++)
		if (Marker_Supersonic_Inlet[iMarker_Supersonic_Inlet] == val_marker) break;
	return Inlet_Velocity[iMarker_Supersonic_Inlet];
}

double CConfig::GetOutlet_Pressure(string val_marker) {
	unsigned short iMarker_Outlet;
	for (iMarker_Outlet = 0; iMarker_Outlet < nMarker_Outlet; iMarker_Outlet++)
		if (Marker_Outlet[iMarker_Outlet] == val_marker) break;
	return Outlet_Pressure[iMarker_Outlet];
}

double CConfig::GetIsothermal_Temperature(string val_marker) {
	unsigned short iMarker_Isothermal;
	for (iMarker_Isothermal = 0; iMarker_Isothermal < nMarker_Isothermal; iMarker_Isothermal++)
		if (Marker_Isothermal[iMarker_Isothermal] == val_marker) break;
	return Isothermal_Temperature[iMarker_Isothermal];
}

double CConfig::GetWall_HeatFlux(string val_marker) {
	unsigned short iMarker_HeatFlux;
	for (iMarker_HeatFlux = 0; iMarker_HeatFlux < nMarker_HeatFlux; iMarker_HeatFlux++)
		if (Marker_HeatFlux[iMarker_HeatFlux] == val_marker) break;
	return Heat_Flux[iMarker_HeatFlux];
}

double CConfig::GetFanFace_Mach_Target(string val_marker) {
	unsigned short iMarker_NacelleInflow;
	for (iMarker_NacelleInflow = 0; iMarker_NacelleInflow < nMarker_NacelleInflow; iMarker_NacelleInflow++)
		if (Marker_NacelleInflow[iMarker_NacelleInflow] == val_marker) break;
	return FanFace_Mach_Target[iMarker_NacelleInflow];
}

double CConfig::GetFanFace_Pressure(string val_marker) {
	unsigned short iMarker_NacelleInflow;
	for (iMarker_NacelleInflow = 0; iMarker_NacelleInflow < nMarker_NacelleInflow; iMarker_NacelleInflow++)
		if (Marker_NacelleInflow[iMarker_NacelleInflow] == val_marker) break;
	return FanFace_Pressure[iMarker_NacelleInflow];
}

double CConfig::GetFanFace_Mach(string val_marker) {
	unsigned short iMarker_NacelleInflow;
	for (iMarker_NacelleInflow = 0; iMarker_NacelleInflow < nMarker_NacelleInflow; iMarker_NacelleInflow++)
		if (Marker_NacelleInflow[iMarker_NacelleInflow] == val_marker) break;
	return FanFace_Mach[iMarker_NacelleInflow];
}

double CConfig::GetDispl_Value(string val_marker) {
	unsigned short iMarker_Displacement;
	for (iMarker_Displacement = 0; iMarker_Displacement < nMarker_Displacement; iMarker_Displacement++)
		if (Marker_Displacement[iMarker_Displacement] == val_marker) break;
	return Displ_Value[iMarker_Displacement];
}

double CConfig::GetLoad_Value(string val_marker) {
	unsigned short iMarker_Load;
	for (iMarker_Load = 0; iMarker_Load < nMarker_Load; iMarker_Load++)
		if (Marker_Load[iMarker_Load] == val_marker) break;
	return Load_Value[iMarker_Load];
}

double CConfig::GetFlowLoad_Value(string val_marker) {
	unsigned short iMarker_FlowLoad;
	for (iMarker_FlowLoad = 0; iMarker_FlowLoad < nMarker_FlowLoad; iMarker_FlowLoad++)
		if (Marker_FlowLoad[iMarker_FlowLoad] == val_marker) break;
	return FlowLoad_Value[iMarker_FlowLoad];
}

void CConfig::SetNondimensionalization(unsigned short val_nDim, unsigned short val_iZone) {
	double Mach2Vel_FreeStream, ModVel_FreeStream, Energy_FreeStream = 0.0, ModVel_FreeStreamND;
	double Velocity_Reynolds;
	unsigned short iDim;
	int rank = MASTER_NODE;
  
#ifndef NO_MPI
	rank = MPI::COMM_WORLD.Get_rank();
#endif
  
	Velocity_FreeStreamND = new double[val_nDim];
  
	/*--- Local variables and memory allocation ---*/
	double Alpha = AoA*PI_NUMBER/180.0;
	double Beta  = AoS*PI_NUMBER/180.0;
	double Gamma_Minus_One = Gamma - 1.0;
	bool Compressible = (!Incompressible);
	bool Unsteady = (Unsteady_Simulation != NO);
	bool turbulent = (Kind_Solver == RANS);
  
	if (Unsteady_Farfield && Unsteady) {
		double time, time_ext;
		unsigned long iter, n;
		string text_line;
		double temp_Temperature, temp_Mach, temp_Pressure, Derivative_Begin, Derivative_End;
		vector<double> Time_Spline, Temperature_Spline, Mach_Spline, Pressure_Spline;
		vector<double> Temperature2_Spline, Mach2_Spline, Pressure2_Spline;
    
		ifstream farfield_file;
		string filename = GetFarfield_FileName();
		farfield_file.open(filename.data(), ios::in);
    
		/*--- In case there is no restart file ---*/
		if (farfield_file.fail()) {
			cout << "There is no farfield bounadry data file!!" << endl;
			cout << "Press any key to exit..." << endl;
			cin.get(); exit(1);
		}
    
		/*--- The first line is the header ---*/
		getline (farfield_file, text_line);
    
		while (getline (farfield_file,text_line) ) {
			istringstream point_line(text_line);
      
			/*--- First value is the point index, then the conservative vars. ---*/
			point_line >> time;
			point_line >> temp_Temperature;// Temperature_FreeStream;
			point_line >> temp_Mach; // Mach
			point_line >> temp_Pressure;// Pressure_FreeStream;
      
			/*--- Spline interpolation, dummy function ---*/
			Time_Spline.push_back(time);
			Temperature_Spline.push_back(temp_Temperature);
			Mach_Spline.push_back(temp_Mach);
			Pressure_Spline.push_back(temp_Pressure);
			cout << " pressure = " << temp_Pressure << endl;
		}
    
		/*--- Close the restart file ---*/
		farfield_file.close();
    
		/*--- Create the spline ---*/
		n = Time_Spline.size();
		Temperature2_Spline.resize(n);
		Mach2_Spline.resize(n);
		Pressure2_Spline.resize(n);
    
		Derivative_Begin = (Temperature_Spline[1]-Temperature_Spline[0])/(Time_Spline[1]-Time_Spline[0]);
		Derivative_End = (Temperature_Spline[n-1]-Temperature_Spline[n-2])/(Time_Spline[n-1]-Time_Spline[n-2]);
		SetSpline(Time_Spline, Temperature_Spline, n, Derivative_Begin, Derivative_End, Temperature2_Spline);
    
    
		Derivative_Begin = (Mach_Spline[1]-Mach_Spline[0])/(Time_Spline[1]-Time_Spline[0]);
		Derivative_End = (Mach_Spline[n-1]-Mach_Spline[n-2])/(Time_Spline[n-1]-Time_Spline[n-2]);
		SetSpline(Time_Spline, Mach_Spline, n, Derivative_Begin, Derivative_End, Mach2_Spline);
    
    
		Derivative_Begin = (Pressure_Spline[1]-Pressure_Spline[0])/(Time_Spline[1]-Time_Spline[0]);
		Derivative_End = (Pressure_Spline[n-1]-Pressure_Spline[n-2])/(Time_Spline[n-1]-Time_Spline[n-2]);
		SetSpline(Time_Spline, Pressure_Spline, n, Derivative_Begin, Derivative_End, Pressure2_Spline);
    
		/*--- Allocate arrays to store time dependent farfield information ---*/
		Density_FreeStreamND_Time   = new double  [nExtIter];
		Pressure_FreeStreamND_Time  = new double  [nExtIter];
		Mach_Inf_Time 				= new double  [nExtIter];
		Energy_FreeStreamND_Time    = new double  [nExtIter];
		Velocity_FreeStreamND_Time  = new double* [nExtIter];
		for (iter = 0; iter < nExtIter; iter ++) {
			Velocity_FreeStreamND_Time[iter]  = new double [val_nDim];
			for (iDim = 0; iDim < val_nDim; iDim ++)
				Velocity_FreeStreamND_Time[iter][iDim] = 0.0;
		}
    
		/*--- Loop over all external time instances to store the time dependent values ---*/
    
		for (iter = 0; iter < nExtIter; iter ++) {
      
			time_ext =  iter*Delta_UnstTime;
      
			/*--- Get the interpolated values at current time step ---*/
			Temperature_FreeStream = GetSpline(Time_Spline, Temperature_Spline, Temperature2_Spline, n, time_ext);
			Mach = GetSpline(Time_Spline, Mach_Spline, Mach2_Spline, n, time_ext);
			Pressure_FreeStream = GetSpline(Time_Spline, Pressure_Spline, Pressure2_Spline, n, time_ext);
      
      
			Mach2Vel_FreeStream = sqrt(Gamma*Gas_Constant*Temperature_FreeStream);
      
			/*--- Compute the Free Stream velocity, using the Mach number ---*/
			if (val_nDim == 2) {
				Velocity_FreeStream[0] = cos(Alpha)*Mach*Mach2Vel_FreeStream;
				Velocity_FreeStream[1] = sin(Alpha)*Mach*Mach2Vel_FreeStream;
			}
			if (val_nDim == 3) {
				Velocity_FreeStream[0] = cos(Alpha)*cos(Beta)*Mach*Mach2Vel_FreeStream;
				Velocity_FreeStream[1] = sin(Beta)*Mach*Mach2Vel_FreeStream;
				Velocity_FreeStream[2] = sin(Alpha)*cos(Beta)*Mach*Mach2Vel_FreeStream;
			}
      
			Velocity_Ref = sqrt(Pressure_Ref/Density_Ref);
      
			for (iDim = 0; iDim < val_nDim; iDim++)
				Velocity_FreeStreamND_Time[iter][iDim] = Velocity_FreeStream[iDim]/Velocity_Ref;
      
			Density_FreeStream  				= Pressure_FreeStream/(Gas_Constant*Temperature_FreeStream);
			Density_FreeStreamND_Time[iter]  	= Density_FreeStream/Density_Ref;
			Pressure_FreeStreamND_Time[iter] 	= Pressure_FreeStream/Pressure_Ref;
			Mach_Inf_Time[iter]				    = Mach;
      
			ModVel_FreeStreamND = 0;
			for (iDim = 0; iDim < val_nDim; iDim++)
				ModVel_FreeStreamND += Velocity_FreeStreamND_Time[iter][iDim]*Velocity_FreeStreamND_Time[iter][iDim];
			ModVel_FreeStreamND    	 = sqrt(ModVel_FreeStreamND);
			Energy_FreeStreamND_Time[iter]    = Pressure_FreeStreamND_Time[iter]/(Density_FreeStreamND_Time[iter]*Gamma_Minus_One)+0.5*ModVel_FreeStreamND*ModVel_FreeStreamND;
		}
    
	}
  
	if (Compressible) {
    
		Mach2Vel_FreeStream = sqrt(Gamma*Gas_Constant*Temperature_FreeStream);
    
		/*--- Compute the Free Stream velocity, using the Mach number ---*/
		if (val_nDim == 2) {
			Velocity_FreeStream[0] = cos(Alpha)*Mach*Mach2Vel_FreeStream;
			Velocity_FreeStream[1] = sin(Alpha)*Mach*Mach2Vel_FreeStream;
		}
		if (val_nDim == 3) {
			Velocity_FreeStream[0] = cos(Alpha)*cos(Beta)*Mach*Mach2Vel_FreeStream;
			Velocity_FreeStream[1] = sin(Beta)*Mach*Mach2Vel_FreeStream;
			Velocity_FreeStream[2] = sin(Alpha)*cos(Beta)*Mach*Mach2Vel_FreeStream;
		}
    
		/*--- Compute the modulus of the free stream velocity ---*/
		ModVel_FreeStream = 0;
		for (iDim = 0; iDim < val_nDim; iDim++)
			ModVel_FreeStream += Velocity_FreeStream[iDim]*Velocity_FreeStream[iDim];
		ModVel_FreeStream = sqrt(ModVel_FreeStream);
    
		if (Viscous) {
      
			/*--- First, check if there is mesh motion. If yes, use the Mach
       number relative to the body to initialize the flow. ---*/
			if (Grid_Movement)
				Velocity_Reynolds = Mach_Motion*Mach2Vel_FreeStream;
			else
				Velocity_Reynolds = ModVel_FreeStream;
      
			/*--- For viscous flows, pressure will be computed from a density
       that is found from the Reynolds number. The viscosity is computed
       from the dimensional version of Sutherland's law ---*/
			Viscosity_FreeStream = 1.853E-5*(pow(Temperature_FreeStream/300.0,3.0/2.0) * (300.0+110.3)/(Temperature_FreeStream+110.3));
			Density_FreeStream   = Reynolds*Viscosity_FreeStream/(Velocity_Reynolds*Length_Reynolds);
			Pressure_FreeStream  = Density_FreeStream*Gas_Constant*Temperature_FreeStream;
		} else {
			/*--- For inviscid flow, density is calculated from the specified
			 total temperature and pressure using the gas law. ---*/
			Density_FreeStream  = Pressure_FreeStream/(Gas_Constant*Temperature_FreeStream);
		}
		/*-- Compute the freestream energy. ---*/
		Energy_FreeStream = Pressure_FreeStream/(Density_FreeStream*Gamma_Minus_One)+0.5*ModVel_FreeStream*ModVel_FreeStream;
    
		/*--- Additional reference values defined by Pref, Tref, RHOref. By definition,
		 Lref is one because we have converted the grid to meters.---*/
		Length_Ref         = 1.0;
		Velocity_Ref      = sqrt(Pressure_Ref/Density_Ref);
		Time_Ref          = Length_Ref/Velocity_Ref;
		Omega_Ref         = Velocity_Ref/Length_Ref;
		Force_Ref         = Velocity_Ref*Velocity_Ref/Length_Ref;
		Gas_Constant_Ref  = Velocity_Ref*Velocity_Ref/Temperature_Ref;
		Viscosity_Ref     = Density_Ref*Velocity_Ref*Length_Ref;
		Froude            = ModVel_FreeStream/sqrt(STANDART_GRAVITY*Length_Ref);
    
	}
  
	else {
    
		/*--- Reference length = 1 (by default)
     Reference density = liquid density or freestream
     Reference viscosity = liquid viscosity or freestream
     Reference velocity = liquid velocity or freestream
     Reference pressure = Reference density * Reference velocity * Reference velocity
     Reynolds number based on the liquid or reference viscosity ---*/
    
		Pressure_FreeStream = 0.0;
		Length_Ref = 1.0;
		Density_Ref = Density_FreeStream;
		ModVel_FreeStream = 0;
		for (iDim = 0; iDim < val_nDim; iDim++)
			ModVel_FreeStream += Velocity_FreeStream[iDim]*Velocity_FreeStream[iDim];
		ModVel_FreeStream = sqrt(ModVel_FreeStream);
		Velocity_Ref = ModVel_FreeStream;
		Pressure_Ref = Density_Ref*(Velocity_Ref*Velocity_Ref);
    
		if (Viscous) {
			Reynolds = Density_Ref*Velocity_Ref*Length_Ref / Viscosity_FreeStream;
			Viscosity_Ref = Viscosity_FreeStream * Reynolds;
		}
    
		/*--- Compute mach number ---*/
		Mach = ModVel_FreeStream / sqrt(Bulk_Modulus/Density_FreeStream);
		if (val_nDim == 2) AoA = atan(Velocity_FreeStream[1]/Velocity_FreeStream[0])*180.0/PI_NUMBER;
		else AoA = atan(Velocity_FreeStream[2]/Velocity_FreeStream[0])*180.0/PI_NUMBER;
		if (val_nDim == 2) AoS = 0.0;
		else AoS = asin(Velocity_FreeStream[1]/ModVel_FreeStream)*180.0/PI_NUMBER;
    
		Froude = ModVel_FreeStream/sqrt(STANDART_GRAVITY*Length_Ref);
    
		Time_Ref = Length_Ref/Velocity_Ref;
    
	}
  
	/*--- Divide by reference values, to compute the non-dimensional free-stream values ---*/
	Pressure_FreeStreamND = Pressure_FreeStream/Pressure_Ref;
	Density_FreeStreamND  = Density_FreeStream/Density_Ref;
  
	for (iDim = 0; iDim < val_nDim; iDim++)
		Velocity_FreeStreamND[iDim] = Velocity_FreeStream[iDim]/Velocity_Ref;
	Temperature_FreeStreamND = Temperature_FreeStream/Temperature_Ref;
  
	Gas_ConstantND = Gas_Constant/Gas_Constant_Ref;
  
	ModVel_FreeStreamND = 0;
	for (iDim = 0; iDim < val_nDim; iDim++)
		ModVel_FreeStreamND += Velocity_FreeStreamND[iDim]*Velocity_FreeStreamND[iDim];
	ModVel_FreeStreamND    = sqrt(ModVel_FreeStreamND);
	Energy_FreeStreamND    = Pressure_FreeStreamND/(Density_FreeStreamND*Gamma_Minus_One)+0.5*ModVel_FreeStreamND*ModVel_FreeStreamND;
	Viscosity_FreeStreamND = Viscosity_FreeStream / Viscosity_Ref;
	Total_UnstTimeND = Total_UnstTime / Time_Ref;
	Delta_UnstTimeND = Delta_UnstTime / Time_Ref;
  
	double kine_Inf  = 3.0/2.0*(ModVel_FreeStreamND*ModVel_FreeStreamND*TurbulenceIntensity_FreeStream*TurbulenceIntensity_FreeStream);
	double omega_Inf = Density_FreeStreamND*kine_Inf/(Viscosity_FreeStreamND*Turb2LamViscRatio_FreeStream);
  
	/*--- Write output to the console if this is the master node and first domain ---*/
	if ((rank == MASTER_NODE) && (val_iZone == 0)) {
    
		cout << endl <<"---------------- Flow & Non-dimensionalization information ---------------" << endl;
    
		cout.precision(6);
    
		if (Compressible) {
			if (Viscous) {
				cout << "Viscous flow: Computing pressure using the ideal gas law" << endl;
				cout << "based on the freestream temperature and a density computed" << endl;
				cout << "from the Reynolds number." << endl;
			} else {
				cout << "Inviscid flow: Computing density based on freestream" << endl;
				cout << "temperature and pressure using the ideal gas law." << endl;
			}
		}
		else {
			cout << "Viscous and Inviscid flow: rho_ref, and vel_ref" << endl;
			cout << "are based on the freestream values, p_ref = rho_ref*vel_ref^2." << endl;
			cout << "The freestream value of the pressure is 0." << endl;
			cout << "Mach number: "<< Mach << ", computed using the Bulk modulus." << endl;
			cout << "Angle of attack (deg): "<< AoA << ", computed using the the free-stream velocity." << endl;
			cout << "Side slip angle (deg): "<< AoS << ", computed using the the free-stream velocity." << endl;
			if (Viscous) cout << "Reynolds number: " << Reynolds << ", computed using free-stream values."<<endl;
			cout << "Only dimensional computation, the grid should be dimensional." << endl;
		}
    
		cout <<"--Input conditions:"<< endl;
		cout << "Grid conversion factor to meters: " << Conversion_Factor << endl;
    
		if (Compressible) {
			cout << "Ratio of specific heats: " << Gamma           << endl;
			cout << "Specific gas constant (J/(kg.K)): "   << Gas_Constant  << endl;
		}
		else {
			cout << "Bulk modulus (N/m^2): "						<< Bulk_Modulus    << endl;
			cout << "Artificial compressibility factor (N/m^2): "						<< ArtComp_Factor    << endl;
		}
    
		cout << "Freestream pressure (N/m^2): "          << Pressure_FreeStream    << endl;
		if (Compressible)
			cout << "Freestream temperature (K): "       << Temperature_FreeStream << endl;
		cout << "Freestream density (kg/m^3): "					 << Density_FreeStream << endl;
		if (val_nDim == 2) {
			cout << "Freestream velocity (m/s): (" << Velocity_FreeStream[0] << ",";
			cout << Velocity_FreeStream[1] << ")" << endl;
		} else if (val_nDim == 3) {
			cout << "Freestream velocity (m/s): (" << Velocity_FreeStream[0] << ",";
			cout << Velocity_FreeStream[1] << "," << Velocity_FreeStream[2] << ")" << endl;
		}
    
		cout << "Freestream velocity magnitude (m/s):"	<< ModVel_FreeStream << endl;
    
		if (Compressible)
			cout << "Freestream energy (kg.m/s^2): "					 << Energy_FreeStream << endl;
    
		if (Viscous)
			cout << "Freestream viscosity (N.s/m^2): "				 << Viscosity_FreeStream << endl;

		if (Unsteady) {
			cout << "Total time (s): " << Total_UnstTime << ". Time step (s): " << Delta_UnstTime << endl;
		}
    
		/*--- Print out reference values. ---*/
		cout <<"--Reference values:"<< endl;
		cout << "Reference pressure (N/m^2): "      << Pressure_Ref    << endl;
    
		if (Compressible) {
			cout << "Reference temperature (K): "   << Temperature_Ref << endl;
			cout << "Reference energy (kg.m/s^2): "       << Energy_FreeStream/Energy_FreeStreamND     << endl;
		}
		else {
			cout << "Reference length (m): 1.0" << endl;
		}
		cout << "Reference density (kg/m^3): "       << Density_Ref     << endl;
		cout << "Reference velocity (m/s): "       << Velocity_Ref     << endl;
    
		if (Viscous)
			cout << "Reference viscosity (N.s/m^2): "       << Viscosity_Ref     << endl;
    
		if (Unsteady)
			cout << "Reference time (s): "        << Time_Ref      << endl;
    
		/*--- Print out resulting non-dim values here. ---*/
		cout << "--Resulting non-dimensional state:" << endl;
		cout << "Mach number (non-dimensional): " << Mach << endl;
		if (Viscous) {
			cout << "Reynolds number (non-dimensional): " << Reynolds << endl;
			cout << "Reynolds length (m): "       << Length_Reynolds     << endl;
		}
		cout << "Froude number (non-dimensional): " << Froude << endl;
		cout << "Lenght of the baseline wave (non-dimensional): " << 2.0*PI_NUMBER*Froude*Froude << endl;
    
		if (Compressible) {
			cout << "Negative pressure, temperature or density is not allowed!" << endl;
			cout << "Specific gas constant (non-dimensional): "   << Gas_Constant << endl;
			cout << "Freestream temperature (non-dimensional): "  << Temperature_FreeStreamND << endl;
		}
		cout << "Freestream pressure (non-dimensional): "     << Pressure_FreeStreamND    << endl;
		cout << "Freestream density (non-dimensional): "      << Density_FreeStreamND     << endl;
		if (val_nDim == 2) {
			cout << "Freestream velocity (non-dimensional): (" << Velocity_FreeStreamND[0] << ",";
			cout << Velocity_FreeStreamND[1] << ")" << endl;
		} else if (val_nDim == 3) {
			cout << "Freestream velocity (non-dimensional): (" << Velocity_FreeStreamND[0] << ",";
			cout << Velocity_FreeStreamND[1] << "," << Velocity_FreeStreamND[2] << ")" << endl;
		}
		cout << "Freestream velocity magnitude (non-dimensional): "	 << ModVel_FreeStreamND << endl;
    
		if (turbulent){
			cout << "Free-stream turb. kinetic energy (non-dimensional): " << kine_Inf << endl;
			cout << "Free-stream specific dissipation (non-dimensional): " << omega_Inf << endl;
		}
    
		if (Compressible)
			cout << "Freestream energy (non-dimensional): "					 << Energy_FreeStreamND << endl;
    
		if (Viscous)
			cout << "Freestream viscosity (non-dimensional): " << Viscosity_FreeStreamND << endl;

		if (Unsteady) {
			cout << "Total time (non-dimensional): "				 << Total_UnstTimeND << endl;
			cout << "Time step (non-dimensional): "				 << Delta_UnstTimeND << endl;
		}
		if (Grid_Movement) cout << "Force coefficients computed using MACH_MOTION." << endl;
		else cout << "Force coefficients computed using freestream values." << endl;
	}
  
}

void CConfig::SetSpline(vector<double> &x, vector<double> &y, unsigned long n, double yp1, double ypn, vector<double> &y2) {
	unsigned long i, k;
	double p, qn, sig, un, *u;

	u = new double [n];

	if (yp1 > 0.99e30)			// The lower boundary condition is set either to be "nat
		y2[0]=u[0]=0.0;			  // -ural"
	else {									// or else to have a specified first derivative.
		y2[0] = -0.5;
		u[0]=(3.0/(x[1]-x[0]))*((y[1]-y[0])/(x[1]-x[0])-yp1);
	}

	for (i=2; i<=n-1; i++) {									//  This is the decomposition loop of the tridiagonal al-
		sig=(x[i-1]-x[i-2])/(x[i]-x[i-2]);		//	gorithm. y2 and u are used for tem-
		p=sig*y2[i-2]+2.0;										//	porary storage of the decomposed
		y2[i-1]=(sig-1.0)/p;										//	factors.
		u[i-1]=(y[i]-y[i-1])/(x[i]-x[i-1]) - (y[i-1]-y[i-2])/(x[i-1]-x[i-2]);
		u[i-1]=(6.0*u[i-1]/(x[i]-x[i-2])-sig*u[i-2])/p;
	}

	if (ypn > 0.99e30)						// The upper boundary condition is set either to be
		qn=un=0.0;									// "natural"
	else {												// or else to have a specified first derivative.
		qn=0.5;
		un=(3.0/(x[n-1]-x[n-2]))*(ypn-(y[n-1]-y[n-2])/(x[n-1]-x[n-2]));
	}
	y2[n-1]=(un-qn*u[n-2])/(qn*y2[n-2]+1.0);
	for (k=n-1; k>=1; k--)					// This is the backsubstitution loop of the tridiagonal
		y2[k-1]=y2[k-1]*y2[k]+u[k-1];	  // algorithm.

	delete[] u;

}

double CConfig::GetSpline(vector<double>&xa, vector<double>&ya, vector<double>&y2a, unsigned long n, double x) {
	unsigned long klo, khi, k;
	double h, b, a, y;

	klo=1;										// We will find the right place in the table by means of
	khi=n;										// bisection. This is optimal if sequential calls to this
	while (khi-klo > 1) {			// routine are at random values of x. If sequential calls
		k=(khi+klo) >> 1;				// are in order, and closely spaced, one would do better
		if (xa[k-1] > x) khi=k;		// to store previous values of klo and khi and test if
		else klo=k;							// they remain appropriate on the next call.
	}								// klo and khi now bracket the input value of x
	h=xa[khi-1]-xa[klo-1];
	if (h == 0.0) cout << "Bad xa input to routine splint" << endl;	// The xa’s must be dis-
	a=(xa[khi-1]-x)/h;																					      // tinct.
	b=(x-xa[klo-1])/h;				// Cubic spline polynomial is now evaluated.
	y=a*ya[klo-1]+b*ya[khi-1]+((a*a*a-a)*y2a[klo-1]+(b*b*b-b)*y2a[khi-1])*(h*h)/6.0;

	return y;
}<|MERGE_RESOLUTION|>--- conflicted
+++ resolved
@@ -393,40 +393,26 @@
 	AddEnumOption("TYPE_AEROELASTIC_GRID_MOVEMENT", Aeroelastic_Grid_Movement, Aeroelastic_Movement_Map, "RIGID");
 	/* DESCRIPTION: Type of grid velocities for aeroelastic motion */
 	AddEnumOption("TYPE_AEROELASTIC_GRID_VELOCITY", Aeroelastic_Grid_Velocity, Aeroelastic_Velocity_Map, "FD");
-<<<<<<< HEAD
-=======
-    /* DESCRIPTION: Apply a wind gust */
+
+  /*--- Options related to wind gust simulations ---*/
+	/* CONFIG_CATEGORY: Wind Gust */
+  
+  /* DESCRIPTION: Apply a wind gust */
 	AddSpecialOption("WIND_GUST", Wind_Gust, SetBoolOption, false);
-    /* DESCRIPTION: Type of gust */
+  /* DESCRIPTION: Type of gust */
 	AddEnumOption("GUST_TYPE", Gust_Type, Gust_Type_Map, "NONE");
-    /* DESCRIPTION: Gust wavelenght (meters) */
-    AddScalarOption("GUST_WAVELENGTH", Gust_WaveLength, 0.0);
-    /* DESCRIPTION: Number of gust periods */
-    AddScalarOption("GUST_PERIODS", Gust_Periods, 1.0);
-    /* DESCRIPTION: Gust amplitude (m/s) */
-    AddScalarOption("GUST_AMPL", Gust_Ampl, 0.0);
-    /* DESCRIPTION: Time at which to begin the gust (sec) */
-    AddScalarOption("GUST_BEGIN_TIME", Gust_Begin_Time, 0.0);
-    /* DESCRIPTION: Location at which the gust begins (meters) */
-    AddScalarOption("GUST_BEGIN_LOC", Gust_Begin_Loc, 0.0);
-    /* DESCRIPTION: Direction of the gust X or Y dir */
-    AddEnumOption("GUST_DIR", Gust_Dir, Gust_Dir_Map, "X_DIR");
-
-	/*--- options related to rotating frame problems ---*/
-
-	/* CONFIG_CATEGORY: Rotating frame */
-  
-	/* DESCRIPTION: Rotating frame problem */
-	AddSpecialOption("ROTATING_FRAME", Rotating_Frame, SetBoolOption, false);
-	default_vec_3d[0] = 0.0; default_vec_3d[1] = 0.0; default_vec_3d[2] = 0.0;
-	/* DESCRIPTION: Origin of the axis of rotation */
-	AddArrayOption("ROTATIONAL_ORIGIN", 3, RotAxisOrigin, default_vec_3d);
-	default_vec_3d[0] = 0.0; default_vec_3d[1] = 0.0; default_vec_3d[2] = 0.0;
-	/* DESCRIPTION: Angular velocity vector (rad/s) */
-	AddArrayOption("ROTATION_RATE", 3, Omega, default_vec_3d);
-	/*--- Initializing this here because it might be needed in the geometry classes. ---*/
-	Omega_FreeStreamND = new double[3];
->>>>>>> 59b4d526
+  /* DESCRIPTION: Gust wavelenght (meters) */
+  AddScalarOption("GUST_WAVELENGTH", Gust_WaveLength, 0.0);
+  /* DESCRIPTION: Number of gust periods */
+  AddScalarOption("GUST_PERIODS", Gust_Periods, 1.0);
+  /* DESCRIPTION: Gust amplitude (m/s) */
+  AddScalarOption("GUST_AMPL", Gust_Ampl, 0.0);
+  /* DESCRIPTION: Time at which to begin the gust (sec) */
+  AddScalarOption("GUST_BEGIN_TIME", Gust_Begin_Time, 0.0);
+  /* DESCRIPTION: Location at which the gust begins (meters) */
+  AddScalarOption("GUST_BEGIN_LOC", Gust_Begin_Loc, 0.0);
+  /* DESCRIPTION: Direction of the gust X or Y dir */
+  AddEnumOption("GUST_DIR", Gust_Dir, Gust_Dir_Map, "X_DIR");
   
 	/*--- Options related to convergence ---*/
 	/* CONFIG_CATEGORY: Convergence*/
