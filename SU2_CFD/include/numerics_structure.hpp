--- conflicted
+++ resolved
@@ -436,9 +436,9 @@
 	void SetTurbVar(double *val_turbvar_i, double *val_turbvar_j);
 
 	/*! 
-	 * \brief Set the value of the turbulent variable.
-	 * \param[in] val_transvar_i - Value of the turbulent variable at point i.
-	 * \param[in] val_transvar_j - Value of the turbulent variable at point j.
+	 * \brief Set the value of the transition variable.
+	 * \param[in] val_transvar_i - Value of the transition variable at point i.
+	 * \param[in] val_transvar_j - Value of the transition variable at point j.
 	 */
 	void SetTransVar(double *val_transvar_i, double *val_transvar_j);
 
@@ -450,9 +450,9 @@
 	void SetTurbVarGradient(double **val_turbvar_grad_i, double **val_turbvar_grad_j);
 
 	/*! 
-	 * \brief Set the gradient of the turbulent variables.
-	 * \param[in] val_turbvar_grad_i - Gradient of the turbulent variable at point i.
-	 * \param[in] val_turbvar_grad_j - Gradient of the turbulent variable at point j.
+	 * \brief Set the gradient of the transition variables.
+	 * \param[in] val_transvar_grad_i - Gradient of the transition variable at point i.
+	 * \param[in] val_transvar_grad_j - Gradient of the transition variable at point j.
 	 */
 	void SetTransVarGradient(double **val_transvar_grad_i, double **val_transvar_grad_j);
 
@@ -1460,7 +1460,12 @@
 	 * \brief Set intermittency for numerics (used in SA with LM transition model)
 	 */
 	virtual void SetIntermittency(double intermittency_in);
-	virtual void SetGammaEff(double gamma_eff_in);
+
+	/*!
+	 * \brief Set effective intermittency (gamma_eff from Langtry 2009)
+	 * \param[in] gamma_eff_in
+	 */
+  virtual void SetGammaEff(double gamma_eff_in); 
 
 	/*!
 	 * \brief Get the kappapsi_Volume value for Hybrid coupling.
@@ -2276,8 +2281,6 @@
 };
 
 /*! 
-<<<<<<< HEAD
-=======
  * \class CUpwLin_TransLM
  * \brief Class for performing a linear upwind solver for the Spalart-Allmaras turbulence model equations with transition
  * \ingroup ConvDiscr
@@ -2318,7 +2321,6 @@
 };
 
 /*! 
->>>>>>> 5317e2bb
  * \class CUpwLin_LevelSet
  * \brief Class for performing a linear upwind solver for the Level Set equations.
  * \ingroup ConvDiscr
@@ -2525,9 +2527,11 @@
  */
 class CUpwSca_TransLM : public CNumerics {
 private:
-
+	double *Velocity_i, *Velocity_j;
 	bool implicit, rotating_frame, grid_movement;
-	double  q_ij, a0, a1;
+	double Density_i, Density_j,
+	q_ij,
+	a0, a1;
 	unsigned short iDim;
 
 public:
@@ -3289,14 +3293,7 @@
 	 * \param[out] Jacobian_j - Jacobian of the numerical method at node j (implicit computation).
 	 * \param[in] config - Definition of the particular problem.
 	 */
-<<<<<<< HEAD
-	void SetResidual(double *val_residual, double **Jacobian_i, double **Jacobian_j, CConfig *config);
-
-  void SetResidual_d(double *TransVar_i, double *TransVar_id, double *TransVar_j, double *TransVar_jd, double *val_residual, double *val_residuald);
-
-=======
 	void ComputeResidual(double *val_residual, double **Jacobian_i, double **Jacobian_j, CConfig *config);
->>>>>>> 5317e2bb
 };
 
 /*! 
@@ -4501,12 +4498,17 @@
 	void ComputeResidual(double *val_residual, double **val_Jacobian_i, double **val_Jacobian_j, CConfig *config);
 
 	/*!
-	 * \brief Residual for source term integration.
+	 * \brief Set intermittency from LM transition model
 	 * \param[in] intermittency_in - Value of the intermittency.
 	 */
   void SetIntermittency(double intermittency_in); 
 
-  void SetGammaEff(double gamma_eff_in);
+	/*!
+	 * \brief Set effective intermittency (gamma_eff from Langtry 2009)
+	 * \param[in] gamma_eff_in
+	 */
+  void SetGammaEff(double gamma_eff_in); 
+
 };
 
 /*! 
@@ -4554,7 +4556,6 @@
 	bool implicit;
 
 public:
-  bool debugme; // For debugging only, remove this. -AA
 
 	/*! 
 	 * \brief Constructor of the class.
@@ -5655,4 +5656,4 @@
 	void ComputeResidual(double *val_residual, double **val_Jacobian_i, double **val_Jacobian_j, CConfig *config);
 };
 
-#include "numerics_structure.inl"
+#include "numerics_structure.inl"