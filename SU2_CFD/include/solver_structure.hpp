--- conflicted
+++ resolved
@@ -3151,13 +3151,8 @@
  * \class CTransLMSolver
  * \brief Main class for defining the turbulence model solver.
  * \ingroup Turbulence_Model
-<<<<<<< HEAD
  * \author A. Aranake.
  * \version 2.0.7
-=======
- * \author A. Bueno.
- * \version 2.0.8
->>>>>>> d7652915
  */
 
 class CTransLMSolver: public CTurbSolver {
