/*!
 * \file numerics_direct_transition.cpp
 * \brief This file contains all the convective term discretization.
 * \author Aerospace Design Laboratory (Stanford University) <http://su2.stanford.edu>.
 * \version 2.0.7
 *
 * Stanford University Unstructured (SU2).
 * Copyright (C) 2012-2013 Aerospace Design Laboratory (ADL).
 *
 * SU2 is free software; you can redistribute it and/or
 * modify it under the terms of the GNU Lesser General Public
 * License as published by the Free Software Foundation; either
 * version 2.1 of the License, or (at your option) any later version.
 *
 * SU2 is distributed in the hope that it will be useful,
 * but WITHOUT ANY WARRANTY; without even the implied warranty of
 * MERCHANTABILITY or FITNESS FOR A PARTICULAR PURPOSE. See the GNU
 * Lesser General Public License for more details.
 *
 * You should have received a copy of the GNU Lesser General Public
 * License along with SU2. If not, see <http://www.gnu.org/licenses/>.
 */

#include "../include/numerics_structure.hpp"
#include <limits>

CUpwLin_TransLM::CUpwLin_TransLM(unsigned short val_nDim, unsigned short val_nVar, CConfig *config) : CNumerics(val_nDim, val_nVar, config) {
  
	implicit = (config->GetKind_TimeIntScheme_Turb() == EULER_IMPLICIT);
	grid_movement  = config->GetGrid_Movement();
	incompressible = (config->GetKind_Regime() == INCOMPRESSIBLE);
  
	Gamma = config->GetGamma();
	Gamma_Minus_One = Gamma - 1.0;
  
	Velocity_i = new double [nDim];
	Velocity_j = new double [nDim];
  
}

CUpwLin_TransLM::~CUpwLin_TransLM(void) {
	delete [] Velocity_i;
	delete [] Velocity_j;
}

void CUpwLin_TransLM::ComputeResidual (double *val_residual, double **val_Jacobian_i, double **val_Jacobian_j, CConfig *config) {
  
  
	Density_i = U_i[0];
	Density_j = U_j[0];
  
	q_ij = 0;
	for (iDim = 0; iDim < nDim; iDim++) {
		Velocity_i[iDim] = U_i[iDim+1]/Density_i;
		Velocity_j[iDim] = U_j[iDim+1]/Density_j;
		q_ij += 0.5*(Velocity_i[iDim]+Velocity_j[iDim])*Normal[iDim];
	}
  
	a0 = 0.5*(q_ij+fabs(q_ij));
	a1 = 0.5*(q_ij-fabs(q_ij));
	val_residual[0] = a0*TransVar_i[0]+a1*TransVar_j[0];
	val_residual[1] = a0*TransVar_i[1]+a1*TransVar_j[1];
  //	cout << "Velicity x: " << Velocity_i[0] << ", " << Velocity_j[0] << endl;
  //	cout << "Velicity y: " << Velocity_i[1] << ", " << Velocity_j[1] << endl;
  //	cout << "val_resid: " << val_residual[0] << ", " << val_residual[1] << endl;
  
	if (implicit) {
		val_Jacobian_i[0][0] = a0;
		val_Jacobian_i[1][1] = a0;
	}
}

CUpwSca_TransLM::CUpwSca_TransLM(unsigned short val_nDim, unsigned short val_nVar,
                                 CConfig *config) : CNumerics(val_nDim, val_nVar, config) {
  
	implicit = (config->GetKind_TimeIntScheme_Turb() == EULER_IMPLICIT);
	grid_movement = config->GetGrid_Movement();
  
	Gamma = config->GetGamma();
	Gamma_Minus_One = Gamma - 1.0;
  
	Velocity_i = new double [nDim];
	Velocity_j = new double [nDim];
}

CUpwSca_TransLM::~CUpwSca_TransLM(void) {
	delete [] Velocity_i;
	delete [] Velocity_j;
}

void CUpwSca_TransLM::ComputeResidual(double *val_residual, double **val_Jacobian_i, double **val_Jacobian_j, CConfig *config) {

	q_ij = 0;
	for (iDim = 0; iDim < nDim; iDim++) {
		q_ij += 0.5*(U_i[iDim+1]+U_j[iDim+1])*Normal[iDim];
	}

	a0 = 0.5*(q_ij+fabs(q_ij));
	a1 = 0.5*(q_ij-fabs(q_ij));
	val_residual[0] = a0*TransVar_i[0]+a1*TransVar_j[0];
	val_residual[1] = a0*TransVar_i[1]+a1*TransVar_j[1];

	if (implicit) {
		val_Jacobian_i[0][0] = a0;
		val_Jacobian_j[0][0] = a1;
		val_Jacobian_i[1][1] = a0;
		val_Jacobian_j[1][1] = a1;

		/* --- Zero out off-diagonal terms just in case ---*/
		val_Jacobian_i[0][1] = 0;
		val_Jacobian_j[0][1] = 0;
		val_Jacobian_i[1][0] = 0;
		val_Jacobian_j[1][0] = 0;
	}

}

CAvgGrad_TransLM::CAvgGrad_TransLM(unsigned short val_nDim, unsigned short val_nVar, CConfig *config) : CNumerics(val_nDim, val_nVar, config) {
	unsigned short iVar;
  
	implicit = (config->GetKind_TimeIntScheme_Turb() == EULER_IMPLICIT);
	incompressible = (config->GetKind_Regime() == INCOMPRESSIBLE);
  
	Gamma = config->GetGamma();
	Gamma_Minus_One = Gamma - 1.0;
  
	sigma = 2./3.;
  
	Edge_Vector = new double [nDim];
	Proj_Mean_GradTransVar_Kappa = new double [nVar];
	Proj_Mean_GradTransVar_Edge = new double [nVar];
	Mean_GradTransVar = new double* [nVar];
	for (iVar = 0; iVar < nVar; iVar++)
		Mean_GradTransVar[iVar] = new double [nDim];
}

CAvgGrad_TransLM::~CAvgGrad_TransLM(void) {
  
	unsigned short iVar;
  
	delete [] Edge_Vector;
	delete [] Proj_Mean_GradTransVar_Kappa;
	delete [] Proj_Mean_GradTransVar_Edge;
	for (iVar = 0; iVar < nVar; iVar++)
		delete [] Mean_GradTransVar[iVar];
	delete [] Mean_GradTransVar;
}

void CAvgGrad_TransLM::ComputeResidual(double *val_residual, double **Jacobian_i, double **Jacobian_j, CConfig *config) {

  //************************************************//
  // Please do not delete //SU2_CPP2C comment lines //
  //************************************************//

  double TransVar_id[nVar], TransVar_jd[nVar], val_residuald[nVar];
  //SU2_CPP2C START CAvgGrad_TransLM::SetResidual
  //SU2_CPP2C CALL_LIST START
  //SU2_CPP2C INVARS *TransVar_i *TransVar_j
  //SU2_CPP2C OUTVARS *val_residual
  //SU2_CPP2C VARS DOUBLE *U_i *U_j
  //SU2_CPP2C VARS DOUBLE Laminar_Viscosity_i Eddy_Viscosity_i
  //SU2_CPP2C VARS DOUBLE Laminar_Viscosity_j Eddy_Viscosity_j
  //SU2_CPP2C VARS DOUBLE *Coord_i *Coord_j *Normal
  //SU2_CPP2C VARS DOUBLE **ConsVar_Grad_i **ConsVar_Grad_j **TransVar_Grad_i **TransVar_Grad_j
  //SU2_CPP2C CALL_LIST END

  //SU2_CPP2C DEFINE nDim nVar

  //SU2_CPP2C DECL_LIST START
  //SU2_CPP2C VARS DOUBLE MATRIX SIZE=nDim Edge_Vector Normal Proj_Mean_GradTransVar_Kappa
  //SU2_CPP2C VARS DOUBLE MATRIX SIZE=nDim SIZE=nVar Mean_GradTransVar
  //SU2_CPP2C VARS DOUBLE SCALAR Density_i Density_j dist_ij_2 proj_vector_ij 
  //SU2_CPP2C VARS INT SCALAR iDim iVar
  //SU2_CPP2C DECL_LIST END
  double Density_Grad_i[nDim], Density_Grad_j[nDim], Conservative_Grad_i[nDim], Conservative_Grad_j[nDim];
  double Primitive_Grad_i[nDim], Primitive_Grad_j[nDim];

  /*--- Intermediate values for combining viscosities ---*/
  double Inter_Viscosity_i, Inter_Viscosity_j, REth_Viscosity_i, REth_Viscosity_j, Inter_Viscosity_Mean, REth_Viscosity_Mean;

  /*--- Model constants---*/
  double sigmaf       = 1.0;
  double sigma_thetat = 2.0;

  /*--- Get density ---*/
  Density_i = U_i[0]; 
  Density_j = U_j[0];

  /*--- Construct combinations of viscosity ---*/
  Inter_Viscosity_i    = (Laminar_Viscosity_i+Eddy_Viscosity_i/sigmaf);
  Inter_Viscosity_j    = (Laminar_Viscosity_j+Eddy_Viscosity_j/sigmaf);
  Inter_Viscosity_Mean = 0.5*(Inter_Viscosity_i+Inter_Viscosity_j);
  REth_Viscosity_i     = sigma_thetat*(Laminar_Viscosity_i+Eddy_Viscosity_i);
  REth_Viscosity_j     = sigma_thetat*(Laminar_Viscosity_j+Eddy_Viscosity_j);
  REth_Viscosity_Mean  = 0.5*(REth_Viscosity_i+REth_Viscosity_j);

  /*--- Compute vector going from iPoint to jPoint ---*/
  dist_ij_2 = 0; proj_vector_ij = 0;
  for (iDim = 0; iDim < nDim; iDim++) {
    Edge_Vector[iDim] = Coord_j[iDim]-Coord_i[iDim];
    dist_ij_2 += Edge_Vector[iDim]*Edge_Vector[iDim];
    proj_vector_ij += Edge_Vector[iDim]*Normal[iDim];
  }
  proj_vector_ij = proj_vector_ij/dist_ij_2; // to normalize vectors

  /*--- Mean gradient approximation ---*/
  for (iVar = 0; iVar < nVar; iVar++) {
    Proj_Mean_GradTransVar_Kappa[iVar] = 0.0;
    //Proj_Mean_GradTransVar_Edge[iVar] = 0.0;
    for (iDim = 0; iDim < nDim; iDim++) {

      /* -- Compute primitive grad using chain rule -- */
      Density_Grad_i[iDim]      = ConsVar_Grad_i[0][iDim];
      Density_Grad_j[iDim]      = ConsVar_Grad_j[0][iDim];
      Conservative_Grad_i[iDim] = TransVar_Grad_i[iVar][iDim];
      Conservative_Grad_j[iDim] = TransVar_Grad_j[iVar][iDim];
      Primitive_Grad_i[iDim]    = 1./Density_i*(Conservative_Grad_i[iDim]-TransVar_i[iVar]*Density_Grad_i[iDim]);
      Primitive_Grad_j[iDim]    = 1./Density_j*(Conservative_Grad_j[iDim]-TransVar_j[iVar]*Density_Grad_j[iDim]);

      /*--- Compute the average primitive gradient and project it in the normal direction ---*/
      Mean_GradTransVar[iVar][iDim] = 0.5*(Primitive_Grad_i[iDim] + Primitive_Grad_j[iDim]);
      Proj_Mean_GradTransVar_Kappa[iVar] += Mean_GradTransVar[iVar][iDim]*Normal[iDim];
    }
  }

  val_residual[0] = Inter_Viscosity_Mean*Proj_Mean_GradTransVar_Kappa[0];
  val_residual[1] = REth_Viscosity_Mean*Proj_Mean_GradTransVar_Kappa[1];
  
  //SU2_CPP2C END CAvgGrad_TransLM::SetResidual

  if (implicit) {

    TransVar_id[0] = 1.0; TransVar_id[1] = 0.0;
    TransVar_jd[0] = 0.0; TransVar_jd[1] = 0.0;
    ComputeResidual_d(TransVar_i, TransVar_id,  TransVar_j,  TransVar_jd,  val_residual,  val_residuald);
    Jacobian_i[0][0] = val_residuald[0];
    Jacobian_i[1][0] = val_residuald[1];

    TransVar_id[0] = 0.0; TransVar_id[1] = 0.0;
    TransVar_jd[0] = 1.0; TransVar_jd[1] = 0.0;
    ComputeResidual_d(TransVar_i, TransVar_id,  TransVar_j,  TransVar_jd,  val_residual,  val_residuald);
    Jacobian_j[0][0] = val_residuald[0];
    Jacobian_j[1][0] = val_residuald[1];

    TransVar_id[0] = 0.0; TransVar_id[1] = 1.0;
    TransVar_jd[0] = 0.0; TransVar_jd[1] = 0.0;
    ComputeResidual_d(TransVar_i, TransVar_id,  TransVar_j,  TransVar_jd,  val_residual,  val_residuald);
    Jacobian_i[0][1] = val_residuald[0];
    Jacobian_i[1][1] = val_residuald[1];

    TransVar_id[0] = 0.0; TransVar_id[1] = 0.0;
    TransVar_jd[0] = 0.0; TransVar_jd[1] = 1.0;
    ComputeResidual_d(TransVar_i, TransVar_id,  TransVar_j,  TransVar_jd,  val_residual,  val_residuald);
    Jacobian_j[0][1] = val_residuald[0];
    Jacobian_j[1][1] = val_residuald[1];

  }

}

void CAvgGrad_TransLM::ComputeResidual_d(double *TransVar_i, double *TransVar_id, double *TransVar_j, double *TransVar_jd, double *val_residual, double *val_residuald)
{
//SU2_INSERT START
    double Density_Grad_i[nDim], Density_Grad_j[nDim], 
    Conservative_Grad_i[nDim], Conservative_Grad_j[nDim];
    double Density_Grad_id[nDim], Density_Grad_jd[nDim], 
    Conservative_Grad_id[nDim], Conservative_Grad_jd[nDim];
    double Primitive_Grad_i[nDim], Primitive_Grad_j[nDim];
    double Primitive_Grad_id[nDim], Primitive_Grad_jd[nDim];
    /*--- Intermediate values for combining viscosities ---*/
    double Inter_Viscosity_i, Inter_Viscosity_j, REth_Viscosity_i, 
    REth_Viscosity_j, Inter_Viscosity_Mean, REth_Viscosity_Mean;
    /*--- Model constants---*/
    double sigmaf = 1.0;
    double sigma_thetat = 2.0;
    double Edge_Vectord[nDim];
    double Proj_Mean_GradTransVar_Kappad[nDim];
    double Mean_GradTransVard[nDim][nVar];
    int ii2;
    int ii1;
    /*--- Get density ---*/
    Density_i = U_i[0];
    Density_j = U_j[0];
    /*--- Construct combinations of viscosity ---*/
    Inter_Viscosity_i = Laminar_Viscosity_i + Eddy_Viscosity_i/sigmaf;
    Inter_Viscosity_j = Laminar_Viscosity_j + Eddy_Viscosity_j/sigmaf;
    Inter_Viscosity_Mean = 0.5*(Inter_Viscosity_i+Inter_Viscosity_j);
    REth_Viscosity_i = sigma_thetat*(Laminar_Viscosity_i+Eddy_Viscosity_i);
    REth_Viscosity_j = sigma_thetat*(Laminar_Viscosity_j+Eddy_Viscosity_j);
    REth_Viscosity_Mean = 0.5*(REth_Viscosity_i+REth_Viscosity_j);
    /*--- Compute vector going from iPoint to jPoint ---*/
    dist_ij_2 = 0;
    proj_vector_ij = 0;
    for (iDim = 0; iDim < nDim; ++iDim) {
        Edge_Vectord[iDim] = 0.0;
        Edge_Vector[iDim] = Coord_j[iDim] - Coord_i[iDim];
        dist_ij_2 += Edge_Vector[iDim]*Edge_Vector[iDim];
        proj_vector_ij += Edge_Vector[iDim]*Normal[iDim];
    }
    proj_vector_ij = proj_vector_ij/dist_ij_2;
    for (ii1 = 0; ii1 < nDim; ++ii1)
        for (ii2 = 0; ii2 < nVar; ++ii2)
            Mean_GradTransVard[ii1][ii2] = 0.0;
    for (ii1 = 0; ii1 < nDim; ++ii1)
        Primitive_Grad_id[ii1] = 0.0;
    for (ii1 = 0; ii1 < nDim; ++ii1)
        Primitive_Grad_jd[ii1] = 0.0;
    for (ii1 = 0; ii1 < nDim; ++ii1)
        Proj_Mean_GradTransVar_Kappad[ii1] = 0.0;
    /*--- Mean gradient approximation ---*/
    // to normalize vectors
    for (iVar = 0; iVar < nVar; ++iVar) {
        Proj_Mean_GradTransVar_Kappad[iVar] = 0.0;
        Proj_Mean_GradTransVar_Kappa[iVar] = 0.0;
        // Proj_Mean_GradTransVar_Edge[iVar] = 0.0;
        for (iDim = 0; iDim < nDim; ++iDim) {
            /* -- Compute primitive grad using chain rule -- */
            Density_Grad_id[iDim] = 0.0;
            Density_Grad_i[iDim] = ConsVar_Grad_i[0][iDim];
            Density_Grad_jd[iDim] = 0.0;
            Density_Grad_j[iDim] = ConsVar_Grad_j[0][iDim];
            Conservative_Grad_id[iDim] = 0.0;
            Conservative_Grad_i[iDim] = TransVar_Grad_i[iVar][iDim];
            Conservative_Grad_jd[iDim] = 0.0;
            Conservative_Grad_j[iDim] = TransVar_Grad_j[iVar][iDim];
            Primitive_Grad_id[iDim] = -(Density_Grad_i[iDim]*TransVar_id[iVar]
                /Density_i);
            Primitive_Grad_i[iDim] = 1./Density_i*(Conservative_Grad_i[iDim]-
                TransVar_i[iVar]*Density_Grad_i[iDim]);
            Primitive_Grad_jd[iDim] = -(Density_Grad_j[iDim]*TransVar_jd[iVar]
                /Density_j);
            Primitive_Grad_j[iDim] = 1./Density_j*(Conservative_Grad_j[iDim]-
                TransVar_j[iVar]*Density_Grad_j[iDim]);
            /*--- Compute the average primitive gradient and project it in the normal direction ---
            */
            Mean_GradTransVard[iVar][iDim] = 0.5*(Primitive_Grad_id[iDim]+
                Primitive_Grad_jd[iDim]);
            Mean_GradTransVar[iVar][iDim] = 0.5*(Primitive_Grad_i[iDim]+
                Primitive_Grad_j[iDim]);
            Proj_Mean_GradTransVar_Kappad[iVar] = 
                Proj_Mean_GradTransVar_Kappad[iVar] + Normal[iDim]*
                Mean_GradTransVard[iVar][iDim];
            Proj_Mean_GradTransVar_Kappa[iVar] += Mean_GradTransVar[iVar][iDim
            ]*Normal[iDim];
        }
    }
    val_residuald[0] = Inter_Viscosity_Mean*Proj_Mean_GradTransVar_Kappad[0];
    val_residual[0] = Inter_Viscosity_Mean*Proj_Mean_GradTransVar_Kappa[0];
    val_residuald[1] = REth_Viscosity_Mean*Proj_Mean_GradTransVar_Kappad[1];
    val_residual[1] = REth_Viscosity_Mean*Proj_Mean_GradTransVar_Kappa[1];

//SU2_INSERT END
}

CAvgGradCorrected_TransLM::CAvgGradCorrected_TransLM(unsigned short val_nDim, unsigned short val_nVar,
                                                     CConfig *config) : CNumerics(val_nDim, val_nVar, config) {
  
	unsigned short iVar;
  
	implicit = (config->GetKind_TimeIntScheme_Turb() == EULER_IMPLICIT);
	incompressible = (config->GetKind_Regime() == INCOMPRESSIBLE);
  
	Gamma = config->GetGamma();
	Gamma_Minus_One = Gamma - 1.0;
  
	sigma = 2./3.;
  
	Edge_Vector = new double [nDim];
	Proj_Mean_GradTurbVar_Kappa = new double [nVar];
	Proj_Mean_GradTurbVar_Edge = new double [nVar];
	Proj_Mean_GradTurbVar_Corrected = new double [nVar];
	Mean_GradTurbVar = new double* [nVar];
	for (iVar = 0; iVar < nVar; iVar++)
		Mean_GradTurbVar[iVar] = new double [nDim];
}

CAvgGradCorrected_TransLM::~CAvgGradCorrected_TransLM(void) {
  
	unsigned short iVar;
  
	delete [] Edge_Vector;
	delete [] Proj_Mean_GradTurbVar_Kappa;
	delete [] Proj_Mean_GradTurbVar_Edge;
	delete [] Proj_Mean_GradTurbVar_Corrected;
	for (iVar = 0; iVar < nVar; iVar++)
		delete [] Mean_GradTurbVar[iVar];
	delete [] Mean_GradTurbVar;
}

void CAvgGradCorrected_TransLM::ComputeResidual(double *val_residual, double **Jacobian_i, double **Jacobian_j, CConfig *config) {
  
  //	switch (config->GetKind_Turb_Model()) {
  //	case SA :
  //		/*--- Compute mean effective viscosity ---*/
  //		nu_i = Laminar_Viscosity_i/U_i[0];
  //		nu_j = Laminar_Viscosity_j/U_j[0];
  //		nu_e = 0.5*(nu_i+nu_j+TurbVar_i[0]+TurbVar_j[0]);
  //
  //		/*--- Compute vector going from iPoint to jPoint ---*/
  //		dist_ij_2 = 0; proj_vector_ij = 0;
  //		for (iDim = 0; iDim < nDim; iDim++) {
  //			Edge_Vector[iDim] = Coord_j[iDim]-Coord_i[iDim];
  //			dist_ij_2 += Edge_Vector[iDim]*Edge_Vector[iDim];
  //			proj_vector_ij += Edge_Vector[iDim]*Normal[iDim];
  //		}
  //		proj_vector_ij = proj_vector_ij/dist_ij_2;
  //
  //		/*--- Mean gradient approximation. Projection of the mean gradient
  //			 in the direction of the edge ---*/
  //		for (iVar = 0; iVar < nVar; iVar++) {
  //			Proj_Mean_GradTurbVar_Kappa[iVar] = 0.0;
  //			Proj_Mean_GradTurbVar_Edge[iVar] = 0.0;
  //			for (iDim = 0; iDim < nDim; iDim++) {
  //				Mean_GradTurbVar[iVar][iDim] = 0.5*(TurbVar_Grad_i[iVar][iDim] + TurbVar_Grad_j[iVar][iDim]);
  //				Proj_Mean_GradTurbVar_Kappa[iVar] += Mean_GradTurbVar[iVar][iDim]*Normal[iDim];
  //				Proj_Mean_GradTurbVar_Edge[iVar] += Mean_GradTurbVar[iVar][iDim]*Edge_Vector[iDim];
  //			}
  //			Proj_Mean_GradTurbVar_Corrected[iVar] = Proj_Mean_GradTurbVar_Kappa[iVar];
  //			Proj_Mean_GradTurbVar_Corrected[iVar] -= Proj_Mean_GradTurbVar_Edge[iVar]*proj_vector_ij -
  //					(TurbVar_j[iVar]-TurbVar_i[iVar])*proj_vector_ij;
  //		}
  //
  //		val_residual[0] = nu_e*Proj_Mean_GradTurbVar_Corrected[0]/sigma;
  //
  //		/*--- For Jacobians -> Use of TSL approx. to compute derivatives of the gradients ---*/
  //		if (implicit) {
  //			Jacobian_i[0][0] = (0.5*Proj_Mean_GradTurbVar_Corrected[0]-nu_e*proj_vector_ij)/sigma;
  //			Jacobian_j[0][0] = (0.5*Proj_Mean_GradTurbVar_Corrected[0]+nu_e*proj_vector_ij)/sigma;
  //		}
  //		break;
  //
  //	}
}

CSourcePieceWise_TransLM::CSourcePieceWise_TransLM(unsigned short val_nDim, unsigned short val_nVar,
                                                   CConfig *config) : CNumerics(val_nDim, val_nVar, config) {
  
	Gamma = config->GetGamma();
	Gamma_Minus_One = Gamma - 1.0;
  
	/*--- Spalart-Allmaras closure constants ---*/
	cv1_3 = pow(7.1,3.0);
	k2 = pow(0.41,2.0);
	cb1 = 0.1355;
	cw2 = 0.3;
	cw3_6 = pow(2.0,6.0);
	sigma = 2./3.;
	cb2 = 0.622;
	cw1 = cb1/k2+(1+cb2)/sigma;
  
	/*-- Gamma-theta closure constants --*/
	c_e1    = 1.0;
	c_a1    = 2.0;
	c_e2    = 50.0;
	c_a2    = 0.06;
	sigmaf  = 1.0;
	s1      = 2.0;
	c_theta = 0.03;
	sigmat  = 2.0;
  
	/*-- Correlation constants --*/
	flen_global  = 12.0;
	alpha_global = 0.85;
}

CSourcePieceWise_TransLM::~CSourcePieceWise_TransLM(void) { }

void CSourcePieceWise_TransLM::ComputeResidual_TransLM(double *val_residual, double **val_Jacobian_i, double &gamma_sep, CConfig *config, bool boundary) {

	//************************************************//
	// Please do not delete //SU2_CPP2C comment lines //
	//************************************************//

	//SU2_CPP2C START CSourcePieceWise_TransLM::ComputeResidual_TransLM
	//SU2_CPP2C CALL_LIST START
	//SU2_CPP2C INVARS *TransVar_i
	//SU2_CPP2C OUTVARS *val_residual
	//SU2_CPP2C VARS DOUBLE *U_i **PrimVar_Grad_i Laminar_Viscosity_i Eddy_Viscosity_i dist_i
	//SU2_CPP2C VARS DOUBLE SCALAR c_a1 c_e1 c_a2 c_e2 c_theta alpha_global flen_global
	//SU2_CPP2C CALL_LIST END

	//SU2_CPP2C DEFINE nDim

	//SU2_CPP2C DECL_LIST START
	//SU2_CPP2C VARS DOUBLE SCALAR Vorticity
	//SU2_CPP2C DECL_LIST END

	/*-- Local intermediate variables --*/
	double rey_tc, flen, re_v, strain, f_onset1,f_onset2,f_onset3,f_onset,f_turb,tu;

	double prod, des;
	double f_lambda, re_theta, rey, re_theta_lim, r_t, mach;
	double Velocity_Mag = 0.0, du_ds, delta, theta, lambda, time_scale, var1, f_theta;
	double theta_bl, f_reattach;
  double delta_bl, f_wake;
	double dU_dx, dU_dy, dU_dz;

	//SU2_CPP2C COMMENT START
	double val_residuald[2], TransVar_id[2];

	//SU2_CPP2C COMMENT END

	val_residual[0] = 0.0;
	val_residual[1] = 0.0;

	//SU2_CPP2C COMMENT START
	implicit = (config->GetKind_TimeIntScheme_Flow() == EULER_IMPLICIT);
	if (implicit) {
		val_Jacobian_i[0][0] = 0.0;
		val_Jacobian_i[1][0] = 0.0;
		val_Jacobian_i[0][1] = 0.0;
		val_Jacobian_i[1][1] = 0.0;
	}
	//SU2_CPP2C COMMENT END

	/* -- These lines included just so Tapenade doesn't complain --*/
	rey  = 0.0;
	mach = 0.0;
	tu   = 0.0;
	//SU2_CPP2C COMMENT START
	/* -- These lines must be manually reinserted into the differentiated routine! --*/
	rey  = config->GetReynolds();
	mach = config->GetMach_FreeStreamND();
	tu   = config->GetTurbulenceIntensity_FreeStream();
	//SU2_CPP2C COMMENT END

	/*--- Compute vorticity and strain (TODO: Update for 3D) ---*/
	Vorticity = fabs(PrimVar_Grad_i[1][1]-PrimVar_Grad_i[2][0]);

	/*-- Strain = sqrt(2*Sij*Sij) --*/
	strain = sqrt(2.*(    PrimVar_Grad_i[1][0]*PrimVar_Grad_i[1][0]
	           +  0.5*pow(PrimVar_Grad_i[1][1]+PrimVar_Grad_i[2][0],2)
                       +  PrimVar_Grad_i[2][1]*PrimVar_Grad_i[2][1]  ));

	/*-- Note: no incompressible for now! --*/

	if (dist_i > 0.0) {   // Only operate away from wall

		/*-- Intermittency eq.: --*/

		rey_tc = (4.45*pow(tu,3) - 5.7*pow(tu,2) + 1.37*tu + 0.585)*TransVar_i[1]/U_i[0];
		flen   = 0.171*pow(tu,2) - 0.0083*tu + 0.0306;

		re_v   = U_i[0]*pow(dist_i,2.)/Laminar_Viscosity_i*strain;  // Vorticity Reynolds number

		/*-- f_onset controls transition onset location --*/
		r_t      = Eddy_Viscosity_i/Laminar_Viscosity_i;
		f_onset1 = re_v / (2.193*rey_tc);
		f_onset2 = min(max(f_onset1, pow(f_onset1,4.)), 2.);
		f_onset3 = max(1. - pow(0.4*r_t,3),0.);
		f_onset  = max(f_onset2 - f_onset3, 0.);

		f_turb = exp(-pow(0.25*r_t,4));  // Medida eq. 10

		prod = flen*c_a1*U_i[0]*strain*sqrt(f_onset*TransVar_i[0]/U_i[0]);
		prod = prod*(1. - c_e1*TransVar_i[0]/U_i[0]);

		des = c_a2*U_i[0]*Vorticity*TransVar_i[0]/U_i[0]*f_turb;
		des = des*(c_e2*TransVar_i[0]/U_i[0] - 1.);

		val_residual[0] = prod - des;
		val_residual[0] *= Volume;

		/*-- REtheta eq: --*/
		if (nDim==2) {
			Velocity_Mag = sqrt(U_i[1]*U_i[1]+U_i[2]*U_i[2])/U_i[0];
		} else if (nDim==3) {
			Velocity_Mag = sqrt(U_i[1]*U_i[1]+U_i[2]*U_i[2]+U_i[3]*U_i[3])/U_i[0];
		}

		/*-- Gradient of velocity magnitude ---*/
		dU_dx = 0.5*Velocity_Mag*( 2*U_i[1]/U_i[0]*PrimVar_Grad_i[1][0]
		                          +2*U_i[2]/U_i[0]*PrimVar_Grad_i[2][0]);
		if (nDim==3)
			dU_dx += 0.5*Velocity_Mag*( 2*U_i[3]/U_i[0]*PrimVar_Grad_i[3][0]);

		dU_dy = 0.5*Velocity_Mag*( 2*U_i[1]/U_i[0]*PrimVar_Grad_i[1][1]
		                          +2*U_i[2]/U_i[0]*PrimVar_Grad_i[2][1]);
		if (nDim==3)
			dU_dy += 0.5*Velocity_Mag*( 2*U_i[3]/U_i[0]*PrimVar_Grad_i[3][1]);

		if (nDim==3)
			dU_dz = 0.5*Velocity_Mag*( 2*U_i[1]/U_i[0]*PrimVar_Grad_i[1][2]
			                          +2*U_i[2]/U_i[0]*PrimVar_Grad_i[2][2]
			                          +2*U_i[3]/U_i[0]*PrimVar_Grad_i[3][2]);

		du_ds = U_i[1]/(U_i[0]*Velocity_Mag) * dU_dx +  // Streamwise velocity derivative
				U_i[2]/(U_i[0]*Velocity_Mag) * dU_dy;
		if (nDim==3)
			du_ds += U_i[3]/(U_i[0]*Velocity_Mag) * dU_dz;

		re_theta_lim = 20.;

		/*-- Fixed-point iterations to solve REth correlation --*/
		f_lambda = 1.;

		for (int iter=0; iter<10; iter++) {

			if (tu <= 1.3) {
				re_theta = f_lambda * (1173.51-589.428*tu+0.2196/(tu*tu));
			} else {
				re_theta = 331.5 * f_lambda*pow(tu-0.5658,-0.671);
			}
			re_theta = max(re_theta, re_theta_lim);

			theta  = re_theta * Laminar_Viscosity_i / (U_i[0]*Velocity_Mag);

			if (boundary) {
				lambda = 0.0;
			}
			else {
				lambda = U_i[0]*theta*theta*du_ds / Laminar_Viscosity_i;
				lambda = min(max(-0.1,lambda),0.1);
			}

			if (lambda<=0.0) {
				f_lambda = 1. - (-12.986*lambda - 123.66*lambda*lambda -
						405.689*lambda*lambda*lambda)*exp(-pow(2./3*tu,1.5));
			} else {
				f_lambda = 1. + 0.275*(1.-exp(-35.*lambda))*exp(-2.*tu);
			}
		}

		/*-- Calculate blending function f_theta --*/
		time_scale = 500.0*Laminar_Viscosity_i/(U_i[0]*Velocity_Mag*Velocity_Mag);

		// Deactivated the f_wake parameter...
		theta_bl   = TransVar_i[1]/U_i[0]*Laminar_Viscosity_i / (U_i[0]*Velocity_Mag);
		delta_bl   = 7.5*theta_bl;
		delta      = 50.0*Vorticity*dist_i/Velocity_Mag*delta_bl + 1e-20;

		f_wake = 1.;

		var1 = (TransVar_i[0]/U_i[0]-1./c_e2)/(1.0-1./c_e2);
		var1 = 1. - pow(var1,2);

		f_theta = min(max(f_wake*exp(-pow(dist_i/delta,4)), var1),1.0);
		//f_theta = min(var1,1.0);

		val_residual[1] = c_theta*U_i[0]/time_scale *  (1.-f_theta) * (re_theta-TransVar_i[1]/U_i[0]);
		val_residual[1] *= Volume;

		//SU2_CPP2C COMMENT START
		//cout << "val_res0: "  << val_residual[0]      << endl;
		//cout << "val_res1: "  << val_residual[1]      << endl;
		//cout << "dist_i: "    << dist_i               << endl;
		//cout << "re_v: "      << re_v                 << endl;
		//cout << "c_a1: "      << c_a1                 << endl;
		//cout << "strain: "    << strain               << endl;
		//cout << "primgrad10: "<< PrimVar_Grad_i[1][0] << endl;
		//cout << "primgrad11: "<< PrimVar_Grad_i[1][1] << endl;
		//cout << "primgrad20: "<< PrimVar_Grad_i[2][0] << endl;
		//cout << "primgrad21: "<< PrimVar_Grad_i[2][1] << endl;
		//cout << "f_onset: "   << f_onset              << endl;
		//cout << "TransVar0: " << TransVar_i[0]        << endl;
		//cout << "prod: "      << prod                 << endl;
		//cout << "c_a2: "      << c_a2                 << endl;
		//cout << "Vorticity: " << Vorticity            << endl;
		//cout << "f_turb: "    << f_turb               << endl;
		//cout << "des: "       << des                  << endl;
		//cout << "du_ds: "     << du_ds                << endl;
		//cout << "r_t:    "    << r_t                  << endl;
		//cout << "rey_tc: "    << rey_tc               << endl;
		//cout << "re_theta: "  << re_theta             << endl;

		/*-- Calculate term for separation correction --*/
		f_reattach = exp(-pow(0.05*r_t,4));
		gamma_sep = s1*max(0.,re_v/(3.235*rey_tc)-1.)*f_reattach;
		gamma_sep = min(gamma_sep,2.0)*f_theta;

		/*--- Implicit part ---*/
		TransVar_id[0] = 1.0; TransVar_id[1] = 0.0;
		CSourcePieceWise_TransLM__ComputeResidual_TransLM_d(TransVar_i, TransVar_id, val_residual, val_residuald, config, boundary);
		val_Jacobian_i[0][0] = val_residuald[0];
		val_Jacobian_i[1][0] = val_residuald[1];

		TransVar_id[0] = 0.0; TransVar_id[1] = 1.0;
		CSourcePieceWise_TransLM__ComputeResidual_TransLM_d(TransVar_i, TransVar_id, val_residual, val_residuald, config, boundary);
		val_Jacobian_i[0][1] = val_residuald[0];
		val_Jacobian_i[1][1] = val_residuald[1];

		//SU2_CPP2C COMMENT END
	}
	//SU2_CPP2C END CSourcePieceWise_TransLM::ComputeResidual_TransLM
}


void CSourcePieceWise_TransLM::CSourcePieceWise_TransLM__ComputeResidual_TransLM_d(double *TransVar_i, double *TransVar_id, double *val_residual, double *val_residuald, CConfig *config, bool boundary)
{
<<<<<<< HEAD
	double rey_tc, flen, re_v, strain, f_onset1, f_onset2, f_onset3, f_onset,
	f_turb, tu;
	double rey_tcd, f_onset1d, f_onset2d, f_onsetd;
	double prod, des;
	double prodd, desd;
	double f_lambda, re_theta, rey, re_theta_lim, r_t, rey_t, mach;
	double Velocity_Mag = 0.0, du_ds, theta, lambda, time_scale, delta_bl,
			delta, f_wake, var1, f_theta;
	double var1d, f_thetad;
	double theta_bl, f_reattach;
	double dU_dx, dU_dy, dU_dz;
	double result1;
	double result1d;
	double arg1;
	double arg1d;
	double result2;
	double x2;
	double x1;
	float Volume;
	double x1d;
	double y1;
	double y1d;
	val_residuald[0] = 0.0;
	val_residual[0] = 0.0;
	val_residuald[1] = 0.0;
	val_residual[1] = 0.0;
	/* -- These lines included just so Tapenade doesn't complain --*/
	rey  = config->GetReynolds();
	mach = config->GetMach_FreeStreamND();
	tu   = config->GetTurbulenceIntensity_FreeStream();
	/*--- Compute vorticity and strain (TODO: Update for 3D) ---*/
	Vorticity = fabs(PrimVar_Grad_i[1][1] - PrimVar_Grad_i[2][0]);
	/*-- Strain = sqrt(2*Sij*Sij) --*/
	result1 = pow(PrimVar_Grad_i[1][1] + PrimVar_Grad_i[2][0], 2);
	arg1 = 2.*(PrimVar_Grad_i[1][0]*PrimVar_Grad_i[1][0]+0.5*result1+
			PrimVar_Grad_i[2][1]*PrimVar_Grad_i[2][1]);
	strain = sqrt(arg1);
	/*-- Note: no incompressible for now! --*/
	if (dist_i > 0.0) {
		/*-- Intermittency eq.: --*/
		// Only operate away from wall
		result1 = pow(tu, 3);
		result2 = pow(tu, 2);
		rey_tcd = (4.45*result1-5.7*result2+1.37*tu+0.585)*TransVar_id[1]/U_i[
		                                                                      0];
		rey_tc = (4.45*result1-5.7*result2+1.37*tu+0.585)*TransVar_i[1]/U_i[0]
		                                                                    ;
		result1 = pow(tu, 2);
		flen = 0.171*result1 - 0.0083*tu + 0.0306;
		result1 = pow(dist_i, 2.);
		re_v = U_i[0]*result1/Laminar_Viscosity_i*strain;
		/*-- f_onset controls transition onset location --*/
		// Vorticity Reynolds number
		r_t = Eddy_Viscosity_i/Laminar_Viscosity_i;
		f_onset1d = -(re_v*2.193*rey_tcd/(2.193*rey_tc*(2.193*rey_tc)));
		f_onset1 = re_v/(2.193*rey_tc);
		y1d = pow_d(f_onset1, f_onset1d, 4., &y1);
		if (f_onset1 < y1) {
			x1d = y1d;
			x1 = y1;
		} else {
			x1d = f_onset1d;
			x1 = f_onset1;
		}
		if (x1 > 2.) {
			f_onset2 = 2.;
			f_onset2d = 0.0;
		} else {
			f_onset2d = x1d;
			f_onset2 = x1;
		}
		result1 = pow(0.4*r_t, 3);
		x2 = 1. - result1;
		if (x2 < 0.)
			f_onset3 = 0.;
		else
			f_onset3 = x2;
		if (f_onset2 - f_onset3 < 0.) {
			f_onset = 0.;
			f_onsetd = 0.0;
		} else {
			f_onsetd = f_onset2d;
			f_onset = f_onset2 - f_onset3;
		}
		result1 = pow(0.25*r_t, 4);
		f_turb = exp(-result1);
		// Medida eq. 10
		arg1d = (f_onsetd*TransVar_i[0]+f_onset*TransVar_id[0])/U_i[0];
		arg1 = f_onset*TransVar_i[0]/U_i[0];
		result1d = (arg1 == 0.0 ? 0.0 : arg1d/(2.0*sqrt(arg1)));
		result1 = sqrt(arg1);
		prodd = flen*c_a1*U_i[0]*strain*result1d;
		prod = flen*c_a1*U_i[0]*strain*result1;
		prodd = prodd*(1.-c_e1*TransVar_i[0]/U_i[0]) - prod*c_e1*TransVar_id[0
		                                                                     ]/U_i[0];
		prod = prod*(1.-c_e1*TransVar_i[0]/U_i[0]);
		desd = f_turb*c_a2*Vorticity*TransVar_id[0];
		des = c_a2*U_i[0]*Vorticity*TransVar_i[0]/U_i[0]*f_turb;
		desd = desd*(c_e2*TransVar_i[0]/U_i[0]-1.) + des*c_e2*TransVar_id[0]/
				U_i[0];
		des = des*(c_e2*TransVar_i[0]/U_i[0]-1.);
		val_residuald[0] = prodd - desd;
		val_residual[0] = prod - des;
		val_residuald[0] = Volume*val_residuald[0];
		val_residual[0] *= Volume;
		/*-- REtheta eq: --*/
		if (nDim == 2) {
			arg1 = U_i[1]*U_i[1] + U_i[2]*U_i[2];
			result1 = sqrt(arg1);
			Velocity_Mag = result1/U_i[0];
		} else
			if (nDim == 3) {
				arg1 = U_i[1]*U_i[1] + U_i[2]*U_i[2] + U_i[3]*U_i[3];
				result1 = sqrt(arg1);
				Velocity_Mag = result1/U_i[0];
			}
		/*-- Gradient of velocity magnitude ---*/
		dU_dx = 0.5*Velocity_Mag*(2*U_i[1]/U_i[0]*PrimVar_Grad_i[1][0]+2*U_i[2
		                                                                     ]/U_i[0]*PrimVar_Grad_i[2][0]);
		if (nDim == 3)
			dU_dx += 0.5*Velocity_Mag*(2*U_i[3]/U_i[0]*PrimVar_Grad_i[3][0]);
		dU_dy = 0.5*Velocity_Mag*(2*U_i[1]/U_i[0]*PrimVar_Grad_i[1][1]+2*U_i[2
		                                                                     ]/U_i[0]*PrimVar_Grad_i[2][1]);
		if (nDim == 3)
			dU_dy += 0.5*Velocity_Mag*(2*U_i[3]/U_i[0]*PrimVar_Grad_i[3][1]);
		if (nDim == 3)
			dU_dz = 0.5*Velocity_Mag*(2*U_i[1]/U_i[0]*PrimVar_Grad_i[1][2]+2*
					U_i[2]/U_i[0]*PrimVar_Grad_i[2][2]+2*U_i[3]/U_i[0]*
					PrimVar_Grad_i[3][2]);
		du_ds = U_i[1]/(U_i[0]*Velocity_Mag)*dU_dx + U_i[2]/(U_i[0]*
				Velocity_Mag)*dU_dy;
		// Streamwise velocity derivative
		if (nDim == 3)
			du_ds += U_i[3]/(U_i[0]*Velocity_Mag)*dU_dz;
		re_theta_lim = 20.;
		/*-- Fixed-point iterations to solve REth correlation --*/
		f_lambda = 1.;
		{
			double x3;
	          for (int iter = 0; iter < 10; ++iter) {
	              if (tu <= 1.3)
	                  re_theta = f_lambda*(1173.51-589.428*tu+0.2196/(tu*tu));
	              else {
	                  result1 = pow(tu - 0.5658, -0.671);
	                  re_theta = 331.5*f_lambda*result1;
	              }
	              if (re_theta < re_theta_lim)
	                  re_theta = re_theta_lim;
	              else
	                  re_theta = re_theta;
	              theta = re_theta*Laminar_Viscosity_i/(U_i[0]*Velocity_Mag);
	              if (boundary)
	                  lambda = 0.0;
	              else {
	                  lambda = U_i[0]*theta*theta*du_ds/Laminar_Viscosity_i;
	                  if (-0.1 < lambda)
	                      x3 = lambda;
	                  else
	                      x3 = -0.1;
	                  if (x3 > 0.1)
	                      lambda = 0.1;
	                  else
	                      lambda = x3;
	              }
	              if (lambda <= 0.0) {
	                  result1 = pow(2./3*tu, 1.5);
	                  f_lambda = 1. - (-12.986*lambda-123.66*lambda*lambda-405.689
	                      *lambda*lambda*lambda)*exp(-result1);
	              } else
	                  f_lambda = 1. + 0.275*(1.-exp(-35.*lambda))*exp(-2.*tu);
	          }
	        }

		/*-- Calculate blending function f_theta --*/
		//}
		time_scale = 500.0*Laminar_Viscosity_i/(U_i[0]*Velocity_Mag*
				Velocity_Mag);
		// Deactivated the f_wake parameter...
		//theta_bl   = TransVar_i[1]/U_i[0]*Laminar_Viscosity_i / (U_i[0]*Velocity_Mag);
		//delta_bl   = 7.5*theta_bl;
		//delta      = 50.0*Vorticity*dist_i/Velocity_Mag*delta_bl + 1e-20;
		//
		//f_wake = 1.;
		var1d = TransVar_id[0]/U_i[0]/(1.0-1./c_e2);
		var1 = (TransVar_i[0]/U_i[0]-1./c_e2)/(1.0-1./c_e2);
		result1d = pow_d(var1, var1d, 2, &result1);
		var1d = -result1d;
		var1 = 1. - result1;
		if (var1 > 1.0) {
			f_theta = 1.0;
			f_thetad = 0.0;
		} else {
			f_thetad = var1d;
			f_theta = var1;
		}
		val_residuald[1] = c_theta*U_i[0]*(-(f_thetad*(re_theta-TransVar_i[1]/
				U_i[0]))-(1.-f_theta)*TransVar_id[1]/U_i[0])/time_scale;
		val_residual[1] = c_theta*U_i[0]/time_scale*(1.-f_theta)*(re_theta-
				TransVar_i[1]/U_i[0]);
		val_residuald[1] = Volume*val_residuald[1];
		val_residual[1] *= Volume;
	} else
		*val_residuald = 0.0;

=======
  double rey_tc, flen, re_v, strain, f_onset1, f_onset2, f_onset3, f_onset,
  f_turb, tu;
  double rey_tcd, f_onset1d, f_onset2d, f_onsetd;
  double prod, des;
  double prodd, desd;
  double f_lambda, re_theta, rey, re_theta_lim, r_t, mach;
  double Velocity_Mag = 0.0, du_ds, theta, lambda, time_scale,
  var1, f_theta;
  double var1d, f_thetad;
  double dU_dx, dU_dy, dU_dz;
  double result1;
  double result1d;
  double arg1;
  double arg1d;
  double result2;
  double x2;
  double x1;
  double x1d;
  double y1;
  double y1d;
  val_residuald[0] = 0.0;
  val_residual[0] = 0.0;
  val_residuald[1] = 0.0;
  val_residual[1] = 0.0;
  /* -- These lines included just so Tapenade doesn't complain --*/
  rey = 0.0;
  mach = 0.0;
  tu = 0.0;
  rey  = config->GetReynolds();
  mach = config->GetMach_FreeStreamND();
  tu   = config->GetTurbulenceIntensity_FreeStream();
  /*--- Compute vorticity and strain (TODO: Update for 3D) ---*/
  Vorticity = fabs(PrimVar_Grad_i[1][1] - PrimVar_Grad_i[2][0]);
  /*-- Strain = sqrt(2*Sij*Sij) --*/
  result1 = pow(PrimVar_Grad_i[1][1] + PrimVar_Grad_i[2][0], 2);
  arg1 = 2.*(PrimVar_Grad_i[1][0]*PrimVar_Grad_i[1][0]+0.5*result1+
             PrimVar_Grad_i[2][1]*PrimVar_Grad_i[2][1]);
  strain = sqrt(arg1);
  /*-- Note: no incompressible for now! --*/
  if (dist_i > 0.0) {
    /*-- Intermittency eq.: --*/
    // Only operate away from wall
    result1 = pow(tu, 3);
    result2 = pow(tu, 2);
    rey_tcd = (4.45*result1-5.7*result2+1.37*tu+0.585)*TransVar_id[1];
    rey_tc = (4.45*result1-5.7*result2+1.37*tu+0.585)*TransVar_i[1];
    result1 = pow(tu, 2);
    flen = 0.171*result1 - 0.0083*tu + 0.0306;
    result1 = pow(dist_i, 2.);
    re_v = U_i[0]*result1/Laminar_Viscosity_i*strain;
    /*-- f_onset controls transition onset location --*/
    // Vorticity Reynolds number
    r_t = Eddy_Viscosity_i/Laminar_Viscosity_i;
    f_onset1d = -(re_v*2.193*rey_tcd/(2.193*rey_tc*(2.193*rey_tc)));
    f_onset1 = re_v/(2.193*rey_tc);
    y1 = pow(f_onset1, 4.);
    y1d = 4.*f_onset1d*pow(f_onset1, 3);
    if (f_onset1 < y1) {
      x1d = y1d;
      x1 = y1;
    } else {
      x1d = f_onset1d;
      x1 = f_onset1;
    }
    if (x1 > 2.) {
      f_onset2 = 2.;
      f_onset2d = 0.0;
    } else {
      f_onset2d = x1d;
      f_onset2 = x1;
    }
    result1 = pow(0.4*r_t, 3);
    x2 = 1. - result1;
    if (x2 < 0.)
      f_onset3 = 0.;
    else
      f_onset3 = x2;
    if (f_onset2 - f_onset3 < 0.) {
      f_onset = 0.;
      f_onsetd = 0.0;
    } else {
      f_onsetd = f_onset2d;
      f_onset = f_onset2 - f_onset3;
    }
    result1 = pow(0.25*r_t, 4);
    f_turb = exp(-result1);
    // Medida eq. 10
    arg1d = f_onsetd*TransVar_i[0] + f_onset*TransVar_id[0];
    arg1 = f_onset*TransVar_i[0];
    result1d = (arg1 == 0.0 ? 0.0 : arg1d/(2.0*sqrt(arg1)));
    result1 = sqrt(arg1);
    prodd = flen*c_a1*U_i[0]*strain*result1d;
    prod = flen*c_a1*U_i[0]*strain*result1;
    prodd = prodd*(1.-c_e1*TransVar_i[0]) - prod*c_e1*TransVar_id[0];
    prod = prod*(1.-c_e1*TransVar_i[0]);
    desd = c_a2*U_i[0]*Vorticity*f_turb*TransVar_id[0];
    des = c_a2*U_i[0]*Vorticity*TransVar_i[0]*f_turb;
    desd = desd*(c_e2*TransVar_i[0]-1.) + des*c_e2*TransVar_id[0];
    des = des*(c_e2*TransVar_i[0]-1.);
    val_residuald[0] = prodd - desd;
    val_residual[0] = prod - des;
    /*-- REtheta eq: --*/
    if (nDim == 2) {
      arg1 = U_i[1]*U_i[1] + U_i[2]*U_i[2];
      result1 = sqrt(arg1);
      Velocity_Mag = result1/U_i[0];
    } else
      if (nDim == 3) {
        arg1 = U_i[1]*U_i[1] + U_i[2]*U_i[2] + U_i[3]*U_i[3];
        result1 = sqrt(arg1);
        Velocity_Mag = result1/U_i[0];
      }
    /*-- Gradient of velocity magnitude ---*/
    dU_dx = 0.5*Velocity_Mag*(2*U_i[1]/U_i[0]*PrimVar_Grad_i[1][0]+2*U_i[2
                                                                         ]/U_i[0]*PrimVar_Grad_i[2][0]);
    if (nDim == 3)
      dU_dx += 0.5*Velocity_Mag*(2*U_i[3]/U_i[0]*PrimVar_Grad_i[3][0]);
    dU_dy = 0.5*Velocity_Mag*(2*U_i[1]/U_i[0]*PrimVar_Grad_i[1][1]+2*U_i[2
                                                                         ]/U_i[0]*PrimVar_Grad_i[2][1]);
    if (nDim == 3)
      dU_dy += 0.5*Velocity_Mag*(2*U_i[3]/U_i[0]*PrimVar_Grad_i[3][1]);
    if (nDim == 3)
      dU_dz = 0.5*Velocity_Mag*(2*U_i[1]/U_i[0]*PrimVar_Grad_i[1][2]+2*
                                U_i[2]/U_i[0]*PrimVar_Grad_i[2][2]+2*U_i[3]/U_i[0]*
                                PrimVar_Grad_i[3][2]);
    du_ds = U_i[1]/(U_i[0]*Velocity_Mag)*dU_dx + U_i[2]/(U_i[0]*
                                                         Velocity_Mag)*dU_dy;
    // Streamwise velocity derivative
    if (nDim == 3)
      du_ds += U_i[3]/(U_i[0]*Velocity_Mag)*dU_dz;
    re_theta_lim = 20.;
    /*-- Fixed-point iterations to solve REth correlation --*/
    f_lambda = 1.;
    {
      double x3;
      for (int iter = 0; iter < 10; ++iter) {
        if (tu <= 1.3)
          re_theta = f_lambda*(1173.51-589.428*tu+0.2196/(tu*tu));
        else {
          result1 = pow(tu - 0.5658, -0.671);
          re_theta = 331.5*f_lambda*result1;
        }
        if (re_theta < re_theta_lim)
          re_theta = re_theta_lim;
        else
          re_theta = re_theta;
        theta = re_theta*Laminar_Viscosity_i/(U_i[0]*Velocity_Mag);
        lambda = U_i[0]*theta*theta*du_ds/Laminar_Viscosity_i;
        if (-0.1 < lambda)
          x3 = lambda;
        else
          x3 = -0.1;
        if (x3 > 0.1)
          lambda = 0.1;
        else
          lambda = x3;
        if (lambda <= 0.0) {
          result1 = pow(2./3*tu, 1.5);
          f_lambda = 1. - (-12.986*lambda-123.66*lambda*lambda-405.689
                           *lambda*lambda*lambda)*exp(-result1);
        } else
          f_lambda = 1. + 0.275*(1.-exp(-35.*lambda))*exp(-2.*tu);
      }
    }
    /*-- Calculate blending function f_theta --*/
    time_scale = 500.0*Laminar_Viscosity_i/(U_i[0]*Velocity_Mag*
                                            Velocity_Mag);
    // Deactivated the f_wake parameter...
    //theta_bl   = TransVar_i[1]*Laminar_Viscosity_i / (U_i[0]*Velocity_Mag);
    //delta_bl   = 7.5*theta_bl;
    //delta      = 50.0*Vorticity*dist_i/Velocity_Mag*delta_bl + 1e-20;
    //
    //f_wake = 1.;
    var1d = TransVar_id[0]/(1.0-1./c_e2);
    var1 = (TransVar_i[0]-1./c_e2)/(1.0-1./c_e2);    
    result1 = pow(var1, 2.0);
    result1d = 2.0*var1d*pow(var1, 1.0);
    var1d = -result1d;
    var1 = 1. - result1;
    if (var1 > 1.0) {
      f_theta = 1.0;
      f_thetad = 0.0;
    } else {
      f_thetad = var1d;
      f_theta = var1;
    }
    val_residuald[1] = c_theta*U_i[0]*(-(f_thetad*(re_theta-TransVar_i[1])
                                         )-(1.-f_theta)*TransVar_id[1])/time_scale;
    val_residual[1] = c_theta*U_i[0]/time_scale*(1.-f_theta)*(re_theta-
                                                              TransVar_i[1]);
  } else
    *val_residuald = 0.0;
  
>>>>>>> 9907706d
}<|MERGE_RESOLUTION|>--- conflicted
+++ resolved
@@ -64,6 +64,7 @@
   //	cout << "Velicity y: " << Velocity_i[1] << ", " << Velocity_j[1] << endl;
   //	cout << "val_resid: " << val_residual[0] << ", " << val_residual[1] << endl;
   
+
 	if (implicit) {
 		val_Jacobian_i[0][0] = a0;
 		val_Jacobian_i[1][1] = a0;
@@ -687,7 +688,6 @@
 
 void CSourcePieceWise_TransLM::CSourcePieceWise_TransLM__ComputeResidual_TransLM_d(double *TransVar_i, double *TransVar_id, double *val_residual, double *val_residuald, CConfig *config, bool boundary)
 {
-<<<<<<< HEAD
 	double rey_tc, flen, re_v, strain, f_onset1, f_onset2, f_onset3, f_onset,
 	f_turb, tu;
 	double rey_tcd, f_onset1d, f_onset2d, f_onsetd;
@@ -892,199 +892,4 @@
 	} else
 		*val_residuald = 0.0;
 
-=======
-  double rey_tc, flen, re_v, strain, f_onset1, f_onset2, f_onset3, f_onset,
-  f_turb, tu;
-  double rey_tcd, f_onset1d, f_onset2d, f_onsetd;
-  double prod, des;
-  double prodd, desd;
-  double f_lambda, re_theta, rey, re_theta_lim, r_t, mach;
-  double Velocity_Mag = 0.0, du_ds, theta, lambda, time_scale,
-  var1, f_theta;
-  double var1d, f_thetad;
-  double dU_dx, dU_dy, dU_dz;
-  double result1;
-  double result1d;
-  double arg1;
-  double arg1d;
-  double result2;
-  double x2;
-  double x1;
-  double x1d;
-  double y1;
-  double y1d;
-  val_residuald[0] = 0.0;
-  val_residual[0] = 0.0;
-  val_residuald[1] = 0.0;
-  val_residual[1] = 0.0;
-  /* -- These lines included just so Tapenade doesn't complain --*/
-  rey = 0.0;
-  mach = 0.0;
-  tu = 0.0;
-  rey  = config->GetReynolds();
-  mach = config->GetMach_FreeStreamND();
-  tu   = config->GetTurbulenceIntensity_FreeStream();
-  /*--- Compute vorticity and strain (TODO: Update for 3D) ---*/
-  Vorticity = fabs(PrimVar_Grad_i[1][1] - PrimVar_Grad_i[2][0]);
-  /*-- Strain = sqrt(2*Sij*Sij) --*/
-  result1 = pow(PrimVar_Grad_i[1][1] + PrimVar_Grad_i[2][0], 2);
-  arg1 = 2.*(PrimVar_Grad_i[1][0]*PrimVar_Grad_i[1][0]+0.5*result1+
-             PrimVar_Grad_i[2][1]*PrimVar_Grad_i[2][1]);
-  strain = sqrt(arg1);
-  /*-- Note: no incompressible for now! --*/
-  if (dist_i > 0.0) {
-    /*-- Intermittency eq.: --*/
-    // Only operate away from wall
-    result1 = pow(tu, 3);
-    result2 = pow(tu, 2);
-    rey_tcd = (4.45*result1-5.7*result2+1.37*tu+0.585)*TransVar_id[1];
-    rey_tc = (4.45*result1-5.7*result2+1.37*tu+0.585)*TransVar_i[1];
-    result1 = pow(tu, 2);
-    flen = 0.171*result1 - 0.0083*tu + 0.0306;
-    result1 = pow(dist_i, 2.);
-    re_v = U_i[0]*result1/Laminar_Viscosity_i*strain;
-    /*-- f_onset controls transition onset location --*/
-    // Vorticity Reynolds number
-    r_t = Eddy_Viscosity_i/Laminar_Viscosity_i;
-    f_onset1d = -(re_v*2.193*rey_tcd/(2.193*rey_tc*(2.193*rey_tc)));
-    f_onset1 = re_v/(2.193*rey_tc);
-    y1 = pow(f_onset1, 4.);
-    y1d = 4.*f_onset1d*pow(f_onset1, 3);
-    if (f_onset1 < y1) {
-      x1d = y1d;
-      x1 = y1;
-    } else {
-      x1d = f_onset1d;
-      x1 = f_onset1;
-    }
-    if (x1 > 2.) {
-      f_onset2 = 2.;
-      f_onset2d = 0.0;
-    } else {
-      f_onset2d = x1d;
-      f_onset2 = x1;
-    }
-    result1 = pow(0.4*r_t, 3);
-    x2 = 1. - result1;
-    if (x2 < 0.)
-      f_onset3 = 0.;
-    else
-      f_onset3 = x2;
-    if (f_onset2 - f_onset3 < 0.) {
-      f_onset = 0.;
-      f_onsetd = 0.0;
-    } else {
-      f_onsetd = f_onset2d;
-      f_onset = f_onset2 - f_onset3;
-    }
-    result1 = pow(0.25*r_t, 4);
-    f_turb = exp(-result1);
-    // Medida eq. 10
-    arg1d = f_onsetd*TransVar_i[0] + f_onset*TransVar_id[0];
-    arg1 = f_onset*TransVar_i[0];
-    result1d = (arg1 == 0.0 ? 0.0 : arg1d/(2.0*sqrt(arg1)));
-    result1 = sqrt(arg1);
-    prodd = flen*c_a1*U_i[0]*strain*result1d;
-    prod = flen*c_a1*U_i[0]*strain*result1;
-    prodd = prodd*(1.-c_e1*TransVar_i[0]) - prod*c_e1*TransVar_id[0];
-    prod = prod*(1.-c_e1*TransVar_i[0]);
-    desd = c_a2*U_i[0]*Vorticity*f_turb*TransVar_id[0];
-    des = c_a2*U_i[0]*Vorticity*TransVar_i[0]*f_turb;
-    desd = desd*(c_e2*TransVar_i[0]-1.) + des*c_e2*TransVar_id[0];
-    des = des*(c_e2*TransVar_i[0]-1.);
-    val_residuald[0] = prodd - desd;
-    val_residual[0] = prod - des;
-    /*-- REtheta eq: --*/
-    if (nDim == 2) {
-      arg1 = U_i[1]*U_i[1] + U_i[2]*U_i[2];
-      result1 = sqrt(arg1);
-      Velocity_Mag = result1/U_i[0];
-    } else
-      if (nDim == 3) {
-        arg1 = U_i[1]*U_i[1] + U_i[2]*U_i[2] + U_i[3]*U_i[3];
-        result1 = sqrt(arg1);
-        Velocity_Mag = result1/U_i[0];
-      }
-    /*-- Gradient of velocity magnitude ---*/
-    dU_dx = 0.5*Velocity_Mag*(2*U_i[1]/U_i[0]*PrimVar_Grad_i[1][0]+2*U_i[2
-                                                                         ]/U_i[0]*PrimVar_Grad_i[2][0]);
-    if (nDim == 3)
-      dU_dx += 0.5*Velocity_Mag*(2*U_i[3]/U_i[0]*PrimVar_Grad_i[3][0]);
-    dU_dy = 0.5*Velocity_Mag*(2*U_i[1]/U_i[0]*PrimVar_Grad_i[1][1]+2*U_i[2
-                                                                         ]/U_i[0]*PrimVar_Grad_i[2][1]);
-    if (nDim == 3)
-      dU_dy += 0.5*Velocity_Mag*(2*U_i[3]/U_i[0]*PrimVar_Grad_i[3][1]);
-    if (nDim == 3)
-      dU_dz = 0.5*Velocity_Mag*(2*U_i[1]/U_i[0]*PrimVar_Grad_i[1][2]+2*
-                                U_i[2]/U_i[0]*PrimVar_Grad_i[2][2]+2*U_i[3]/U_i[0]*
-                                PrimVar_Grad_i[3][2]);
-    du_ds = U_i[1]/(U_i[0]*Velocity_Mag)*dU_dx + U_i[2]/(U_i[0]*
-                                                         Velocity_Mag)*dU_dy;
-    // Streamwise velocity derivative
-    if (nDim == 3)
-      du_ds += U_i[3]/(U_i[0]*Velocity_Mag)*dU_dz;
-    re_theta_lim = 20.;
-    /*-- Fixed-point iterations to solve REth correlation --*/
-    f_lambda = 1.;
-    {
-      double x3;
-      for (int iter = 0; iter < 10; ++iter) {
-        if (tu <= 1.3)
-          re_theta = f_lambda*(1173.51-589.428*tu+0.2196/(tu*tu));
-        else {
-          result1 = pow(tu - 0.5658, -0.671);
-          re_theta = 331.5*f_lambda*result1;
-        }
-        if (re_theta < re_theta_lim)
-          re_theta = re_theta_lim;
-        else
-          re_theta = re_theta;
-        theta = re_theta*Laminar_Viscosity_i/(U_i[0]*Velocity_Mag);
-        lambda = U_i[0]*theta*theta*du_ds/Laminar_Viscosity_i;
-        if (-0.1 < lambda)
-          x3 = lambda;
-        else
-          x3 = -0.1;
-        if (x3 > 0.1)
-          lambda = 0.1;
-        else
-          lambda = x3;
-        if (lambda <= 0.0) {
-          result1 = pow(2./3*tu, 1.5);
-          f_lambda = 1. - (-12.986*lambda-123.66*lambda*lambda-405.689
-                           *lambda*lambda*lambda)*exp(-result1);
-        } else
-          f_lambda = 1. + 0.275*(1.-exp(-35.*lambda))*exp(-2.*tu);
-      }
-    }
-    /*-- Calculate blending function f_theta --*/
-    time_scale = 500.0*Laminar_Viscosity_i/(U_i[0]*Velocity_Mag*
-                                            Velocity_Mag);
-    // Deactivated the f_wake parameter...
-    //theta_bl   = TransVar_i[1]*Laminar_Viscosity_i / (U_i[0]*Velocity_Mag);
-    //delta_bl   = 7.5*theta_bl;
-    //delta      = 50.0*Vorticity*dist_i/Velocity_Mag*delta_bl + 1e-20;
-    //
-    //f_wake = 1.;
-    var1d = TransVar_id[0]/(1.0-1./c_e2);
-    var1 = (TransVar_i[0]-1./c_e2)/(1.0-1./c_e2);    
-    result1 = pow(var1, 2.0);
-    result1d = 2.0*var1d*pow(var1, 1.0);
-    var1d = -result1d;
-    var1 = 1. - result1;
-    if (var1 > 1.0) {
-      f_theta = 1.0;
-      f_thetad = 0.0;
-    } else {
-      f_thetad = var1d;
-      f_theta = var1;
-    }
-    val_residuald[1] = c_theta*U_i[0]*(-(f_thetad*(re_theta-TransVar_i[1])
-                                         )-(1.-f_theta)*TransVar_id[1])/time_scale;
-    val_residual[1] = c_theta*U_i[0]/time_scale*(1.-f_theta)*(re_theta-
-                                                              TransVar_i[1]);
-  } else
-    *val_residuald = 0.0;
-  
->>>>>>> 9907706d
 }