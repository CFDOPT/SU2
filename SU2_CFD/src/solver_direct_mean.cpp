/*!
 * \file solution_direct_mean.cpp
 * \brief Main subrotuines for solving direct problems (Euler, Navier-Stokes, etc.).
 * \author Aerospace Design Laboratory (Stanford University) <http://su2.stanford.edu>.
 * \version 2.0.6
 *
 * Stanford University Unstructured (SU2) Code
 * Copyright (C) 2012 Aerospace Design Laboratory
 *
 * This program is free software: you can redistribute it and/or modify
 * it under the terms of the GNU General Public License as published by
 * the Free Software Foundation, either version 3 of the License, or
 * (at your option) any later version.
 *
 * This program is distributed in the hope that it will be useful,
 * but WITHOUT ANY WARRANTY; without even the implied warranty of
 * MERCHANTABILITY or FITNESS FOR A PARTICULAR PURPOSE.  See the
 * GNU General Public License for more details.
 *
 * You should have received a copy of the GNU General Public License
 * along with this program.  If not, see <http://www.gnu.org/licenses/>.
 */

#include "../include/solver_structure.hpp"

CEulerSolver::CEulerSolver(void) : CSolver() {

	/*--- Array initialization ---*/
	Velocity_Inlet = NULL;
	Velocity_Outlet = NULL;
	Velocity_Back = NULL;
	CDrag_Inv = NULL;
	CLift_Inv = NULL;
	CSideForce_Inv = NULL;
	CMx_Inv = NULL;
	CMy_Inv = NULL;
	CMz_Inv = NULL;
	CFx_Inv = NULL;
	CFy_Inv = NULL;
	CFz_Inv = NULL;
	CEff_Inv = NULL;
	CMerit_Inv = NULL;
	CT_Inv = NULL;
	CQ_Inv = NULL;
	CEquivArea_Inv = NULL;
	CNearFieldOF_Inv = NULL;
	ForceInviscid = NULL;
	MomentInviscid = NULL;
	FanFace_MassFlow = NULL;
	FanFace_Pressure = NULL;
	FanFace_Mach = NULL;
  FanFace_Area = NULL;
  Exhaust_MassFlow = NULL;
  Exhaust_Area = NULL;
	p1_Und_Lapl = NULL;
	p2_Und_Lapl = NULL;
	PrimVar_i = NULL;
	PrimVar_j = NULL;
	Precon_Mat_inv = NULL;
	CPressure = NULL;
	CHeatTransfer = NULL;
	YPlus = NULL;

}

CEulerSolver::CEulerSolver(CGeometry *geometry, CConfig *config, unsigned short iMesh) : CSolver() {
	unsigned long iPoint, index, counter_local = 0, counter_global = 0;
	unsigned short iVar, iDim, iMarker;
  double Density, Velocity2, Pressure, Temperature, dull_val;

	unsigned short nZone = geometry->GetnZone();
	bool restart = (config->GetRestart() || config->GetRestart_Flow());
  bool compressible = (config->GetKind_Regime() == COMPRESSIBLE);
  bool incompressible = (config->GetKind_Regime() == INCOMPRESSIBLE);
  bool freesurface = (config->GetKind_Regime() == FREESURFACE);
  double Gas_Constant = config->GetGas_ConstantND();
	bool dual_time = ((config->GetUnsteady_Simulation() == DT_STEPPING_1ST) ||
			(config->GetUnsteady_Simulation() == DT_STEPPING_2ND));
	roe_turkel = false;
  
	int rank = MASTER_NODE;
#ifndef NO_MPI
	rank = MPI::COMM_WORLD.Get_rank();
#endif

	/*--- Array initialization ---*/
	Velocity_Inlet = NULL;
	Velocity_Outlet = NULL;
	Velocity_Back = NULL;
	CDrag_Inv = NULL;
	CLift_Inv = NULL;
	CSideForce_Inv = NULL;
	CMx_Inv = NULL;
	CMy_Inv = NULL;
	CMz_Inv = NULL;
	CFx_Inv = NULL;
	CFy_Inv = NULL;
	CFz_Inv = NULL;
	CEff_Inv = NULL;
	CMerit_Inv = NULL;
	CT_Inv = NULL;
	CQ_Inv = NULL;
	CEquivArea_Inv = NULL;
	CNearFieldOF_Inv = NULL;
	ForceInviscid = NULL;
	MomentInviscid = NULL;
	FanFace_MassFlow = NULL;
  Exhaust_MassFlow = NULL;
  Exhaust_Area = NULL;
	FanFace_Pressure = NULL;
	FanFace_Mach = NULL;
  FanFace_Area = NULL;
	p1_Und_Lapl = NULL;
	p2_Und_Lapl = NULL;
	PrimVar_i = NULL;
	PrimVar_j = NULL;
	Precon_Mat_inv = NULL;
	CPressure = NULL;
	CHeatTransfer = NULL;
	YPlus = NULL;

	/*--- Set the gamma value ---*/
	Gamma = config->GetGamma();
	Gamma_Minus_One = Gamma - 1.0;

	/*--- Define geometry constants in the solver structure ---*/
	nDim = geometry->GetnDim();
  if (compressible) { nVar = nDim + 2; nPrimVar = nDim+5; nPrimVarGrad = nDim+3; }
	if (incompressible) { nVar = nDim + 1; nPrimVar = nDim+2; nPrimVarGrad = nDim+2; }
  if (freesurface) { nVar = nDim + 2; nPrimVar = nDim+2; nPrimVarGrad = nDim+2; }
	nMarker = config->GetnMarker_All();
	nPoint = geometry->GetnPoint();
	nPointDomain = geometry->GetnPointDomain();

	/*--- Allocate the node variables ---*/
	node = new CVariable*[nPoint];

	/*--- Define some auxiliary vectors related to the residual ---*/
	Residual      = new double[nVar];         for (iVar = 0; iVar < nVar; iVar++) Residual[iVar]      = 0.0;
	Residual_RMS  = new double[nVar];         for (iVar = 0; iVar < nVar; iVar++) Residual_RMS[iVar]  = 0.0;
	Residual_Max  = new double[nVar];         for (iVar = 0; iVar < nVar; iVar++) Residual_Max[iVar]  = 0.0;
	Point_Max     = new unsigned long[nVar];  for (iVar = 0; iVar < nVar; iVar++) Point_Max[iVar]     = 0;
	Residual_i    = new double[nVar];         for (iVar = 0; iVar < nVar; iVar++) Residual_i[iVar]    = 0.0;
	Residual_j    = new double[nVar];         for (iVar = 0; iVar < nVar; iVar++) Residual_j[iVar]    = 0.0;
	Res_Conv      = new double[nVar];         for (iVar = 0; iVar < nVar; iVar++) Res_Conv[iVar]      = 0.0;
	Res_Visc      = new double[nVar];         for (iVar = 0; iVar < nVar; iVar++) Res_Visc[iVar]      = 0.0;
	Res_Sour      = new double[nVar];         for (iVar = 0; iVar < nVar; iVar++) Res_Sour[iVar]      = 0.0;

	/*--- Define some auxiliary vectors related to the solution ---*/
	Solution   = new double[nVar]; for (iVar = 0; iVar < nVar; iVar++) Solution[iVar]   = 0.0;
	Solution_i = new double[nVar]; for (iVar = 0; iVar < nVar; iVar++) Solution_i[iVar] = 0.0;
	Solution_j = new double[nVar]; for (iVar = 0; iVar < nVar; iVar++) Solution_j[iVar] = 0.0;

	/*--- Define some auxiliary vectors related to the geometry ---*/
	Vector   = new double[nDim]; for (iDim = 0; iDim < nDim; iDim++) Vector[iDim]   = 0.0;
	Vector_i = new double[nDim]; for (iDim = 0; iDim < nDim; iDim++) Vector_i[iDim] = 0.0;
	Vector_j = new double[nDim]; for (iDim = 0; iDim < nDim; iDim++) Vector_j[iDim] = 0.0;

	/*--- Define some auxiliary vectors related to the undivided lapalacian ---*/
	if (config->GetKind_ConvNumScheme_Flow() == SPACE_CENTERED) {
		p1_Und_Lapl = new double [nPoint]; 
		p2_Und_Lapl = new double [nPoint]; 
	}

	if ((config->GetKind_Upwind_Flow() == ROE_TURKEL_2ND) || (config->GetKind_Upwind_Flow() == ROE_TURKEL_1ST)) {
		Precon_Mat_inv = new double* [nVar];
		for (iVar = 0; iVar < nVar; iVar ++)
			Precon_Mat_inv[iVar] = new double[nVar];
		roe_turkel = true;
	}

  LinSysSol.Initialize(nPoint, nPointDomain, nVar, 0.0);
  LinSysRes.Initialize(nPoint, nPointDomain, nVar, 0.0);

	/*--- Jacobians and vector structures for implicit computations ---*/
	if (config->GetKind_TimeIntScheme_Flow() == EULER_IMPLICIT) {

		/*--- Block auxiliary Jacobians ---*/
		Jacobian_i = new double* [nVar]; 
		Jacobian_j = new double* [nVar];
		for (iVar = 0; iVar < nVar; iVar++) {
			Jacobian_i[iVar] = new double [nVar]; 
			Jacobian_j[iVar] = new double [nVar]; 
		}

		/*--- Initialization of the structure for the global Jacobian ---*/
		if (rank == MASTER_NODE) cout << "Initialize jacobian structure (Euler). MG level: " << iMesh <<"." << endl;
		Jacobian.Initialize(nPoint, nPointDomain, nVar, nVar, geometry);
    
	} else {
		if (rank == MASTER_NODE)
			cout << "Explicit scheme. No jacobian structure (Euler). MG level: " << iMesh <<"." << endl;
	}

	/*--- Computation of gradients by least squares ---*/
	if (config->GetKind_Gradient_Method() == WEIGHTED_LEAST_SQUARES) {

		/*--- S matrix := inv(R)*traspose(inv(R)) ---*/
		Smatrix = new double* [nDim]; 
		for (iDim = 0; iDim < nDim; iDim++)
			Smatrix[iDim] = new double [nDim];

		/*--- c vector := transpose(WA)*(Wb) ---*/
		cvector = new double* [nDim+3];
		for (iVar = 0; iVar < nDim+3; iVar++)
			cvector[iVar] = new double [nDim];
	}

	/*--- Forces definition and coefficient in all the markers ---*/
	CPressure = new double* [nMarker];
	for (iMarker = 0; iMarker < nMarker; iMarker++)
		CPressure[iMarker] = new double [geometry->nVertex[iMarker]];

	/*--- Non dimensional coefficients ---*/
	ForceInviscid    = new double[nDim];
	MomentInviscid   = new double[3];
	CDrag_Inv        = new double[nMarker];
	CLift_Inv        = new double[nMarker];
	CSideForce_Inv   = new double[nMarker];
	CMx_Inv          = new double[nMarker];
	CMy_Inv          = new double[nMarker];
	CMz_Inv          = new double[nMarker];
	CEff_Inv         = new double[nMarker];
	CFx_Inv          = new double[nMarker];
	CFy_Inv          = new double[nMarker];
	CFz_Inv          = new double[nMarker];

	/*--- Rotational coefficients ---*/
	CMerit_Inv       = new double[nMarker];
	CT_Inv           = new double[nMarker];
	CQ_Inv           = new double[nMarker];

	/*--- Supersonic coefficients ---*/
	CEquivArea_Inv   = new double[nMarker];
	CNearFieldOF_Inv = new double[nMarker];

	/*--- Nacelle simulation ---*/
	FanFace_MassFlow  = new double[nMarker];
  Exhaust_MassFlow  = new double[nMarker];
  Exhaust_Area  = new double[nMarker];
	FanFace_Pressure  = new double[nMarker];
	FanFace_Mach  = new double[nMarker];
  FanFace_Area = new double[nMarker];

	/*--- Init total coefficients ---*/
	Total_CDrag = 0.0;  Total_CLift = 0.0;      Total_CSideForce = 0.0;
	Total_CMx = 0.0;    Total_CMy = 0.0;        Total_CMz = 0.0;
	Total_CEff = 0.0;   Total_CEquivArea = 0.0; Total_CNearFieldOF = 0.0;
	Total_CFx = 0.0;    Total_CFy = 0.0;        Total_CFz = 0.0;
	Total_CT = 0.0;     Total_CQ = 0.0;         Total_CMerit = 0.0;
  Total_Maxq = 0.0;

	/*--- Read farfield conditions ---*/
	Density_Inf  = config->GetDensity_FreeStreamND();
	Pressure_Inf = config->GetPressure_FreeStreamND();
	Velocity_Inf = config->GetVelocity_FreeStreamND();
	Energy_Inf   = config->GetEnergy_FreeStreamND();
	Mach_Inf     = config->GetMach_FreeStreamND();

	if (dual_time && config->GetUnsteady_Farfield()) {

		/*--- Read farfield conditions ---*/
		Density_Inf  = config->GetDensity_FreeStreamND_Time(0);
		Pressure_Inf = config->GetPressure_FreeStreamND_Time(0);
		Velocity_Inf = config->GetVelocity_FreeStreamND_Time(0);
		Energy_Inf   = config->GetEnergy_FreeStreamND_Time(0);
		Mach_Inf     = config->GetMach_FreeStreamND_Time(0);

	}

	/*--- Initializate fan face pressure, fan face mach number, and mass flow rate ---*/
	for (iMarker = 0; iMarker < nMarker; iMarker++) {
		FanFace_MassFlow[iMarker] = 0.0;
        Exhaust_MassFlow[iMarker] = 0.0;
		FanFace_Mach[iMarker] = Mach_Inf;
		FanFace_Pressure[iMarker] = Pressure_Inf;
        FanFace_Area[iMarker] = 0.0;
        Exhaust_Area[iMarker] = 0.0;
	}

	/*--- Inlet/Outlet boundary conditions, using infinity values ---*/
	Density_Inlet = Density_Inf;		Density_Outlet = Density_Inf;
	Pressure_Inlet = Pressure_Inf;	Pressure_Outlet = Pressure_Inf;
	Energy_Inlet = Energy_Inf;			Energy_Outlet = Energy_Inf;
	Mach_Inlet = Mach_Inf;					Mach_Outlet = Mach_Inf;
	Velocity_Inlet  = new double [nDim]; Velocity_Outlet = new double [nDim];
	for (iDim = 0; iDim < nDim; iDim++) {
		Velocity_Inlet[iDim] = Velocity_Inf[iDim];
		Velocity_Outlet[iDim] = Velocity_Inf[iDim];
	}

	/*--- Check for a restart and set up the variables at each node
   appropriately. Coarse multigrid levels will be intitially set to 
   the farfield values bc the solver will immediately interpolate
   the solution from the finest mesh to the coarser levels. ---*/
	if (!restart || geometry->GetFinestMGLevel() == false || nZone > 1) {

		/*--- Restart the solution from infinity ---*/
		for (iPoint = 0; iPoint < nPoint; iPoint++)
			node[iPoint] = new CEulerVariable(Density_Inf, Velocity_Inf, Energy_Inf, nDim, nVar, config);
	}

	else {

		/*--- Restart the solution from file information ---*/
		ifstream restart_file;
		string filename = config->GetSolution_FlowFileName();
    
    /*--- Modify file name for an unsteady restart ---*/
    if (dual_time) {
      int Unst_RestartIter;
      if (config->GetUnsteady_Simulation() == DT_STEPPING_1ST)
        Unst_RestartIter = int(config->GetUnst_RestartIter())-1;
      else
        Unst_RestartIter = int(config->GetUnst_RestartIter())-2;
      filename = config->GetUnsteady_FileName(filename, Unst_RestartIter);
    }
    
    /*--- Open the restart file, throw an error if this fails. ---*/
		restart_file.open(filename.data(), ios::in);
		if (restart_file.fail()) {
			cout << "There is no flow restart file!! " << filename.data() << "."<< endl;
			cout << "Press any key to exit..." << endl;
			cin.get(); exit(1);
		}    

		/*--- In case this is a parallel simulation, we need to perform the
     Global2Local index transformation first. ---*/
		long *Global2Local = new long[geometry->GetGlobal_nPointDomain()];

		/*--- First, set all indices to a negative value by default ---*/
		for(iPoint = 0; iPoint < geometry->GetGlobal_nPointDomain(); iPoint++)
			Global2Local[iPoint] = -1;

		/*--- Now fill array with the transform values only for local points ---*/
		for(iPoint = 0; iPoint < nPointDomain; iPoint++)
			Global2Local[geometry->node[iPoint]->GetGlobalIndex()] = iPoint;

		/*--- Read all lines in the restart file ---*/
		long iPoint_Local; unsigned long iPoint_Global = 0; string text_line;

		/*--- The first line is the header ---*/
		getline (restart_file, text_line);

		while (getline (restart_file, text_line)) {
			istringstream point_line(text_line);

			/*--- Retrieve local index. If this node from the restart file lives
       on a different processor, the value of iPoint_Local will be -1. 
       Otherwise, the local index for this node on the current processor 
       will be returned and used to instantiate the vars. ---*/
			iPoint_Local = Global2Local[iPoint_Global];
			if (iPoint_Local >= 0) {
				if (compressible) {
					if (nDim == 2) point_line >> index >> dull_val >> dull_val >> Solution[0] >> Solution[1] >> Solution[2] >> Solution[3];
					if (nDim == 3) point_line >> index >> dull_val >> dull_val >> dull_val >> Solution[0] >> Solution[1] >> Solution[2] >> Solution[3] >> Solution[4];
				}
				if (incompressible) {
					if (nDim == 2) point_line >> index >> dull_val >> dull_val >> Solution[0] >> Solution[1] >> Solution[2];
					if (nDim == 3) point_line >> index >> dull_val >> dull_val >> dull_val >> Solution[0] >> Solution[1] >> Solution[2] >> Solution[3];
				}
        if (freesurface) {
					if (nDim == 2) point_line >> index >> dull_val >> dull_val >> Solution[0] >> Solution[1] >> Solution[2] >> Solution[3];
					if (nDim == 3) point_line >> index >> dull_val >> dull_val >> dull_val >> Solution[0] >> Solution[1] >> Solution[2] >> Solution[3] >> Solution[4];
				}
				node[iPoint_Local] = new CEulerVariable(Solution, nDim, nVar, config);
			}
			iPoint_Global++;
		}

		/*--- Instantiate the variable class with an arbitrary solution
     at any halo/periodic nodes. The initial solution can be arbitrary,
     because a send/recv is performed immediately in the solver. ---*/
		for(iPoint = nPointDomain; iPoint < nPoint; iPoint++)
			node[iPoint] = new CEulerVariable(Solution, nDim, nVar, config);

		/*--- Close the restart file ---*/
		restart_file.close();

		/*--- Free memory needed for the transformation ---*/
		delete [] Global2Local;
	}

  /*--- Check that the initial solution is physical ---*/
  if (compressible) {
    counter_local = 0;
    for (iPoint = 0; iPoint < nPoint; iPoint++) {
      Density = node[iPoint]->GetSolution(0);
      Velocity2 = 0.0;
      for (iDim = 0; iDim < nDim; iDim++)
        Velocity2 += (node[iPoint]->GetSolution(iDim+1)/Density)*(node[iPoint]->GetSolution(iDim+1)/Density);
      Pressure    = Gamma_Minus_One*Density*(node[iPoint]->GetSolution(nDim+1)/Density-0.5*Velocity2);
      Temperature = Pressure / ( Gas_Constant * Density);
      if ((Pressure < 0.0) || (Temperature < 0.0)) {
        Solution[0] = Density_Inf;
        for (iDim = 0; iDim < nDim; iDim++)
          Solution[iDim+1] = Velocity_Inf[iDim]*Density_Inf;
        Solution[nDim+1] = Energy_Inf*Density_Inf;
        node[iPoint]->SetSolution(Solution);
        node[iPoint]->SetSolution_Old(Solution);
        counter_local++;
      }
    }
#ifndef NO_MPI
    MPI::COMM_WORLD.Reduce(&counter_local, &counter_global, 1, MPI::UNSIGNED_LONG, MPI::SUM, MASTER_NODE);
#else
    counter_global = counter_local;
#endif
    if ((rank == MASTER_NODE) && (counter_global != 0))
      cout << "Warning. The original solution contains "<< counter_global << " points that are not physical." << endl;
  }
  
	/*--- Define solver parameters needed for execution of destructor ---*/
	if (config->GetKind_ConvNumScheme_Flow() == SPACE_CENTERED ) space_centered = true;
	else space_centered = false;

	if (config->GetKind_TimeIntScheme_Flow() == EULER_IMPLICIT) euler_implicit = true;
	else euler_implicit = false;

	if (config->GetKind_Gradient_Method() == WEIGHTED_LEAST_SQUARES) least_squares = true;
	else least_squares = false;

	/*--- MPI solution ---*/
	Set_MPI_Solution(geometry, config);

}

CEulerSolver::~CEulerSolver(void) {
	unsigned short iVar, iMarker;

	/*--- Array initialization ---*/
	if (Velocity_Inlet != NULL)   delete [] Velocity_Inlet;
	if (Velocity_Outlet != NULL)  delete [] Velocity_Outlet;
	if (Velocity_Back != NULL)    delete [] Velocity_Back;
	if (CDrag_Inv != NULL)        delete [] CDrag_Inv;
	if (CLift_Inv != NULL)        delete [] CLift_Inv;
	if (CSideForce_Inv != NULL)   delete [] CSideForce_Inv;
	if (CMx_Inv != NULL)          delete [] CMx_Inv;
	if (CMy_Inv != NULL)          delete [] CMy_Inv;
	if (CMz_Inv != NULL)          delete [] CMz_Inv;
	if (CFx_Inv != NULL)          delete [] CFx_Inv;
	if (CFy_Inv != NULL)          delete [] CFy_Inv;
	if (CFz_Inv != NULL)          delete [] CFz_Inv;
	if (CEff_Inv != NULL)         delete [] CEff_Inv;
	if (CMerit_Inv != NULL)       delete [] CMerit_Inv;
	if (CT_Inv != NULL)           delete [] CT_Inv;
	if (CQ_Inv != NULL)           delete [] CQ_Inv;
	if (CEquivArea_Inv != NULL)   delete [] CEquivArea_Inv;
	if (CNearFieldOF_Inv != NULL) delete [] CNearFieldOF_Inv;
	if (ForceInviscid != NULL)    delete [] ForceInviscid;
	if (MomentInviscid != NULL)   delete [] MomentInviscid;
	if (FanFace_MassFlow != NULL) delete [] FanFace_MassFlow;
	if (Exhaust_MassFlow != NULL) delete [] Exhaust_MassFlow;
  if (Exhaust_Area != NULL)     delete [] Exhaust_Area;
	if (FanFace_Pressure != NULL) delete [] FanFace_Pressure;
	if (FanFace_Mach != NULL)     delete [] FanFace_Mach;
  if (FanFace_Area != NULL)     delete [] FanFace_Area;
	if (p1_Und_Lapl != NULL)      delete [] p1_Und_Lapl;
	if (p2_Und_Lapl != NULL)      delete [] p2_Und_Lapl;
	if (PrimVar_i != NULL)        delete [] PrimVar_i;
	if (PrimVar_j != NULL)        delete [] PrimVar_j;

	if (Precon_Mat_inv != NULL) {
		for (iVar = 0; iVar < nVar; iVar ++)
			delete Precon_Mat_inv[iVar];
		delete [] Precon_Mat_inv;
	}

	if (CPressure != NULL) {
		for (iMarker = 0; iMarker < nMarker; iMarker++)
			delete CPressure[iMarker];
		delete [] CPressure;
	}

	if (CHeatTransfer != NULL) {
		for (iMarker = 0; iMarker < nMarker; iMarker++) {
			delete CHeatTransfer[iMarker];
		}
		delete [] CHeatTransfer;
	}

	if (YPlus != NULL) {
		for (iMarker = 0; iMarker < nMarker; iMarker++) {
			delete YPlus[iMarker];
		}
		delete [] YPlus;
	}

}

void CEulerSolver::Set_MPI_Solution(CGeometry *geometry, CConfig *config) {
	unsigned short iVar, iMarker, iPeriodic_Index, MarkerS, MarkerR;
	unsigned long iVertex, iPoint, nVertexS, nVertexR, nBufferS_Vector, nBufferR_Vector;
	double rotMatrix[3][3], *angles, theta, cosTheta, sinTheta, phi, cosPhi, sinPhi, psi, cosPsi, sinPsi, *Buffer_Receive_U = NULL, *Buffer_Send_U = NULL;
	int send_to, receive_from;
  
#ifndef NO_MPI
  MPI::Status status;
  MPI::Request send_request, recv_request;
#endif
  
	for (iMarker = 0; iMarker < nMarker; iMarker++) {
    
		if ((config->GetMarker_All_Boundary(iMarker) == SEND_RECEIVE) &&
        (config->GetMarker_All_SendRecv(iMarker) > 0)) {
			
			MarkerS = iMarker;  MarkerR = iMarker+1;
      
      send_to = config->GetMarker_All_SendRecv(MarkerS)-1;
			receive_from = abs(config->GetMarker_All_SendRecv(MarkerR))-1;
			
			nVertexS = geometry->nVertex[MarkerS];  nVertexR = geometry->nVertex[MarkerR];
			nBufferS_Vector = nVertexS*nVar;        nBufferR_Vector = nVertexR*nVar;
      
      /*--- Allocate Receive and send buffers  ---*/
      Buffer_Receive_U = new double [nBufferR_Vector];
      Buffer_Send_U = new double[nBufferS_Vector];
      
      /*--- Copy the solution that should be sended ---*/
      for (iVertex = 0; iVertex < nVertexS; iVertex++) {
        iPoint = geometry->vertex[MarkerS][iVertex]->GetNode();
        for (iVar = 0; iVar < nVar; iVar++)
          Buffer_Send_U[iVar*nVertexS+iVertex] = node[iPoint]->GetSolution(iVar);
      }
      
#ifndef NO_MPI
      
//      /*--- Send/Receive using non-blocking communications ---*/
//      send_request = MPI::COMM_WORLD.Isend(Buffer_Send_U, nBufferS_Vector, MPI::DOUBLE, 0, send_to);
//      recv_request = MPI::COMM_WORLD.Irecv(Buffer_Receive_U, nBufferR_Vector, MPI::DOUBLE, 0, receive_from);
//      send_request.Wait(status);
//      recv_request.Wait(status);
      
      /*--- Send/Receive information using Sendrecv ---*/
      MPI::COMM_WORLD.Sendrecv(Buffer_Send_U, nBufferS_Vector, MPI::DOUBLE, send_to, 0,
                               Buffer_Receive_U, nBufferR_Vector, MPI::DOUBLE, receive_from, 0);
      
#else
      
      /*--- Receive information without MPI ---*/
      for (iVertex = 0; iVertex < nVertexR; iVertex++) {
        iPoint = geometry->vertex[MarkerR][iVertex]->GetNode();
        for (iVar = 0; iVar < nVar; iVar++)
          Buffer_Receive_U[iVar*nVertexR+iVertex] = Buffer_Send_U[iVar*nVertexR+iVertex];
      }
      
#endif
      
      /*--- Deallocate send buffer ---*/
      delete [] Buffer_Send_U;
      
      /*--- Do the coordinate transformation ---*/
      for (iVertex = 0; iVertex < nVertexR; iVertex++) {
        
        /*--- Find point and its type of transformation ---*/
        iPoint = geometry->vertex[MarkerR][iVertex]->GetNode();
        iPeriodic_Index = geometry->vertex[MarkerR][iVertex]->GetRotation_Type();
        
        /*--- Retrieve the supplied periodic information. ---*/
        angles = config->GetPeriodicRotation(iPeriodic_Index);
        
        /*--- Store angles separately for clarity. ---*/
        theta    = angles[0];   phi    = angles[1];     psi    = angles[2];
        cosTheta = cos(theta);  cosPhi = cos(phi);      cosPsi = cos(psi);
        sinTheta = sin(theta);  sinPhi = sin(phi);      sinPsi = sin(psi);
        
        /*--- Compute the rotation matrix. Note that the implicit
         ordering is rotation about the x-axis, y-axis,
         then z-axis. Note that this is the transpose of the matrix
         used during the preprocessing stage. ---*/
        rotMatrix[0][0] = cosPhi*cosPsi;    rotMatrix[1][0] = sinTheta*sinPhi*cosPsi - cosTheta*sinPsi;     rotMatrix[2][0] = cosTheta*sinPhi*cosPsi + sinTheta*sinPsi;
        rotMatrix[0][1] = cosPhi*sinPsi;    rotMatrix[1][1] = sinTheta*sinPhi*sinPsi + cosTheta*cosPsi;     rotMatrix[2][1] = cosTheta*sinPhi*sinPsi - sinTheta*cosPsi;
        rotMatrix[0][2] = -sinPhi;          rotMatrix[1][2] = sinTheta*cosPhi;                              rotMatrix[2][2] = cosTheta*cosPhi;
        
        /*--- Copy conserved variables before performing transformation. ---*/
        for (iVar = 0; iVar < nVar; iVar++)
          Solution[iVar] = Buffer_Receive_U[iVar*nVertexR+iVertex];
        
        /*--- Rotate the momentum components. ---*/
        if (nDim == 2) {
          Solution[1] = rotMatrix[0][0]*Buffer_Receive_U[1*nVertexR+iVertex] +
          rotMatrix[0][1]*Buffer_Receive_U[2*nVertexR+iVertex];
          Solution[2] = rotMatrix[1][0]*Buffer_Receive_U[1*nVertexR+iVertex] +
          rotMatrix[1][1]*Buffer_Receive_U[2*nVertexR+iVertex];
        }
        else {
          Solution[1] = rotMatrix[0][0]*Buffer_Receive_U[1*nVertexR+iVertex] +
          rotMatrix[0][1]*Buffer_Receive_U[2*nVertexR+iVertex] +
          rotMatrix[0][2]*Buffer_Receive_U[3*nVertexR+iVertex];
          Solution[2] = rotMatrix[1][0]*Buffer_Receive_U[1*nVertexR+iVertex] +
          rotMatrix[1][1]*Buffer_Receive_U[2*nVertexR+iVertex] +
          rotMatrix[1][2]*Buffer_Receive_U[3*nVertexR+iVertex];
          Solution[3] = rotMatrix[2][0]*Buffer_Receive_U[1*nVertexR+iVertex] +
          rotMatrix[2][1]*Buffer_Receive_U[2*nVertexR+iVertex] +
          rotMatrix[2][2]*Buffer_Receive_U[3*nVertexR+iVertex];
        }
        
        /*--- Copy transformed conserved variables back into buffer. ---*/
        for (iVar = 0; iVar < nVar; iVar++)
          node[iPoint]->SetSolution(iVar, Solution[iVar]);
        
      }
      
      /*--- Deallocate receive buffer ---*/
      delete [] Buffer_Receive_U;
      
    }
    
	}
  
}

void CEulerSolver::Set_MPI_Solution_Old(CGeometry *geometry, CConfig *config) {
	unsigned short iVar, iMarker, iPeriodic_Index, MarkerS, MarkerR;
	unsigned long iVertex, iPoint, nVertexS, nVertexR, nBufferS_Vector, nBufferR_Vector;
	double rotMatrix[3][3], *angles, theta, cosTheta, sinTheta, phi, cosPhi, sinPhi, psi, cosPsi, sinPsi,
  *Buffer_Receive_U = NULL, *Buffer_Send_U = NULL;
	int send_to, receive_from;
  
#ifndef NO_MPI
  MPI::Status status;
  MPI::Request send_request, recv_request;
#endif
  
	for (iMarker = 0; iMarker < nMarker; iMarker++) {
    
		if ((config->GetMarker_All_Boundary(iMarker) == SEND_RECEIVE) &&
        (config->GetMarker_All_SendRecv(iMarker) > 0)) {
			
			MarkerS = iMarker;  MarkerR = iMarker+1;
      
      send_to = config->GetMarker_All_SendRecv(MarkerS)-1;
			receive_from = abs(config->GetMarker_All_SendRecv(MarkerR))-1;
			
			nVertexS = geometry->nVertex[MarkerS];  nVertexR = geometry->nVertex[MarkerR];
			nBufferS_Vector = nVertexS*nVar;        nBufferR_Vector = nVertexR*nVar;
      
      /*--- Allocate Receive and send buffers  ---*/
      Buffer_Receive_U = new double [nBufferR_Vector];
      Buffer_Send_U = new double[nBufferS_Vector];
      
      /*--- Copy the solution old that should be sended ---*/
      for (iVertex = 0; iVertex < nVertexS; iVertex++) {
        iPoint = geometry->vertex[MarkerS][iVertex]->GetNode();
        for (iVar = 0; iVar < nVar; iVar++)
          Buffer_Send_U[iVar*nVertexS+iVertex] = node[iPoint]->GetSolution_Old(iVar);
      }
      
#ifndef NO_MPI
      
//      /*--- Send/Receive using non-blocking communications ---*/
//      send_request = MPI::COMM_WORLD.Isend(Buffer_Send_U, nBufferS_Vector, MPI::DOUBLE, 0, send_to);
//      recv_request = MPI::COMM_WORLD.Irecv(Buffer_Receive_U, nBufferR_Vector, MPI::DOUBLE, 0, receive_from);
//      send_request.Wait(status);
//      recv_request.Wait(status);
      
      /*--- Send/Receive information using Sendrecv ---*/
      MPI::COMM_WORLD.Sendrecv(Buffer_Send_U, nBufferS_Vector, MPI::DOUBLE, send_to, 0,
                               Buffer_Receive_U, nBufferR_Vector, MPI::DOUBLE, receive_from, 0);
      
#else
      
      /*--- Receive information without MPI ---*/
      for (iVertex = 0; iVertex < nVertexR; iVertex++) {
        iPoint = geometry->vertex[MarkerR][iVertex]->GetNode();
        for (iVar = 0; iVar < nVar; iVar++)
          Buffer_Receive_U[iVar*nVertexR+iVertex] = Buffer_Send_U[iVar*nVertexR+iVertex];
      }
      
#endif
      
      /*--- Deallocate send buffer ---*/
      delete [] Buffer_Send_U;
      
      /*--- Do the coordinate transformation ---*/
      for (iVertex = 0; iVertex < nVertexR; iVertex++) {
        
        /*--- Find point and its type of transformation ---*/
        iPoint = geometry->vertex[MarkerR][iVertex]->GetNode();
        iPeriodic_Index = geometry->vertex[MarkerR][iVertex]->GetRotation_Type();
        
        /*--- Retrieve the supplied periodic information. ---*/
        angles = config->GetPeriodicRotation(iPeriodic_Index);
        
        /*--- Store angles separately for clarity. ---*/
        theta    = angles[0];   phi    = angles[1];     psi    = angles[2];
        cosTheta = cos(theta);  cosPhi = cos(phi);      cosPsi = cos(psi);
        sinTheta = sin(theta);  sinPhi = sin(phi);      sinPsi = sin(psi);
        
        /*--- Compute the rotation matrix. Note that the implicit
         ordering is rotation about the x-axis, y-axis,
         then z-axis. Note that this is the transpose of the matrix
         used during the preprocessing stage. ---*/
        rotMatrix[0][0] = cosPhi*cosPsi;    rotMatrix[1][0] = sinTheta*sinPhi*cosPsi - cosTheta*sinPsi;     rotMatrix[2][0] = cosTheta*sinPhi*cosPsi + sinTheta*sinPsi;
        rotMatrix[0][1] = cosPhi*sinPsi;    rotMatrix[1][1] = sinTheta*sinPhi*sinPsi + cosTheta*cosPsi;     rotMatrix[2][1] = cosTheta*sinPhi*sinPsi - sinTheta*cosPsi;
        rotMatrix[0][2] = -sinPhi;          rotMatrix[1][2] = sinTheta*cosPhi;                              rotMatrix[2][2] = cosTheta*cosPhi;
        
        /*--- Copy conserved variables before performing transformation. ---*/
        for (iVar = 0; iVar < nVar; iVar++)
          Solution[iVar] = Buffer_Receive_U[iVar*nVertexR+iVertex];
        
        /*--- Rotate the momentum components. ---*/
        if (nDim == 2) {
          Solution[1] = rotMatrix[0][0]*Buffer_Receive_U[1*nVertexR+iVertex] +
          rotMatrix[0][1]*Buffer_Receive_U[2*nVertexR+iVertex];
          Solution[2] = rotMatrix[1][0]*Buffer_Receive_U[1*nVertexR+iVertex] +
          rotMatrix[1][1]*Buffer_Receive_U[2*nVertexR+iVertex];
        }
        else {
          Solution[1] = rotMatrix[0][0]*Buffer_Receive_U[1*nVertexR+iVertex] +
          rotMatrix[0][1]*Buffer_Receive_U[2*nVertexR+iVertex] +
          rotMatrix[0][2]*Buffer_Receive_U[3*nVertexR+iVertex];
          Solution[2] = rotMatrix[1][0]*Buffer_Receive_U[1*nVertexR+iVertex] +
          rotMatrix[1][1]*Buffer_Receive_U[2*nVertexR+iVertex] +
          rotMatrix[1][2]*Buffer_Receive_U[3*nVertexR+iVertex];
          Solution[3] = rotMatrix[2][0]*Buffer_Receive_U[1*nVertexR+iVertex] +
          rotMatrix[2][1]*Buffer_Receive_U[2*nVertexR+iVertex] +
          rotMatrix[2][2]*Buffer_Receive_U[3*nVertexR+iVertex];
        }
        
        /*--- Copy transformed conserved variables back into buffer. ---*/
        for (iVar = 0; iVar < nVar; iVar++)
          node[iPoint]->SetSolution_Old(iVar, Solution[iVar]);
        
      }
      
      /*--- Deallocate receive buffer ---*/
      delete [] Buffer_Receive_U;
      
    }
    
	}
}

void CEulerSolver::Set_MPI_Solution_Limiter(CGeometry *geometry, CConfig *config) {
	unsigned short iVar, iMarker, iPeriodic_Index, MarkerS, MarkerR;
	unsigned long iVertex, iPoint, nVertexS, nVertexR, nBufferS_Vector, nBufferR_Vector;
	double rotMatrix[3][3], *angles, theta, cosTheta, sinTheta, phi, cosPhi, sinPhi, psi, cosPsi, sinPsi,
  *Buffer_Receive_Limit = NULL, *Buffer_Send_Limit = NULL;
	int send_to, receive_from;
  
#ifndef NO_MPI
  MPI::Status status;
  MPI::Request send_request, recv_request;
#endif
  
	for (iMarker = 0; iMarker < nMarker; iMarker++) {
    
		if ((config->GetMarker_All_Boundary(iMarker) == SEND_RECEIVE) &&
        (config->GetMarker_All_SendRecv(iMarker) > 0)) {
			
			MarkerS = iMarker;  MarkerR = iMarker+1;
      
      send_to = config->GetMarker_All_SendRecv(MarkerS)-1;
			receive_from = abs(config->GetMarker_All_SendRecv(MarkerR))-1;
			
			nVertexS = geometry->nVertex[MarkerS];  nVertexR = geometry->nVertex[MarkerR];
			nBufferS_Vector = nVertexS*nVar;        nBufferR_Vector = nVertexR*nVar;
      
      /*--- Allocate Receive and send buffers  ---*/
      Buffer_Receive_Limit = new double [nBufferR_Vector];
      Buffer_Send_Limit = new double[nBufferS_Vector];
      
      /*--- Copy the solution old that should be sended ---*/
      for (iVertex = 0; iVertex < nVertexS; iVertex++) {
        iPoint = geometry->vertex[MarkerS][iVertex]->GetNode();
        for (iVar = 0; iVar < nVar; iVar++)
          Buffer_Send_Limit[iVar*nVertexS+iVertex] = node[iPoint]->GetLimiter(iVar);
      }
      
#ifndef NO_MPI
      
//      /*--- Send/Receive using non-blocking communications ---*/
//      send_request = MPI::COMM_WORLD.Isend(Buffer_Send_Limit, nBufferS_Vector, MPI::DOUBLE, 0, send_to);
//      recv_request = MPI::COMM_WORLD.Irecv(Buffer_Receive_Limit, nBufferR_Vector, MPI::DOUBLE, 0, receive_from);
//      send_request.Wait(status);
//      recv_request.Wait(status);
      
      /*--- Send/Receive information using Sendrecv ---*/
      MPI::COMM_WORLD.Sendrecv(Buffer_Send_Limit, nBufferS_Vector, MPI::DOUBLE, send_to, 0,
                               Buffer_Receive_Limit, nBufferR_Vector, MPI::DOUBLE, receive_from, 0);
      
#else
      
      /*--- Receive information without MPI ---*/
      for (iVertex = 0; iVertex < nVertexR; iVertex++) {
        iPoint = geometry->vertex[MarkerR][iVertex]->GetNode();
        for (iVar = 0; iVar < nVar; iVar++)
          Buffer_Receive_Limit[iVar*nVertexR+iVertex] = Buffer_Send_Limit[iVar*nVertexR+iVertex];
      }
      
#endif
      
      /*--- Deallocate send buffer ---*/
      delete [] Buffer_Send_Limit;
      
      /*--- Do the coordinate transformation ---*/
      for (iVertex = 0; iVertex < nVertexR; iVertex++) {
        
        /*--- Find point and its type of transformation ---*/
        iPoint = geometry->vertex[MarkerR][iVertex]->GetNode();
        iPeriodic_Index = geometry->vertex[MarkerR][iVertex]->GetRotation_Type();
        
        /*--- Retrieve the supplied periodic information. ---*/
        angles = config->GetPeriodicRotation(iPeriodic_Index);
        
        /*--- Store angles separately for clarity. ---*/
        theta    = angles[0];   phi    = angles[1];     psi    = angles[2];
        cosTheta = cos(theta);  cosPhi = cos(phi);      cosPsi = cos(psi);
        sinTheta = sin(theta);  sinPhi = sin(phi);      sinPsi = sin(psi);
        
        /*--- Compute the rotation matrix. Note that the implicit
         ordering is rotation about the x-axis, y-axis,
         then z-axis. Note that this is the transpose of the matrix
         used during the preprocessing stage. ---*/
        rotMatrix[0][0] = cosPhi*cosPsi;    rotMatrix[1][0] = sinTheta*sinPhi*cosPsi - cosTheta*sinPsi;     rotMatrix[2][0] = cosTheta*sinPhi*cosPsi + sinTheta*sinPsi;
        rotMatrix[0][1] = cosPhi*sinPsi;    rotMatrix[1][1] = sinTheta*sinPhi*sinPsi + cosTheta*cosPsi;     rotMatrix[2][1] = cosTheta*sinPhi*sinPsi - sinTheta*cosPsi;
        rotMatrix[0][2] = -sinPhi;          rotMatrix[1][2] = sinTheta*cosPhi;                              rotMatrix[2][2] = cosTheta*cosPhi;
        
        /*--- Copy conserved variables before performing transformation. ---*/
        for (iVar = 0; iVar < nVar; iVar++)
          Solution[iVar] = Buffer_Receive_Limit[iVar*nVertexR+iVertex];
        
        /*--- Rotate the momentum components. ---*/
        if (nDim == 2) {
          Solution[1] = rotMatrix[0][0]*Buffer_Receive_Limit[1*nVertexR+iVertex] +
          rotMatrix[0][1]*Buffer_Receive_Limit[2*nVertexR+iVertex];
          Solution[2] = rotMatrix[1][0]*Buffer_Receive_Limit[1*nVertexR+iVertex] +
          rotMatrix[1][1]*Buffer_Receive_Limit[2*nVertexR+iVertex];
        }
        else {
          Solution[1] = rotMatrix[0][0]*Buffer_Receive_Limit[1*nVertexR+iVertex] +
          rotMatrix[0][1]*Buffer_Receive_Limit[2*nVertexR+iVertex] +
          rotMatrix[0][2]*Buffer_Receive_Limit[3*nVertexR+iVertex];
          Solution[2] = rotMatrix[1][0]*Buffer_Receive_Limit[1*nVertexR+iVertex] +
          rotMatrix[1][1]*Buffer_Receive_Limit[2*nVertexR+iVertex] +
          rotMatrix[1][2]*Buffer_Receive_Limit[3*nVertexR+iVertex];
          Solution[3] = rotMatrix[2][0]*Buffer_Receive_Limit[1*nVertexR+iVertex] +
          rotMatrix[2][1]*Buffer_Receive_Limit[2*nVertexR+iVertex] +
          rotMatrix[2][2]*Buffer_Receive_Limit[3*nVertexR+iVertex];
        }
        
        /*--- Copy transformed conserved variables back into buffer. ---*/
        for (iVar = 0; iVar < nVar; iVar++)
          node[iPoint]->SetLimiter(iVar, Solution[iVar]);
        
      }
      
      /*--- Deallocate receive buffer ---*/
      delete [] Buffer_Receive_Limit;
      
    }
    
	}
}

void CEulerSolver::Set_MPI_Undivided_Laplacian(CGeometry *geometry, CConfig *config) {
	unsigned short iVar, iMarker, iPeriodic_Index, MarkerS, MarkerR;
	unsigned long iVertex, iPoint, nVertexS, nVertexR, nBufferS_Vector, nBufferR_Vector;
	double rotMatrix[3][3], *angles, theta, cosTheta, sinTheta, phi, cosPhi, sinPhi, psi, cosPsi, sinPsi,
  *Buffer_Receive_Undivided_Laplacian = NULL, *Buffer_Send_Undivided_Laplacian = NULL;
	int send_to, receive_from;
  
#ifndef NO_MPI
  MPI::Status status;
  MPI::Request send_request, recv_request;
#endif
  
	for (iMarker = 0; iMarker < nMarker; iMarker++) {
    
		if ((config->GetMarker_All_Boundary(iMarker) == SEND_RECEIVE) &&
        (config->GetMarker_All_SendRecv(iMarker) > 0)) {
			
			MarkerS = iMarker;  MarkerR = iMarker+1;
      
      send_to = config->GetMarker_All_SendRecv(MarkerS)-1;
			receive_from = abs(config->GetMarker_All_SendRecv(MarkerR))-1;
			
			nVertexS = geometry->nVertex[MarkerS];  nVertexR = geometry->nVertex[MarkerR];
			nBufferS_Vector = nVertexS*nVar;        nBufferR_Vector = nVertexR*nVar;
      
      /*--- Allocate Receive and send buffers  ---*/
      Buffer_Receive_Undivided_Laplacian = new double [nBufferR_Vector];
      Buffer_Send_Undivided_Laplacian = new double[nBufferS_Vector];
      
      /*--- Copy the solution old that should be sended ---*/
      for (iVertex = 0; iVertex < nVertexS; iVertex++) {
        iPoint = geometry->vertex[MarkerS][iVertex]->GetNode();
        for (iVar = 0; iVar < nVar; iVar++)
          Buffer_Send_Undivided_Laplacian[iVar*nVertexS+iVertex] = node[iPoint]->GetUndivided_Laplacian(iVar);
      }
      
#ifndef NO_MPI
      
//      /*--- Send/Receive using non-blocking communications ---*/
//      send_request = MPI::COMM_WORLD.Isend(Buffer_Send_Undivided_Laplacian, nBufferS_Vector, MPI::DOUBLE, 0, send_to);
//      recv_request = MPI::COMM_WORLD.Irecv(Buffer_Receive_Undivided_Laplacian, nBufferR_Vector, MPI::DOUBLE, 0, receive_from);
//      send_request.Wait(status);
//      recv_request.Wait(status);
      
      /*--- Send/Receive information using Sendrecv ---*/
      MPI::COMM_WORLD.Sendrecv(Buffer_Send_Undivided_Laplacian, nBufferS_Vector, MPI::DOUBLE, send_to, 0,
                               Buffer_Receive_Undivided_Laplacian, nBufferR_Vector, MPI::DOUBLE, receive_from, 0);
      
#else
      
      /*--- Receive information without MPI ---*/
      for (iVertex = 0; iVertex < nVertexR; iVertex++) {
        iPoint = geometry->vertex[MarkerR][iVertex]->GetNode();
        for (iVar = 0; iVar < nVar; iVar++)
          Buffer_Receive_Undivided_Laplacian[iVar*nVertexR+iVertex] = Buffer_Send_Undivided_Laplacian[iVar*nVertexR+iVertex];
      }
      
#endif
      
      /*--- Deallocate send buffer ---*/
      delete [] Buffer_Send_Undivided_Laplacian;
      
      /*--- Do the coordinate transformation ---*/
      for (iVertex = 0; iVertex < nVertexR; iVertex++) {
        
        /*--- Find point and its type of transformation ---*/
        iPoint = geometry->vertex[MarkerR][iVertex]->GetNode();
        iPeriodic_Index = geometry->vertex[MarkerR][iVertex]->GetRotation_Type();
        
        /*--- Retrieve the supplied periodic information. ---*/
        angles = config->GetPeriodicRotation(iPeriodic_Index);
        
        /*--- Store angles separately for clarity. ---*/
        theta    = angles[0];   phi    = angles[1];     psi    = angles[2];
        cosTheta = cos(theta);  cosPhi = cos(phi);      cosPsi = cos(psi);
        sinTheta = sin(theta);  sinPhi = sin(phi);      sinPsi = sin(psi);
        
        /*--- Compute the rotation matrix. Note that the implicit
         ordering is rotation about the x-axis, y-axis,
         then z-axis. Note that this is the transpose of the matrix
         used during the preprocessing stage. ---*/
        rotMatrix[0][0] = cosPhi*cosPsi;    rotMatrix[1][0] = sinTheta*sinPhi*cosPsi - cosTheta*sinPsi;     rotMatrix[2][0] = cosTheta*sinPhi*cosPsi + sinTheta*sinPsi;
        rotMatrix[0][1] = cosPhi*sinPsi;    rotMatrix[1][1] = sinTheta*sinPhi*sinPsi + cosTheta*cosPsi;     rotMatrix[2][1] = cosTheta*sinPhi*sinPsi - sinTheta*cosPsi;
        rotMatrix[0][2] = -sinPhi;          rotMatrix[1][2] = sinTheta*cosPhi;                              rotMatrix[2][2] = cosTheta*cosPhi;
        
        /*--- Copy conserved variables before performing transformation. ---*/
        for (iVar = 0; iVar < nVar; iVar++)
          Solution[iVar] = Buffer_Receive_Undivided_Laplacian[iVar*nVertexR+iVertex];
        
        /*--- Rotate the momentum components. ---*/
        if (nDim == 2) {
          Solution[1] = rotMatrix[0][0]*Buffer_Receive_Undivided_Laplacian[1*nVertexR+iVertex] +
          rotMatrix[0][1]*Buffer_Receive_Undivided_Laplacian[2*nVertexR+iVertex];
          Solution[2] = rotMatrix[1][0]*Buffer_Receive_Undivided_Laplacian[1*nVertexR+iVertex] +
          rotMatrix[1][1]*Buffer_Receive_Undivided_Laplacian[2*nVertexR+iVertex];
        }
        else {
          Solution[1] = rotMatrix[0][0]*Buffer_Receive_Undivided_Laplacian[1*nVertexR+iVertex] +
          rotMatrix[0][1]*Buffer_Receive_Undivided_Laplacian[2*nVertexR+iVertex] +
          rotMatrix[0][2]*Buffer_Receive_Undivided_Laplacian[3*nVertexR+iVertex];
          Solution[2] = rotMatrix[1][0]*Buffer_Receive_Undivided_Laplacian[1*nVertexR+iVertex] +
          rotMatrix[1][1]*Buffer_Receive_Undivided_Laplacian[2*nVertexR+iVertex] +
          rotMatrix[1][2]*Buffer_Receive_Undivided_Laplacian[3*nVertexR+iVertex];
          Solution[3] = rotMatrix[2][0]*Buffer_Receive_Undivided_Laplacian[1*nVertexR+iVertex] +
          rotMatrix[2][1]*Buffer_Receive_Undivided_Laplacian[2*nVertexR+iVertex] +
          rotMatrix[2][2]*Buffer_Receive_Undivided_Laplacian[3*nVertexR+iVertex];
        }
        
        /*--- Copy transformed conserved variables back into buffer. ---*/
        for (iVar = 0; iVar < nVar; iVar++)
          node[iPoint]->SetUndivided_Laplacian(iVar, Solution[iVar]);
        
      }
      
      /*--- Deallocate receive buffer ---*/
      delete [] Buffer_Receive_Undivided_Laplacian;
      
    }
    
	}
  
}

void CEulerSolver::Set_MPI_MaxEigenvalue(CGeometry *geometry, CConfig *config) {
	unsigned short iMarker, MarkerS, MarkerR, *Buffer_Receive_Neighbor = NULL, *Buffer_Send_Neighbor = NULL;
	unsigned long iVertex, iPoint, nVertexS, nVertexR, nBufferS_Vector, nBufferR_Vector;
	double *Buffer_Receive_Lambda = NULL, *Buffer_Send_Lambda = NULL;
	int send_to, receive_from;
  
#ifndef NO_MPI
  MPI::Status status;
  MPI::Request send_request, recv_request;
#endif
  
	for (iMarker = 0; iMarker < nMarker; iMarker++) {
    
		if ((config->GetMarker_All_Boundary(iMarker) == SEND_RECEIVE) &&
        (config->GetMarker_All_SendRecv(iMarker) > 0)) {
			
			MarkerS = iMarker;  MarkerR = iMarker+1;
      
      send_to = config->GetMarker_All_SendRecv(MarkerS)-1;
			receive_from = abs(config->GetMarker_All_SendRecv(MarkerR))-1;
			
			nVertexS = geometry->nVertex[MarkerS];  nVertexR = geometry->nVertex[MarkerR];
			nBufferS_Vector = nVertexS;        nBufferR_Vector = nVertexR;
      
      /*--- Allocate Receive and send buffers  ---*/
      Buffer_Receive_Lambda = new double [nBufferR_Vector];
      Buffer_Send_Lambda = new double[nBufferS_Vector];
      Buffer_Receive_Neighbor = new unsigned short [nBufferR_Vector];
      Buffer_Send_Neighbor = new unsigned short[nBufferS_Vector];
      
      /*--- Copy the solution old that should be sended ---*/
      for (iVertex = 0; iVertex < nVertexS; iVertex++) {
        iPoint = geometry->vertex[MarkerS][iVertex]->GetNode();
        Buffer_Send_Lambda[iVertex] = node[iPoint]->GetLambda();
        Buffer_Send_Neighbor[iVertex] = geometry->node[iPoint]->GetnPoint();
      }
      
#ifndef NO_MPI
      
//      /*--- Send/Receive using non-blocking communications ---*/
//      send_request = MPI::COMM_WORLD.Isend(Buffer_Send_Lambda, nBufferS_Vector, MPI::DOUBLE, 0, send_to);
//      recv_request = MPI::COMM_WORLD.Irecv(Buffer_Receive_Lambda, nBufferR_Vector, MPI::DOUBLE, 0, receive_from);
//      send_request.Wait(status);
//      recv_request.Wait(status);
//      
//      /*--- Send/Receive using non-blocking communications ---*/
//      send_request = MPI::COMM_WORLD.Isend(Buffer_Send_Neighbor, nBufferS_Vector, MPI::UNSIGNED_SHORT, 1, send_to);
//      recv_request = MPI::COMM_WORLD.Irecv(Buffer_Receive_Neighbor, nBufferR_Vector, MPI::UNSIGNED_SHORT, 1, receive_from);
//      send_request.Wait(status);
//      recv_request.Wait(status);
      
      /*--- Send/Receive information using Sendrecv ---*/
      MPI::COMM_WORLD.Sendrecv(Buffer_Send_Lambda, nBufferS_Vector, MPI::DOUBLE, send_to, 0,
                               Buffer_Receive_Lambda, nBufferR_Vector, MPI::DOUBLE, receive_from, 0);
      MPI::COMM_WORLD.Sendrecv(Buffer_Send_Neighbor, nBufferS_Vector, MPI::UNSIGNED_SHORT, send_to, 1,
                               Buffer_Receive_Neighbor, nBufferR_Vector, MPI::UNSIGNED_SHORT, receive_from, 1);
      
#else
      
      /*--- Receive information without MPI ---*/
      for (iVertex = 0; iVertex < nVertexR; iVertex++) {
        iPoint = geometry->vertex[MarkerR][iVertex]->GetNode();
        Buffer_Receive_Lambda[iVertex] = Buffer_Send_Lambda[iVertex];
        Buffer_Receive_Neighbor[iVertex] = Buffer_Send_Neighbor[iVertex];
      }
      
#endif
      
      /*--- Deallocate send buffer ---*/
      delete [] Buffer_Send_Lambda;
      delete [] Buffer_Send_Neighbor;
      
      /*--- Do the coordinate transformation ---*/
      for (iVertex = 0; iVertex < nVertexR; iVertex++) {
        
        /*--- Find point and its type of transformation ---*/
        iPoint = geometry->vertex[MarkerR][iVertex]->GetNode();
        node[iPoint]->SetLambda(Buffer_Receive_Lambda[iVertex]);
        geometry->node[iPoint]->SetnNeighbor(Buffer_Receive_Neighbor[iVertex]);
        
      }
      
      /*--- Deallocate receive buffer ---*/
      delete [] Buffer_Receive_Lambda;
      delete [] Buffer_Receive_Neighbor;
      
    }
    
	}
}

void CEulerSolver::Set_MPI_Dissipation_Switch(CGeometry *geometry, CConfig *config) {
	unsigned short iMarker, MarkerS, MarkerR;
	unsigned long iVertex, iPoint, nVertexS, nVertexR, nBufferS_Vector, nBufferR_Vector;
	double *Buffer_Receive_Lambda = NULL, *Buffer_Send_Lambda = NULL;
	int send_to, receive_from;
  
#ifndef NO_MPI
  MPI::Status status;
  MPI::Request send_request, recv_request;
#endif
  
	for (iMarker = 0; iMarker < nMarker; iMarker++) {
    
		if ((config->GetMarker_All_Boundary(iMarker) == SEND_RECEIVE) &&
        (config->GetMarker_All_SendRecv(iMarker) > 0)) {
			
			MarkerS = iMarker;  MarkerR = iMarker+1;
      
      send_to = config->GetMarker_All_SendRecv(MarkerS)-1;
			receive_from = abs(config->GetMarker_All_SendRecv(MarkerR))-1;
			
			nVertexS = geometry->nVertex[MarkerS];  nVertexR = geometry->nVertex[MarkerR];
			nBufferS_Vector = nVertexS;        nBufferR_Vector = nVertexR;
      
      /*--- Allocate Receive and send buffers  ---*/
      Buffer_Receive_Lambda = new double [nBufferR_Vector];
      Buffer_Send_Lambda = new double[nBufferS_Vector];
      
      /*--- Copy the solution old that should be sended ---*/
      for (iVertex = 0; iVertex < nVertexS; iVertex++) {
        iPoint = geometry->vertex[MarkerS][iVertex]->GetNode();
        Buffer_Send_Lambda[iVertex] = node[iPoint]->GetSensor();
      }
      
#ifndef NO_MPI
      
//      /*--- Send/Receive using non-blocking communications ---*/
//      send_request = MPI::COMM_WORLD.Isend(Buffer_Send_Lambda, nBufferS_Vector, MPI::DOUBLE, 0, send_to);
//      recv_request = MPI::COMM_WORLD.Irecv(Buffer_Receive_Lambda, nBufferR_Vector, MPI::DOUBLE, 0, receive_from);
//      send_request.Wait(status);
//      recv_request.Wait(status);
      
      /*--- Send/Receive information using Sendrecv ---*/
      MPI::COMM_WORLD.Sendrecv(Buffer_Send_Lambda, nBufferS_Vector, MPI::DOUBLE, send_to, 0,
                               Buffer_Receive_Lambda, nBufferR_Vector, MPI::DOUBLE, receive_from, 0);
      
#else
      
      /*--- Receive information without MPI ---*/
      for (iVertex = 0; iVertex < nVertexR; iVertex++) {
        iPoint = geometry->vertex[MarkerR][iVertex]->GetNode();
        Buffer_Receive_Lambda[iVertex] = Buffer_Send_Lambda[iVertex];
      }
      
#endif
      
      /*--- Deallocate send buffer ---*/
      delete [] Buffer_Send_Lambda;
      
      /*--- Do the coordinate transformation ---*/
      for (iVertex = 0; iVertex < nVertexR; iVertex++) {
        
        /*--- Find point and its type of transformation ---*/
        iPoint = geometry->vertex[MarkerR][iVertex]->GetNode();
        node[iPoint]->SetSensor(Buffer_Receive_Lambda[iVertex]);
        
      }
      
      /*--- Deallocate receive buffer ---*/
      delete [] Buffer_Receive_Lambda;
      
    }
    
	}
}

void CEulerSolver::Set_MPI_Solution_Gradient(CGeometry *geometry, CConfig *config) {
	unsigned short iVar, iDim, iMarker, iPeriodic_Index, MarkerS, MarkerR;
	unsigned long iVertex, iPoint, nVertexS, nVertexR, nBufferS_Vector, nBufferR_Vector;
	double rotMatrix[3][3], *angles, theta, cosTheta, sinTheta, phi, cosPhi, sinPhi, psi, cosPsi, sinPsi,
  *Buffer_Receive_Gradient = NULL, *Buffer_Send_Gradient = NULL;
	int send_to, receive_from;
  
#ifndef NO_MPI
  MPI::Status status;
  MPI::Request send_request, recv_request;
#endif
  
  double **Gradient = new double* [nVar];
  for (iVar = 0; iVar < nVar; iVar++)
    Gradient[iVar] = new double[nDim];
  
	for (iMarker = 0; iMarker < nMarker; iMarker++) {
    
		if ((config->GetMarker_All_Boundary(iMarker) == SEND_RECEIVE) &&
        (config->GetMarker_All_SendRecv(iMarker) > 0)) {
			
			MarkerS = iMarker;  MarkerR = iMarker+1;
      
      send_to = config->GetMarker_All_SendRecv(MarkerS)-1;
			receive_from = abs(config->GetMarker_All_SendRecv(MarkerR))-1;
			
			nVertexS = geometry->nVertex[MarkerS];  nVertexR = geometry->nVertex[MarkerR];
			nBufferS_Vector = nVertexS*nVar*nDim;        nBufferR_Vector = nVertexR*nVar*nDim;
      
      /*--- Allocate Receive and send buffers  ---*/
      Buffer_Receive_Gradient = new double [nBufferR_Vector];
      Buffer_Send_Gradient = new double[nBufferS_Vector];
      
      /*--- Copy the solution old that should be sended ---*/
      for (iVertex = 0; iVertex < nVertexS; iVertex++) {
        iPoint = geometry->vertex[MarkerS][iVertex]->GetNode();
        for (iVar = 0; iVar < nVar; iVar++)
          for (iDim = 0; iDim < nDim; iDim++)
            Buffer_Send_Gradient[iDim*nVar*nVertexS+iVar*nVertexS+iVertex] = node[iPoint]->GetGradient(iVar, iDim);
      }
      
#ifndef NO_MPI
      
//      /*--- Send/Receive using non-blocking communications ---*/
//      send_request = MPI::COMM_WORLD.Isend(Buffer_Send_Gradient, nBufferS_Vector, MPI::DOUBLE, 0, send_to);
//      recv_request = MPI::COMM_WORLD.Irecv(Buffer_Receive_Gradient, nBufferR_Vector, MPI::DOUBLE, 0, receive_from);
//      send_request.Wait(status);
//      recv_request.Wait(status);
      
      /*--- Send/Receive information using Sendrecv ---*/
      MPI::COMM_WORLD.Sendrecv(Buffer_Send_Gradient, nBufferS_Vector, MPI::DOUBLE, send_to, 0,
                               Buffer_Receive_Gradient, nBufferR_Vector, MPI::DOUBLE, receive_from, 0);
      
#else
      
      /*--- Receive information without MPI ---*/
      for (iVertex = 0; iVertex < nVertexR; iVertex++) {
        iPoint = geometry->vertex[MarkerR][iVertex]->GetNode();
        for (iVar = 0; iVar < nVar; iVar++)
          for (iDim = 0; iDim < nDim; iDim++)
            Buffer_Receive_Gradient[iDim*nVar*nVertexR+iVar*nVertexR+iVertex] = Buffer_Send_Gradient[iDim*nVar*nVertexR+iVar*nVertexR+iVertex];
      }
      
#endif
      
      /*--- Deallocate send buffer ---*/
      delete [] Buffer_Send_Gradient;
      
      /*--- Do the coordinate transformation ---*/
      for (iVertex = 0; iVertex < nVertexR; iVertex++) {
        
        /*--- Find point and its type of transformation ---*/
        iPoint = geometry->vertex[MarkerR][iVertex]->GetNode();
        iPeriodic_Index = geometry->vertex[MarkerR][iVertex]->GetRotation_Type();
        
        /*--- Retrieve the supplied periodic information. ---*/
        angles = config->GetPeriodicRotation(iPeriodic_Index);
        
        /*--- Store angles separately for clarity. ---*/
        theta    = angles[0];   phi    = angles[1];     psi    = angles[2];
        cosTheta = cos(theta);  cosPhi = cos(phi);      cosPsi = cos(psi);
        sinTheta = sin(theta);  sinPhi = sin(phi);      sinPsi = sin(psi);
        
        /*--- Compute the rotation matrix. Note that the implicit
         ordering is rotation about the x-axis, y-axis,
         then z-axis. Note that this is the transpose of the matrix
         used during the preprocessing stage. ---*/
        rotMatrix[0][0] = cosPhi*cosPsi;    rotMatrix[1][0] = sinTheta*sinPhi*cosPsi - cosTheta*sinPsi;     rotMatrix[2][0] = cosTheta*sinPhi*cosPsi + sinTheta*sinPsi;
        rotMatrix[0][1] = cosPhi*sinPsi;    rotMatrix[1][1] = sinTheta*sinPhi*sinPsi + cosTheta*cosPsi;     rotMatrix[2][1] = cosTheta*sinPhi*sinPsi - sinTheta*cosPsi;
        rotMatrix[0][2] = -sinPhi;          rotMatrix[1][2] = sinTheta*cosPhi;                              rotMatrix[2][2] = cosTheta*cosPhi;
        
        /*--- Copy conserved variables before performing transformation. ---*/
        for (iVar = 0; iVar < nVar; iVar++)
          for (iDim = 0; iDim < nDim; iDim++)
            Gradient[iVar][iDim] = Buffer_Receive_Gradient[iDim*nVar*nVertexR+iVar*nVertexR+iVertex];
        
        /*--- Need to rotate the gradients for all conserved variables. ---*/
        for (iVar = 0; iVar < nVar; iVar++) {
          if (nDim == 2) {
            Gradient[iVar][0] = rotMatrix[0][0]*Buffer_Receive_Gradient[0*nVar*nVertexR+iVar*nVertexR+iVertex] + rotMatrix[0][1]*Buffer_Receive_Gradient[1*nVar*nVertexR+iVar*nVertexR+iVertex];
            Gradient[iVar][1] = rotMatrix[1][0]*Buffer_Receive_Gradient[0*nVar*nVertexR+iVar*nVertexR+iVertex] + rotMatrix[1][1]*Buffer_Receive_Gradient[1*nVar*nVertexR+iVar*nVertexR+iVertex];
          }
          else {
            Gradient[iVar][0] = rotMatrix[0][0]*Buffer_Receive_Gradient[0*nVar*nVertexR+iVar*nVertexR+iVertex] + rotMatrix[0][1]*Buffer_Receive_Gradient[1*nVar*nVertexR+iVar*nVertexR+iVertex] + rotMatrix[0][2]*Buffer_Receive_Gradient[2*nVar*nVertexR+iVar*nVertexR+iVertex];
            Gradient[iVar][1] = rotMatrix[1][0]*Buffer_Receive_Gradient[0*nVar*nVertexR+iVar*nVertexR+iVertex] + rotMatrix[1][1]*Buffer_Receive_Gradient[1*nVar*nVertexR+iVar*nVertexR+iVertex] + rotMatrix[1][2]*Buffer_Receive_Gradient[2*nVar*nVertexR+iVar*nVertexR+iVertex];
            Gradient[iVar][2] = rotMatrix[2][0]*Buffer_Receive_Gradient[0*nVar*nVertexR+iVar*nVertexR+iVertex] + rotMatrix[2][1]*Buffer_Receive_Gradient[1*nVar*nVertexR+iVar*nVertexR+iVertex] + rotMatrix[2][2]*Buffer_Receive_Gradient[2*nVar*nVertexR+iVar*nVertexR+iVertex];
          }
        }
        
        /*--- Store the received information ---*/
        for (iVar = 0; iVar < nVar; iVar++)
          for (iDim = 0; iDim < nDim; iDim++)
            node[iPoint]->SetGradient(iVar, iDim, Gradient[iVar][iDim]);
        
      }
      
      /*--- Deallocate receive buffer ---*/
      delete [] Buffer_Receive_Gradient;
      
    }
    
	}
  
  for (iVar = 0; iVar < nVar; iVar++)
    delete [] Gradient[iVar];
  delete [] Gradient;
  
}

void CEulerSolver::Set_MPI_PrimVar_Gradient(CGeometry *geometry, CConfig *config) {
	unsigned short iVar, iDim, iMarker, iPeriodic_Index, MarkerS, MarkerR;
	unsigned long iVertex, iPoint, nVertexS, nVertexR, nBufferS_Vector, nBufferR_Vector;
	double rotMatrix[3][3], *angles, theta, cosTheta, sinTheta, phi, cosPhi, sinPhi, psi, cosPsi, sinPsi,
  *Buffer_Receive_Gradient = NULL, *Buffer_Send_Gradient = NULL;
	int send_to, receive_from;
  
#ifndef NO_MPI
  MPI::Status status;
  MPI::Request send_request, recv_request;
#endif
  
  double **Gradient = new double* [nPrimVarGrad];
  for (iVar = 0; iVar < nPrimVarGrad; iVar++)
    Gradient[iVar] = new double[nDim];
  
	for (iMarker = 0; iMarker < nMarker; iMarker++) {
    
		if ((config->GetMarker_All_Boundary(iMarker) == SEND_RECEIVE) &&
        (config->GetMarker_All_SendRecv(iMarker) > 0)) {
			
			MarkerS = iMarker;  MarkerR = iMarker+1;
      
      send_to = config->GetMarker_All_SendRecv(MarkerS)-1;
			receive_from = abs(config->GetMarker_All_SendRecv(MarkerR))-1;
			
			nVertexS = geometry->nVertex[MarkerS];  nVertexR = geometry->nVertex[MarkerR];
			nBufferS_Vector = nVertexS*nPrimVarGrad*nDim;        nBufferR_Vector = nVertexR*nPrimVarGrad*nDim;
      
      /*--- Allocate Receive and send buffers  ---*/
      Buffer_Receive_Gradient = new double [nBufferR_Vector];
      Buffer_Send_Gradient = new double[nBufferS_Vector];
      
      /*--- Copy the solution old that should be sended ---*/
      for (iVertex = 0; iVertex < nVertexS; iVertex++) {
        iPoint = geometry->vertex[MarkerS][iVertex]->GetNode();
        for (iVar = 0; iVar < nPrimVarGrad; iVar++)
          for (iDim = 0; iDim < nDim; iDim++)
            Buffer_Send_Gradient[iDim*nPrimVarGrad*nVertexS+iVar*nVertexS+iVertex] = node[iPoint]->GetGradient_Primitive(iVar, iDim);
      }
      
#ifndef NO_MPI
      
//      /*--- Send/Receive using non-blocking communications ---*/
//      send_request = MPI::COMM_WORLD.Isend(Buffer_Send_Gradient, nBufferS_Vector, MPI::DOUBLE, 0, send_to);
//      recv_request = MPI::COMM_WORLD.Irecv(Buffer_Receive_Gradient, nBufferR_Vector, MPI::DOUBLE, 0, receive_from);
//      send_request.Wait(status);
//      recv_request.Wait(status);
      
      /*--- Send/Receive information using Sendrecv ---*/
      MPI::COMM_WORLD.Sendrecv(Buffer_Send_Gradient, nBufferS_Vector, MPI::DOUBLE, send_to, 0,
                               Buffer_Receive_Gradient, nBufferR_Vector, MPI::DOUBLE, receive_from, 0);
      
#else
      
      /*--- Receive information without MPI ---*/
      for (iVertex = 0; iVertex < nVertexR; iVertex++) {
        iPoint = geometry->vertex[MarkerR][iVertex]->GetNode();
        for (iVar = 0; iVar < nPrimVarGrad; iVar++)
          for (iDim = 0; iDim < nDim; iDim++)
            Buffer_Receive_Gradient[iDim*nPrimVarGrad*nVertexR+iVar*nVertexR+iVertex] = Buffer_Send_Gradient[iDim*nPrimVarGrad*nVertexR+iVar*nVertexR+iVertex];
      }
      
#endif
      
      /*--- Deallocate send buffer ---*/
      delete [] Buffer_Send_Gradient;
      
      /*--- Do the coordinate transformation ---*/
      for (iVertex = 0; iVertex < nVertexR; iVertex++) {
        
        /*--- Find point and its type of transformation ---*/
        iPoint = geometry->vertex[MarkerR][iVertex]->GetNode();
        iPeriodic_Index = geometry->vertex[MarkerR][iVertex]->GetRotation_Type();
        
        /*--- Retrieve the supplied periodic information. ---*/
        angles = config->GetPeriodicRotation(iPeriodic_Index);
        
        /*--- Store angles separately for clarity. ---*/
        theta    = angles[0];   phi    = angles[1];     psi    = angles[2];
        cosTheta = cos(theta);  cosPhi = cos(phi);      cosPsi = cos(psi);
        sinTheta = sin(theta);  sinPhi = sin(phi);      sinPsi = sin(psi);
        
        /*--- Compute the rotation matrix. Note that the implicit
         ordering is rotation about the x-axis, y-axis,
         then z-axis. Note that this is the transpose of the matrix
         used during the preprocessing stage. ---*/
        rotMatrix[0][0] = cosPhi*cosPsi;    rotMatrix[1][0] = sinTheta*sinPhi*cosPsi - cosTheta*sinPsi;     rotMatrix[2][0] = cosTheta*sinPhi*cosPsi + sinTheta*sinPsi;
        rotMatrix[0][1] = cosPhi*sinPsi;    rotMatrix[1][1] = sinTheta*sinPhi*sinPsi + cosTheta*cosPsi;     rotMatrix[2][1] = cosTheta*sinPhi*sinPsi - sinTheta*cosPsi;
        rotMatrix[0][2] = -sinPhi;          rotMatrix[1][2] = sinTheta*cosPhi;                              rotMatrix[2][2] = cosTheta*cosPhi;
        
        /*--- Copy conserved variables before performing transformation. ---*/
        for (iVar = 0; iVar < nPrimVarGrad; iVar++)
          for (iDim = 0; iDim < nDim; iDim++)
            Gradient[iVar][iDim] = Buffer_Receive_Gradient[iDim*nPrimVarGrad*nVertexR+iVar*nVertexR+iVertex];
        
        /*--- Need to rotate the gradients for all conserved variables. ---*/
        for (iVar = 0; iVar < nPrimVarGrad; iVar++) {
          if (nDim == 2) {
            Gradient[iVar][0] = rotMatrix[0][0]*Buffer_Receive_Gradient[0*nPrimVarGrad*nVertexR+iVar*nVertexR+iVertex] + rotMatrix[0][1]*Buffer_Receive_Gradient[1*nPrimVarGrad*nVertexR+iVar*nVertexR+iVertex];
            Gradient[iVar][1] = rotMatrix[1][0]*Buffer_Receive_Gradient[0*nPrimVarGrad*nVertexR+iVar*nVertexR+iVertex] + rotMatrix[1][1]*Buffer_Receive_Gradient[1*nPrimVarGrad*nVertexR+iVar*nVertexR+iVertex];
          }
          else {
            Gradient[iVar][0] = rotMatrix[0][0]*Buffer_Receive_Gradient[0*nPrimVarGrad*nVertexR+iVar*nVertexR+iVertex] + rotMatrix[0][1]*Buffer_Receive_Gradient[1*nPrimVarGrad*nVertexR+iVar*nVertexR+iVertex] + rotMatrix[0][2]*Buffer_Receive_Gradient[2*nPrimVarGrad*nVertexR+iVar*nVertexR+iVertex];
            Gradient[iVar][1] = rotMatrix[1][0]*Buffer_Receive_Gradient[0*nPrimVarGrad*nVertexR+iVar*nVertexR+iVertex] + rotMatrix[1][1]*Buffer_Receive_Gradient[1*nPrimVarGrad*nVertexR+iVar*nVertexR+iVertex] + rotMatrix[1][2]*Buffer_Receive_Gradient[2*nPrimVarGrad*nVertexR+iVar*nVertexR+iVertex];
            Gradient[iVar][2] = rotMatrix[2][0]*Buffer_Receive_Gradient[0*nPrimVarGrad*nVertexR+iVar*nVertexR+iVertex] + rotMatrix[2][1]*Buffer_Receive_Gradient[1*nPrimVarGrad*nVertexR+iVar*nVertexR+iVertex] + rotMatrix[2][2]*Buffer_Receive_Gradient[2*nPrimVarGrad*nVertexR+iVar*nVertexR+iVertex];
          }
        }
        
        /*--- Store the received information ---*/
        for (iVar = 0; iVar < nPrimVarGrad; iVar++)
          for (iDim = 0; iDim < nDim; iDim++)
            node[iPoint]->SetGradient_Primitive(iVar, iDim, Gradient[iVar][iDim]);
        
      }
      
      /*--- Deallocate receive buffer ---*/
      delete [] Buffer_Receive_Gradient;
      
    }
    
	}
  
  for (iVar = 0; iVar < nPrimVarGrad; iVar++)
    delete [] Gradient[iVar];
  delete [] Gradient;
  
}

void CEulerSolver::SetInitialCondition(CGeometry **geometry, CSolver ***solver_container, CConfig *config, unsigned long ExtIter) {
	unsigned long iPoint, Point_Fine;
	unsigned short iMesh, iChildren, iVar, iDim;
	double Density, Pressure, yFreeSurface, PressFreeSurface, Froude, yCoord, Velx, Vely, Velz, RhoVelx, RhoVely, RhoVelz, XCoord, YCoord, ZCoord, DensityInc, ViscosityInc, Heaviside, LevelSet, lambda, DensityFreeSurface, Area_Children, Area_Parent, LevelSet_Fine, epsilon, *Solution_Fine, *Solution; //, Factor_nu, nu_tilde;

  unsigned short nDim = geometry[MESH_0]->GetnDim();
	bool restart = (config->GetRestart() || config->GetRestart_Flow());
	bool freesurface = (config->GetKind_Regime() == FREESURFACE);
	bool rans = ((config->GetKind_Solver() == RANS) ||
               (config->GetKind_Solver() == ADJ_RANS));
	bool dual_time = ((config->GetUnsteady_Simulation() == DT_STEPPING_1ST) ||
                    (config->GetUnsteady_Simulation() == DT_STEPPING_2ND));
  
  /*--- Set the location and value of the free-surface ---*/
  
	if (freesurface) {
        
		for (iMesh = 0; iMesh <= config->GetMGLevels(); iMesh++) {
            
			for (iPoint = 0; iPoint < geometry[iMesh]->GetnPoint(); iPoint++) {
                
				/*--- Set initial boundary condition at iter 0 ---*/
				if ((ExtIter == 0) && (!restart)) {
                    
					/*--- Compute the level set value in all the MG levels (basic case, distance to
                     the Y/Z plane, and interpolate the solution to the coarse levels ---*/
					if (iMesh == MESH_0) {
						XCoord = geometry[iMesh]->node[iPoint]->GetCoord(0);
						YCoord = geometry[iMesh]->node[iPoint]->GetCoord(1);
						if (nDim == 2) LevelSet = YCoord - config->GetFreeSurface_Zero();
						else {
							ZCoord = geometry[iMesh]->node[iPoint]->GetCoord(2);
							LevelSet = ZCoord - config->GetFreeSurface_Zero();
						}
						solver_container[iMesh][FLOW_SOL]->node[iPoint]->SetSolution(nDim+1, LevelSet);
					}
					else {
						Area_Parent = geometry[iMesh]->node[iPoint]->GetVolume();
						LevelSet = 0.0;
						for (iChildren = 0; iChildren < geometry[iMesh]->node[iPoint]->GetnChildren_CV(); iChildren++) {
							Point_Fine = geometry[iMesh]->node[iPoint]->GetChildren_CV(iChildren);
							Area_Children = geometry[iMesh-1]->node[Point_Fine]->GetVolume();
							LevelSet_Fine = solver_container[iMesh-1][FLOW_SOL]->node[Point_Fine]->GetSolution(nDim+1);
							LevelSet += LevelSet_Fine*Area_Children/Area_Parent;
						}
						solver_container[iMesh][FLOW_SOL]->node[iPoint]->SetSolution(nDim+1, LevelSet);
					}
                    
					/*--- Compute the flow solution using the level set value. ---*/
					epsilon = config->GetFreeSurface_Thickness();
					Heaviside = 0.0;
					if (LevelSet < -epsilon) Heaviside = 1.0;
					if (fabs(LevelSet) <= epsilon) Heaviside = 1.0 - (0.5*(1.0+(LevelSet/epsilon)+(1.0/PI_NUMBER)*sin(PI_NUMBER*LevelSet/epsilon)));
					if (LevelSet > epsilon) Heaviside = 0.0;
                    
					/*--- Set the value of the incompressible density for free surface flows (density ratio g/l) ---*/
					lambda = config->GetRatioDensity();
					DensityInc = (lambda + (1.0 - lambda)*Heaviside)*config->GetDensity_FreeStreamND();
					solver_container[iMesh][FLOW_SOL]->node[iPoint]->SetDensityInc(DensityInc);
                    
					/*--- Set the value of the incompressible viscosity for free surface flows (viscosity ratio g/l) ---*/
					lambda = config->GetRatioViscosity();
					ViscosityInc = (lambda + (1.0 - lambda)*Heaviside)*config->GetViscosity_FreeStreamND();
					solver_container[iMesh][FLOW_SOL]->node[iPoint]->SetLaminarViscosityInc(ViscosityInc);
                    
					/*--- Update solution with the new pressure ---*/
					yFreeSurface = config->GetFreeSurface_Zero();
					PressFreeSurface = solver_container[iMesh][FLOW_SOL]->GetPressure_Inf();
					DensityFreeSurface = solver_container[iMesh][FLOW_SOL]->GetDensity_Inf();
					Density = solver_container[iMesh][FLOW_SOL]->node[iPoint]->GetDensityInc();
					Froude = config->GetFroude();
					yCoord = geometry[iMesh]->node[iPoint]->GetCoord(nDim-1);
					Pressure = PressFreeSurface + Density*((yFreeSurface-yCoord)/(Froude*Froude));
					solver_container[iMesh][FLOW_SOL]->node[iPoint]->SetSolution(0, Pressure);
                    
					/*--- Update solution with the new velocity ---*/
					Velx = solver_container[iMesh][FLOW_SOL]->GetVelocity_Inf(0);
					Vely = solver_container[iMesh][FLOW_SOL]->GetVelocity_Inf(1);
					RhoVelx = Velx * Density; RhoVely = Vely * Density;
					solver_container[iMesh][FLOW_SOL]->node[iPoint]->SetSolution(1, RhoVelx);
					solver_container[iMesh][FLOW_SOL]->node[iPoint]->SetSolution(2, RhoVely);
					if (nDim == 3) {
						Velz = solver_container[iMesh][FLOW_SOL]->GetVelocity_Inf(2);
						RhoVelz = Velz * Density;
						solver_container[iMesh][FLOW_SOL]->node[iPoint]->SetSolution(3, RhoVelz);
					}
                    
				}
                
			}
            
			/*--- Set the MPI communication ---*/
			solver_container[iMesh][FLOW_SOL]->Set_MPI_Solution(geometry[iMesh], config);
      solver_container[iMesh][FLOW_SOL]->Set_MPI_Solution_Old(geometry[iMesh], config);

		}
    
	}
  
  /*--- Set subsonic initial condition for Engine intakes ---*/
  
  if (config->GetEngine_Intake()) {
    
    /*--- Set initial boundary condition at iteration 0 ---*/
    if ((ExtIter == 0) && (!restart)) {
      
      double *Coord = geometry[iMesh]->node[iPoint]->GetCoord();
      double Velocity_FreeStream[3] = {0.0, 0.0, 0.0}, Velocity_FreeStreamND[3] = {0.0, 0.0, 0.0}, Viscosity_FreeStream, Density_FreeStream, Pressure_FreeStream, Density_FreeStreamND, Pressure_FreeStreamND, ModVel_FreeStreamND, Energy_FreeStreamND, ModVel_FreeStream;
      
      double Mach = 0.40;
      double Alpha = config->GetAoA()*PI_NUMBER/180.0;
      double Beta  = config->GetAoS()*PI_NUMBER/180.0;
      double Gamma_Minus_One = Gamma - 1.0;
      double Gas_Constant = config->GetGas_ConstantND();
      double Temperature_FreeStream = config->GetTemperature_FreeStream();
      double Mach2Vel_FreeStream = sqrt(Gamma*Gas_Constant*Temperature_FreeStream);
      
      for (iMesh = 0; iMesh <= config->GetMGLevels(); iMesh++) {
        
        for (iPoint = 0; iPoint < geometry[iMesh]->GetnPoint(); iPoint++) {
          
          Velocity_FreeStream[0] = cos(Alpha)*cos(Beta)*Mach*Mach2Vel_FreeStream;
          Velocity_FreeStream[1] = sin(Beta)*Mach*Mach2Vel_FreeStream;
          Velocity_FreeStream[2] = sin(Alpha)*cos(Beta)*Mach*Mach2Vel_FreeStream;
          
          ModVel_FreeStream = 0.0;
          for (iDim = 0; iDim < nDim; iDim++)
            ModVel_FreeStream += Velocity_FreeStream[iDim]*Velocity_FreeStream[iDim];
          ModVel_FreeStream = sqrt(ModVel_FreeStream);
          
          if (config->GetViscous()) {
            Viscosity_FreeStream = 1.853E-5*(pow(Temperature_FreeStream/300.0,3.0/2.0) * (300.0+110.3)/(Temperature_FreeStream+110.3));
            Density_FreeStream   = config->GetReynolds()*Viscosity_FreeStream/(ModVel_FreeStream*config->GetLength_Reynolds());
            Pressure_FreeStream  = Density_FreeStream*Gas_Constant*Temperature_FreeStream;
          }
          else {
            Pressure_FreeStream  = config->GetPressure_FreeStream();
            Density_FreeStream  = Pressure_FreeStream/(Gas_Constant*Temperature_FreeStream);
          }
          
          Density_FreeStreamND  = Density_FreeStream/config->GetDensity_Ref();
          Pressure_FreeStreamND = Pressure_FreeStream/config->GetPressure_Ref();
          
          for (iDim = 0; iDim < nDim; iDim++)
            Velocity_FreeStreamND[iDim] = Velocity_FreeStream[iDim]/config->GetVelocity_Ref();
          
          ModVel_FreeStreamND = 0.0;
          for (iDim = 0; iDim < nDim; iDim++)
            ModVel_FreeStreamND += Velocity_FreeStreamND[iDim]*Velocity_FreeStreamND[iDim];
          ModVel_FreeStreamND = sqrt(ModVel_FreeStreamND);
          
          Energy_FreeStreamND = Pressure_FreeStreamND/(Density_FreeStreamND*Gamma_Minus_One)+0.5*ModVel_FreeStreamND*ModVel_FreeStreamND;
          
          
          if (((Coord[0] >= 16.0) && (Coord[0] <= 20.0)) &&
              ((Coord[1] >= 0.0) && (Coord[1] <= 0.7)) &&
              ((Coord[2] >= 2.5) && (Coord[2] <= 4.0))) {
            
            solver_container[iMesh][FLOW_SOL]->node[iPoint]->SetSolution(0, Density_FreeStreamND);
            for (iDim = 0; iDim < nDim; iDim++)
              solver_container[iMesh][FLOW_SOL]->node[iPoint]->SetSolution(iDim+1, Velocity_FreeStreamND[iDim]);
            solver_container[iMesh][FLOW_SOL]->node[iPoint]->SetSolution(nVar-1, Energy_FreeStreamND);
            
            solver_container[iMesh][FLOW_SOL]->node[iPoint]->SetSolution_Old(0, Density_FreeStreamND);
            for (iDim = 0; iDim < nDim; iDim++)
              solver_container[iMesh][FLOW_SOL]->node[iPoint]->SetSolution_Old(iDim+1, Velocity_FreeStreamND[iDim]);
            solver_container[iMesh][FLOW_SOL]->node[iPoint]->SetSolution_Old(nVar-1, Energy_FreeStreamND);
          }
          
				}
        
        /*--- Set the MPI communication ---*/
        solver_container[iMesh][FLOW_SOL]->Set_MPI_Solution(geometry[iMesh], config);
        solver_container[iMesh][FLOW_SOL]->Set_MPI_Solution_Old(geometry[iMesh], config);

			}
      
		}
    
	}
  
	/*--- If restart solution, then interpolate the flow solution to
     all the multigrid levels, this is important with the dual time strategy ---*/
  
	if (restart) {
		Solution = new double[nVar];
		for (iMesh = 1; iMesh <= config->GetMGLevels(); iMesh++) {
			for (iPoint = 0; iPoint < geometry[iMesh]->GetnPoint(); iPoint++) {
				Area_Parent = geometry[iMesh]->node[iPoint]->GetVolume();
				for (iVar = 0; iVar < nVar; iVar++) Solution[iVar] = 0.0;
				for (iChildren = 0; iChildren < geometry[iMesh]->node[iPoint]->GetnChildren_CV(); iChildren++) {
					Point_Fine = geometry[iMesh]->node[iPoint]->GetChildren_CV(iChildren);
					Area_Children = geometry[iMesh-1]->node[Point_Fine]->GetVolume();
					Solution_Fine = solver_container[iMesh-1][FLOW_SOL]->node[Point_Fine]->GetSolution();
					for (iVar = 0; iVar < nVar; iVar++) {
						Solution[iVar] += Solution_Fine[iVar]*Area_Children/Area_Parent;
					}
				}
				solver_container[iMesh][FLOW_SOL]->node[iPoint]->SetSolution(Solution);
			}
			solver_container[iMesh][FLOW_SOL]->Set_MPI_Solution(geometry[iMesh], config);
		}
		delete [] Solution;
	}
    
    
	/*--- The value of the solution for the first iteration of the dual time ---*/
  
  if (dual_time && (ExtIter == 0 || (restart && ExtIter == config->GetUnst_RestartIter()))) {
    
    /*--- Push back the initial condition to previous solution containers
     for a 1st-order restart or when simply intitializing to freestream. ---*/
    for (iMesh = 0; iMesh <= config->GetMGLevels(); iMesh++) {
      for (iPoint = 0; iPoint < geometry[iMesh]->GetnPoint(); iPoint++) {
        solver_container[iMesh][FLOW_SOL]->node[iPoint]->Set_Solution_time_n();
        solver_container[iMesh][FLOW_SOL]->node[iPoint]->Set_Solution_time_n1();
        if (rans) {
          solver_container[iMesh][TURB_SOL]->node[iPoint]->Set_Solution_time_n();
          solver_container[iMesh][TURB_SOL]->node[iPoint]->Set_Solution_time_n1();
        }
      }
    }
    
    if ((restart && ExtIter == config->GetUnst_RestartIter()) &&
      (config->GetUnsteady_Simulation() == DT_STEPPING_2ND)) {
      
      /*--- Load an additional restart file for a 2nd-order restart ---*/
      solver_container[MESH_0][FLOW_SOL]->GetRestart(geometry[MESH_0], config, int(config->GetUnst_RestartIter()-1));
      solver_container[MESH_0][TURB_SOL]->GetRestart(geometry[MESH_0], config, int(config->GetUnst_RestartIter()-1));
      
      /*--- Interpolate this second restart down onto all multigrid levels ---*/
      Solution = new double[nVar];
      for (iMesh = 1; iMesh <= config->GetMGLevels(); iMesh++) {
        for (iPoint = 0; iPoint < geometry[iMesh]->GetnPoint(); iPoint++) {
          Area_Parent = geometry[iMesh]->node[iPoint]->GetVolume();
          for (iVar = 0; iVar < nVar; iVar++) Solution[iVar] = 0.0;
          for (iChildren = 0; iChildren < geometry[iMesh]->node[iPoint]->GetnChildren_CV(); iChildren++) {
            Point_Fine = geometry[iMesh]->node[iPoint]->GetChildren_CV(iChildren);
            Area_Children = geometry[iMesh-1]->node[Point_Fine]->GetVolume();
            Solution_Fine = solver_container[iMesh-1][FLOW_SOL]->node[Point_Fine]->GetSolution();
            for (iVar = 0; iVar < nVar; iVar++) {
              Solution[iVar] += Solution_Fine[iVar]*Area_Children/Area_Parent;
            }
          }
          solver_container[iMesh][FLOW_SOL]->node[iPoint]->SetSolution(Solution);
        }
        solver_container[iMesh][FLOW_SOL]->Set_MPI_Solution(geometry[iMesh], config);
      }
      delete [] Solution;
      
      /*--- Push back this new solution to time level N. ---*/
      for (iMesh = 0; iMesh <= config->GetMGLevels(); iMesh++) {
        for (iPoint = 0; iPoint < geometry[iMesh]->GetnPoint(); iPoint++) {
          solver_container[iMesh][FLOW_SOL]->node[iPoint]->Set_Solution_time_n();
          if (rans) {
            solver_container[iMesh][TURB_SOL]->node[iPoint]->Set_Solution_time_n();
          }
        }
      }
    }
  }
  
	if (dual_time && config->GetUnsteady_Farfield()) {
        
		/*--- Read farfield conditions ---*/
		Density_Inf  = config->GetDensity_FreeStreamND_Time(ExtIter);
		Pressure_Inf = config->GetPressure_FreeStreamND_Time(ExtIter);
		Velocity_Inf = config->GetVelocity_FreeStreamND_Time(ExtIter);
		Energy_Inf   = config->GetEnergy_FreeStreamND_Time(ExtIter);
		Mach_Inf     = config->GetMach_FreeStreamND_Time(ExtIter);
        
		/*--- Initializate fan face pressure, fan face mach number, and mass flow rate ---*/
		for (unsigned short iMarker = 0; iMarker < nMarker; iMarker++) {
			FanFace_MassFlow[iMarker] = 0.0;
      Exhaust_MassFlow[iMarker] = 0.0;
      Exhaust_Area[iMarker] = 0.0;
			FanFace_Mach[iMarker] = Mach_Inf;
			FanFace_Pressure[iMarker] = Pressure_Inf;
      FanFace_Area[iMarker] = 0.0;
		}
    
		/*--- Inlet/Outlet boundary conditions, using infinity values ---*/
		Density_Inlet = Density_Inf;		Density_Outlet = Density_Inf;
		Pressure_Inlet = Pressure_Inf;	Pressure_Outlet = Pressure_Inf;
		Energy_Inlet = Energy_Inf;			Energy_Outlet = Energy_Inf;
		Mach_Inlet = Mach_Inf;					Mach_Outlet = Mach_Inf;
		Velocity_Inlet  = new double [nDim]; Velocity_Outlet = new double [nDim];
		for (unsigned short iDim = 0; iDim < nDim; iDim++) {
			Velocity_Inlet[iDim] = Velocity_Inf[iDim];
			Velocity_Outlet[iDim] = Velocity_Inf[iDim];
		}
        
	}
    
    
}

void CEulerSolver::Preprocessing(CGeometry *geometry, CSolver **solver_container, CConfig *config, unsigned short iMesh, unsigned short iRKStep, unsigned short RunTime_EqSystem) {
  
	unsigned long iPoint, ErrorCounter = 0;
	double levelset;
  bool RightSol;

#ifdef NO_MPI
	int rank = MASTER_NODE;
#else
	int rank = MPI::COMM_WORLD.Get_rank();
#endif
  
	bool adjoint = config->GetAdjoint();
	bool implicit = (config->GetKind_TimeIntScheme_Flow() == EULER_IMPLICIT);
	bool upwind_2nd = ((config->GetKind_Upwind_Flow() == ROE_2ND) || (config->GetKind_Upwind_Flow() == AUSM_2ND)
                     || (config->GetKind_Upwind_Flow() == HLLC_2ND) || (config->GetKind_Upwind_Flow() == ROE_TURKEL_2ND));
	bool center = (config->GetKind_ConvNumScheme_Flow() == SPACE_CENTERED) || (adjoint && config->GetKind_ConvNumScheme_AdjFlow() == SPACE_CENTERED);
	bool center_jst = center && (config->GetKind_Centered_Flow() == JST);
	bool low_fidelity = (config->GetLowFidelitySim() && (iMesh == MESH_1));
	bool limiter = ((config->GetKind_SlopeLimit_Flow() != NONE) && !low_fidelity);
  bool compressible = (config->GetKind_Regime() == COMPRESSIBLE);
  bool incompressible = (config->GetKind_Regime() == INCOMPRESSIBLE);
  bool freesurface = (config->GetKind_Regime() == FREESURFACE);
  bool jouleheating = config->GetJouleHeating();
    
    /*--- Compute nacelle inflow and exhaust properties ---*/
    GetNacelle_Properties(geometry, config, iMesh);
  
    /*--- Compute Joule heating ---*/
	if (jouleheating) geometry->SetGeometryPlanes(config);
  
	for (iPoint = 0; iPoint < nPoint; iPoint ++) {
    
		if (freesurface) levelset = solver_container[FLOW_SOL]->node[iPoint]->GetSolution(nDim+1);
		else levelset = 0.0;
    
		/*--- Set the primitive variables incompressible (dens, vx, vy, vz, beta), 
     compressible (temp, vx, vy, vz, press, dens, enthal, sos) or 
     freesurface (dens, vx, vy, vz, beta) ---*/
    if (compressible) { RightSol = node[iPoint]->SetPrimVar_Compressible(config); }
		if (incompressible) { RightSol = node[iPoint]->SetPrimVar_Incompressible(Density_Inf, config); }
    if (freesurface) { RightSol = node[iPoint]->SetPrimVar_FreeSurface(Density_Inf, levelset, config); }
    if (!RightSol) ErrorCounter++;

		/*--- Initialize the convective residual vector ---*/
		LinSysRes.SetBlock_Zero(iPoint);
    
	}
  
	/*--- Upwind second order reconstruction ---*/
	if ((upwind_2nd) && ((iMesh == MESH_0) || low_fidelity)) {
		if (config->GetKind_Gradient_Method() == GREEN_GAUSS) SetSolution_Gradient_GG(geometry, config);
		if (config->GetKind_Gradient_Method() == WEIGHTED_LEAST_SQUARES) SetSolution_Gradient_LS(geometry, config);
    
		/*--- Limiter computation ---*/
		if ((limiter) && (iMesh == MESH_0)) SetSolution_Limiter(geometry, config);
	}
  
	/*--- Artificial dissipation ---*/
	if (center) {
		SetMax_Eigenvalue(geometry, config);
		if ((center_jst) && ((iMesh == MESH_0) || low_fidelity)) {
			SetDissipation_Switch(geometry, config);
			SetUndivided_Laplacian(geometry, config);
		}
	}
  
	/*--- Initialize the jacobian matrices ---*/
	if (implicit) Jacobian.SetValZero();
  
  /*--- Error message ---*/
#ifndef NO_MPI
  unsigned long MyErrorCounter = ErrorCounter; ErrorCounter = 0;
  MPI::COMM_WORLD.Allreduce(&MyErrorCounter, &ErrorCounter, 1, MPI::UNSIGNED_LONG, MPI::SUM);
#endif
  if ((ErrorCounter != 0) && (rank == MASTER_NODE) && (iMesh == MESH_0))
    cout <<"The solution contains "<< ErrorCounter << " non-physical points." << endl;
  
}

void CEulerSolver::Postprocessing(CGeometry *geometry, CSolver **solver_container, CConfig *config,
                                     unsigned short iMesh) {
  
  bool output = false, reevaluation = false;
  bool freesurface = (config->GetKind_Regime() == FREESURFACE);
  
  /*--- Compute freesurface objective function and reevalue, if needed ---*/
  if (freesurface && (iMesh == MESH_0)) {
    
    if (config->GetIntIter() == 0) output = true;
    else output = false;
    
    if (config->GetIntIter() % config->GetFreeSurface_Reevaluation() == 0) reevaluation = true;
    else reevaluation = false;
    
    SetFreeSurface_Distance(geometry, config, reevaluation, output);
    
  }
  
}

void CEulerSolver::SetTime_Step(CGeometry *geometry, CSolver **solver_container, CConfig *config,
		unsigned short iMesh, unsigned long Iteration) {
	double *Normal, Area, Vol, Mean_SoundSpeed, Mean_ProjVel, Mean_BetaInc2, Lambda, Local_Delta_Time, Mean_DensityInc,
	Global_Delta_Time = 1E6, Global_Delta_UnstTimeND, ProjVel, ProjVel_i, ProjVel_j;
	unsigned long iEdge, iVertex, iPoint, jPoint;
	unsigned short iDim, iMarker;

	bool implicit = (config->GetKind_TimeIntScheme_Flow() == EULER_IMPLICIT);
  bool compressible = (config->GetKind_Regime() == COMPRESSIBLE);
  bool incompressible = (config->GetKind_Regime() == INCOMPRESSIBLE);
  bool freesurface = (config->GetKind_Regime() == FREESURFACE);
	bool grid_movement = config->GetGrid_Movement();
	bool dual_time = ((config->GetUnsteady_Simulation() == DT_STEPPING_1ST) ||
			(config->GetUnsteady_Simulation() == DT_STEPPING_2ND));

	Min_Delta_Time = 1.E6; Max_Delta_Time = 0.0;

	/*--- Set maximum inviscid eigenvalue to zero, and compute sound speed ---*/
	for (iPoint = 0; iPoint < nPointDomain; iPoint++)
		node[iPoint]->SetMax_Lambda_Inv(0.0);

	/*--- Loop interior edges ---*/
	for (iEdge = 0; iEdge < geometry->GetnEdge(); iEdge++) {

		/*--- Point identification, Normal vector and area ---*/
		iPoint = geometry->edge[iEdge]->GetNode(0); 
		jPoint = geometry->edge[iEdge]->GetNode(1);

		Normal = geometry->edge[iEdge]->GetNormal();
		Area = 0.0; for (iDim = 0; iDim < nDim; iDim++) Area += Normal[iDim]*Normal[iDim]; Area = sqrt(Area);

		/*--- Mean Values ---*/
    if (compressible) {
			Mean_ProjVel = 0.5 * (node[iPoint]->GetProjVel(Normal) + node[jPoint]->GetProjVel(Normal));
			Mean_SoundSpeed = 0.5 * (node[iPoint]->GetSoundSpeed() + node[jPoint]->GetSoundSpeed()) * Area;
		}
		if (incompressible || freesurface) {
			Mean_ProjVel = 0.5 * (node[iPoint]->GetProjVelInc(Normal) + node[jPoint]->GetProjVelInc(Normal));
			Mean_BetaInc2 = 0.5 * (node[iPoint]->GetBetaInc2() + node[jPoint]->GetBetaInc2());
			Mean_DensityInc = 0.5 * (node[iPoint]->GetDensityInc() + node[jPoint]->GetDensityInc());
			Mean_SoundSpeed = sqrt(Mean_ProjVel*Mean_ProjVel + (Mean_BetaInc2/Mean_DensityInc)*Area*Area);
		}

		/*--- Adjustment for grid movement ---*/
		if (grid_movement) {
			double *GridVel_i = geometry->node[iPoint]->GetGridVel();
			double *GridVel_j = geometry->node[jPoint]->GetGridVel();
			ProjVel_i = 0.0; ProjVel_j =0.0;
			for (iDim = 0; iDim < nDim; iDim++) {
				ProjVel_i += GridVel_i[iDim]*Normal[iDim];
				ProjVel_j += GridVel_j[iDim]*Normal[iDim];
			}
			Mean_ProjVel -= 0.5 * (ProjVel_i + ProjVel_j);
		}

		/*--- Inviscid contribution ---*/
		Lambda = fabs(Mean_ProjVel) + Mean_SoundSpeed;
		if (geometry->node[iPoint]->GetDomain()) node[iPoint]->AddMax_Lambda_Inv(Lambda);
		if (geometry->node[jPoint]->GetDomain()) node[jPoint]->AddMax_Lambda_Inv(Lambda);

	}

	/*--- Loop boundary edges ---*/
	for (iMarker = 0; iMarker < geometry->GetnMarker(); iMarker++) { 
		for (iVertex = 0; iVertex < geometry->GetnVertex(iMarker); iVertex++) {

			/*--- Point identification, Normal vector and area ---*/
			iPoint = geometry->vertex[iMarker][iVertex]->GetNode();
			Normal = geometry->vertex[iMarker][iVertex]->GetNormal();
			Area = 0.0; for (iDim = 0; iDim < nDim; iDim++) Area += Normal[iDim]*Normal[iDim]; Area = sqrt(Area);

			/*--- Mean Values ---*/
			if (compressible) {
				Mean_ProjVel = node[iPoint]->GetProjVel(Normal);
				Mean_SoundSpeed = node[iPoint]->GetSoundSpeed() * Area;
			}
			if (incompressible || freesurface) {
				Mean_ProjVel = node[iPoint]->GetProjVelInc(Normal);
				Mean_BetaInc2 = node[iPoint]->GetBetaInc2();
				Mean_DensityInc = node[iPoint]->GetDensityInc();
				Mean_SoundSpeed = sqrt(Mean_ProjVel*Mean_ProjVel + (Mean_BetaInc2/Mean_DensityInc)*Area*Area); 
			}

			/*--- Adjustment for grid movement ---*/
			if (grid_movement) {
				double *GridVel = geometry->node[iPoint]->GetGridVel();
				ProjVel = 0.0;
				for (iDim = 0; iDim < nDim; iDim++)
					ProjVel += GridVel[iDim]*Normal[iDim];
				Mean_ProjVel -= ProjVel;
			}

			/*--- Inviscid contribution ---*/
			Lambda = fabs(Mean_ProjVel) + Mean_SoundSpeed;
			if (geometry->node[iPoint]->GetDomain()) {
				node[iPoint]->AddMax_Lambda_Inv(Lambda);
			}

		}
	}

	/*--- Each element uses their own speed, steady state simulation ---*/
	for (iPoint = 0; iPoint < nPointDomain; iPoint++) {
		Vol = geometry->node[iPoint]->GetVolume();
		Local_Delta_Time = config->GetCFL(iMesh)*Vol / node[iPoint]->GetMax_Lambda_Inv();
		Global_Delta_Time = min(Global_Delta_Time, Local_Delta_Time);
		Min_Delta_Time = min(Min_Delta_Time, Local_Delta_Time);
		Max_Delta_Time = max(Max_Delta_Time, Local_Delta_Time);
		node[iPoint]->SetDelta_Time(Local_Delta_Time);
	}

	/*--- Check if there is any element with only one neighbor...
   a CV that is inside another CV ---*/
	for (iPoint = 0; iPoint < nPointDomain; iPoint++) {
		if (geometry->node[iPoint]->GetnPoint() == 1)
			node[iPoint]->SetDelta_Time(Min_Delta_Time);
	}

	/*--- For exact time solution use the minimum delta time of the whole mesh ---*/
	if (config->GetUnsteady_Simulation() == TIME_STEPPING) {
#ifndef NO_MPI
		double rbuf_time, sbuf_time;
		sbuf_time = Global_Delta_Time;
		MPI::COMM_WORLD.Reduce(&sbuf_time, &rbuf_time, 1, MPI::DOUBLE, MPI::MIN, MASTER_NODE);
		MPI::COMM_WORLD.Bcast(&rbuf_time, 1, MPI::DOUBLE, MASTER_NODE);
		MPI::COMM_WORLD.Barrier();
		Global_Delta_Time = rbuf_time;
#endif
		for(iPoint = 0; iPoint < nPointDomain; iPoint++)
			node[iPoint]->SetDelta_Time(Global_Delta_Time);
	}

	/*--- Recompute the unsteady time step for the dual time strategy 
	 if the unsteady CFL is diferent from 0 ---*/
	if ((dual_time) && (Iteration == 0) && (config->GetUnst_CFL() != 0.0) && (iMesh == MESH_0)) {
		Global_Delta_UnstTimeND = config->GetUnst_CFL()*Global_Delta_Time/config->GetCFL(iMesh);

#ifndef NO_MPI
		double rbuf_time, sbuf_time;
		sbuf_time = Global_Delta_UnstTimeND;
		MPI::COMM_WORLD.Reduce(&sbuf_time, &rbuf_time, 1, MPI::DOUBLE, MPI::MIN, MASTER_NODE);
		MPI::COMM_WORLD.Bcast(&rbuf_time, 1, MPI::DOUBLE, MASTER_NODE);
		MPI::COMM_WORLD.Barrier();
		Global_Delta_UnstTimeND = rbuf_time;
#endif
		config->SetDelta_UnstTimeND(Global_Delta_UnstTimeND);
	}

	/*--- The pseudo local time (explicit integration) cannot be greater than the physical time ---*/
	if (dual_time)
		for (iPoint = 0; iPoint < nPointDomain; iPoint++) {
			if (!implicit) {
				Local_Delta_Time = min((2.0/3.0)*config->GetDelta_UnstTimeND(), node[iPoint]->GetDelta_Time());
				/*--- Check if there is any element with only one neighbor... 
				 a CV that is inside another CV ---*/
				if (geometry->node[iPoint]->GetnPoint() == 1) Local_Delta_Time = 0.0;
				node[iPoint]->SetDelta_Time(Local_Delta_Time);
			}
		}

}

void CEulerSolver::Centered_Residual(CGeometry *geometry, CSolver **solver_container, CNumerics *numerics, 
		CConfig *config, unsigned short iMesh, unsigned short iRKStep) {
	unsigned long iEdge, iPoint, jPoint;

	bool implicit = (config->GetKind_TimeIntScheme_Flow() == EULER_IMPLICIT);
	bool high_order_diss = ((config->GetKind_Centered_Flow() == JST) && (iMesh == MESH_0));
	bool low_fidelity = (config->GetLowFidelitySim() && (iMesh == MESH_1));
  bool compressible = (config->GetKind_Regime() == COMPRESSIBLE);
  bool incompressible = (config->GetKind_Regime() == INCOMPRESSIBLE);
  bool freesurface = (config->GetKind_Regime() == FREESURFACE);
	bool grid_movement = config->GetGrid_Movement();

	for (iEdge = 0; iEdge < geometry->GetnEdge(); iEdge++) {

		/*--- Points in edge, set normal vectors, and number of neighbors ---*/
		iPoint = geometry->edge[iEdge]->GetNode(0); jPoint = geometry->edge[iEdge]->GetNode(1);
		numerics->SetNormal(geometry->edge[iEdge]->GetNormal());
		numerics->SetNeighbor(geometry->node[iPoint]->GetnNeighbor(), geometry->node[jPoint]->GetnNeighbor());

		/*--- Set conservative variables w/o reconstruction ---*/
		numerics->SetConservative(node[iPoint]->GetSolution(), node[jPoint]->GetSolution());

		/*--- Set some precomputed flow cuantities ---*/
		if (compressible) {
			numerics->SetPressure(node[iPoint]->GetPressure(COMPRESSIBLE), node[jPoint]->GetPressure(COMPRESSIBLE));
			numerics->SetSoundSpeed(node[iPoint]->GetSoundSpeed(), node[jPoint]->GetSoundSpeed());
			numerics->SetEnthalpy(node[iPoint]->GetEnthalpy(), node[jPoint]->GetEnthalpy());
		}
		if (incompressible || freesurface) {
			numerics->SetDensityInc(node[iPoint]->GetDensityInc(), node[jPoint]->GetDensityInc());
			numerics->SetBetaInc2(node[iPoint]->GetBetaInc2(), node[jPoint]->GetBetaInc2());
			numerics->SetCoord(geometry->node[iPoint]->GetCoord(), geometry->node[jPoint]->GetCoord());
		}

		/*--- Set the largest convective eigenvalue ---*/
		numerics->SetLambda(node[iPoint]->GetLambda(), node[jPoint]->GetLambda());

		/*--- Set undivided laplacian an pressure based sensor ---*/
		if ((high_order_diss || low_fidelity)) {
			numerics->SetUndivided_Laplacian(node[iPoint]->GetUndivided_Laplacian(), node[jPoint]->GetUndivided_Laplacian());
			numerics->SetSensor(node[iPoint]->GetSensor(), node[jPoint]->GetSensor()); 
		}

		/*--- Grid Movement ---*/
		if (grid_movement) {
			numerics->SetGridVel(geometry->node[iPoint]->GetGridVel(), geometry->node[jPoint]->GetGridVel());
		}

		/*--- Compute residuals, and jacobians ---*/
		numerics->ComputeResidual(Res_Conv, Res_Visc, Jacobian_i, Jacobian_j, config);

		/*--- Update convective and artificial dissipation residuals ---*/
		LinSysRes.AddBlock(iPoint, Res_Conv);
		LinSysRes.SubtractBlock(jPoint, Res_Conv);
    LinSysRes.AddBlock(iPoint, Res_Visc);
    LinSysRes.SubtractBlock(jPoint, Res_Visc);

		/*--- Set implicit computation ---*/
		if (implicit) {
			Jacobian.AddBlock(iPoint,iPoint,Jacobian_i);
			Jacobian.AddBlock(iPoint,jPoint,Jacobian_j);
			Jacobian.SubtractBlock(jPoint,iPoint,Jacobian_i);
			Jacobian.SubtractBlock(jPoint,jPoint,Jacobian_j); 
		}
	}
}

void CEulerSolver::Upwind_Residual(CGeometry *geometry, CSolver **solver_container, CNumerics *numerics,
		CConfig *config, unsigned short iMesh) {
	double **Gradient_i, **Gradient_j, Project_Grad_i, Project_Grad_j, 
	*U_i, *U_j, sqvel, *Limiter_i = NULL, *Limiter_j = NULL;
	unsigned long iEdge, iPoint, jPoint;
	unsigned short iDim, iVar;

	bool implicit = (config->GetKind_TimeIntScheme_Flow() == EULER_IMPLICIT);
	bool low_fidelity = (config->GetLowFidelitySim() && (iMesh == MESH_1));
	bool high_order_diss = (((config->GetKind_Upwind_Flow() == ROE_2ND) || (config->GetKind_Upwind_Flow() == AUSM_2ND)
			|| (config->GetKind_Upwind_Flow() == HLLC_2ND) || (config->GetKind_Upwind_Flow() == ROE_TURKEL_2ND))
			&& ((iMesh == MESH_0) || low_fidelity));
  bool incompressible = (config->GetKind_Regime() == INCOMPRESSIBLE);
  bool freesurface = (config->GetKind_Regime() == FREESURFACE);
	bool grid_movement = config->GetGrid_Movement();
	bool limiter = ((config->GetKind_SlopeLimit_Flow() != NONE) && !low_fidelity);

	for(iEdge = 0; iEdge < geometry->GetnEdge(); iEdge++) {

		/*--- Points in edge and normal vectors ---*/
		iPoint = geometry->edge[iEdge]->GetNode(0); jPoint = geometry->edge[iEdge]->GetNode(1);
		numerics->SetNormal(geometry->edge[iEdge]->GetNormal());

    /*--- Set a copy of the conservative variables w/o reconstruction, just in case the
     2nd order reconstruction fails ---*/
    U_i = node[iPoint]->GetSolution(); U_j = node[jPoint]->GetSolution();
    numerics->SetConservative_ZeroOrder(U_i, U_j);

		/*--- Roe Turkel preconditioning ---*/
		if (roe_turkel) {
			sqvel = 0.0;
			for (iDim = 0; iDim < nDim; iDim ++)
				sqvel += config->GetVelocity_FreeStream()[iDim]*config->GetVelocity_FreeStream()[iDim];
			numerics->SetVelocity2_Inf(sqvel);
		}

		/*--- Grid Movement ---*/
		if (grid_movement)
			numerics->SetGridVel(geometry->node[iPoint]->GetGridVel(), geometry->node[jPoint]->GetGridVel());

		/*--- High order reconstruction using MUSCL strategy ---*/
		if (high_order_diss) {

			for (iDim = 0; iDim < nDim; iDim++) {
				Vector_i[iDim] = 0.5*(geometry->node[jPoint]->GetCoord(iDim) - geometry->node[iPoint]->GetCoord(iDim));
				Vector_j[iDim] = 0.5*(geometry->node[iPoint]->GetCoord(iDim) - geometry->node[jPoint]->GetCoord(iDim));
			}

			Gradient_i = node[iPoint]->GetGradient(); Gradient_j = node[jPoint]->GetGradient();
			if (limiter) { Limiter_j = node[jPoint]->GetLimiter(); Limiter_i = node[iPoint]->GetLimiter(); }

			for (iVar = 0; iVar < nVar; iVar++) {
				Project_Grad_i = 0; Project_Grad_j = 0;
				for (iDim = 0; iDim < nDim; iDim++) {
					Project_Grad_i += Vector_i[iDim]*Gradient_i[iVar][iDim];
					Project_Grad_j += Vector_j[iDim]*Gradient_j[iVar][iDim];
				}
				if (limiter) {
					Solution_i[iVar] = U_i[iVar] + Project_Grad_i*Limiter_i[iVar];
					Solution_j[iVar] = U_j[iVar] + Project_Grad_j*Limiter_j[iVar];
				}
				else {
					Solution_i[iVar] = U_i[iVar] + Project_Grad_i;
					Solution_j[iVar] = U_j[iVar] + Project_Grad_j;
				}
			}

			/*--- Set conservative variables with reconstruction ---*/
			numerics->SetConservative(Solution_i, Solution_j);
      
		} else {
      
      /*--- Set conservative variables without reconstruction ---*/
      numerics->SetConservative(U_i, U_j);
      
    }

//		if (config->GetGravityForce()) {
//      double YDistance, GradHidrosPress;
//
//			/*--- The zero order reconstruction includes the gradient of the hydrostatic pressure constribution ---*/
//			YDistance = 0.5*(geometry->node[jPoint]->GetCoord(nDim-1)-geometry->node[iPoint]->GetCoord(nDim-1));
//			GradHidrosPress = node[iPoint]->GetDensityInc()/(config->GetFroude()*config->GetFroude());
//			Solution_i[0] = U_i[0] - GradHidrosPress*YDistance;
//			GradHidrosPress = node[jPoint]->GetDensityInc()/(config->GetFroude()*config->GetFroude());
//			Solution_j[0] = U_j[0] + GradHidrosPress*YDistance;
//
//			/*--- No reconstruction for the velocities ---*/
//			for (iVar = 1; iVar < nVar; iVar++) {
//				Solution_i[iVar] = U_i[iVar];
//				Solution_j[iVar] = U_j[iVar];
//			}
//
//			/*--- Set conservative variables with reconstruction only for the pressure ---*/
//			numerics->SetConservative(Solution_i, Solution_j);
//
//			if (high_order_diss) {
//
//				for (iDim = 0; iDim < nDim; iDim++) {
//					Vector_i[iDim] = 0.5*(geometry->node[jPoint]->GetCoord(iDim) - geometry->node[iPoint]->GetCoord(iDim));
//					Vector_j[iDim] = 0.5*(geometry->node[iPoint]->GetCoord(iDim) - geometry->node[jPoint]->GetCoord(iDim));
//				}
//
//				Gradient_i = node[iPoint]->GetGradient(); Gradient_j = node[jPoint]->GetGradient();
//				if (limiter) { Limiter_j = node[jPoint]->GetLimiter(); Limiter_i = node[iPoint]->GetLimiter(); }
//
//				for (iVar = 0; iVar < nVar; iVar++) {
//					Project_Grad_i = 0; Project_Grad_j = 0;
//					for (iDim = 0; iDim < nDim; iDim++) {
//						Project_Grad_i += Vector_i[iDim]*Gradient_i[iVar][iDim];
//						Project_Grad_j += Vector_j[iDim]*Gradient_j[iVar][iDim];
//					}
//					if (limiter) {
//						/*--- Note that the pressure reconstruction always includes the hydrostatic gradient,
//             and limits the kinematic contribution ---*/
//						if (iVar == 0) {
//							Solution_i[iVar] = Solution_i[iVar] + Limiter_i[iVar]*(U_i[iVar] + Project_Grad_i - Solution_i[iVar]);
//							Solution_j[iVar] = Solution_j[iVar] + Limiter_j[iVar]*(U_j[iVar] + Project_Grad_j - Solution_j[iVar]);
//						}
//						else {
//							Solution_i[iVar] = U_i[iVar] + Limiter_i[iVar]*Project_Grad_i;
//							Solution_j[iVar] = U_j[iVar] + Limiter_j[iVar]*Project_Grad_j;
//						}
//					}
//					else {
//						Solution_i[iVar] = U_i[iVar] + Project_Grad_i;
//						Solution_j[iVar] = U_j[iVar] + Project_Grad_j;
//					}
//				}
//
//				/*--- Set conservative variables with reconstruction ---*/
//				numerics->SetConservative(Solution_i, Solution_j);
//			}
//
//		}

		/*--- Set the density and beta w/o reconstruction (incompressible flows) ---*/
		if (incompressible || freesurface) {
			numerics->SetBetaInc2(node[iPoint]->GetBetaInc2(), node[jPoint]->GetBetaInc2());
			numerics->SetCoord(geometry->node[iPoint]->GetCoord(), geometry->node[jPoint]->GetCoord());
			numerics->SetDensityInc(node[iPoint]->GetDensityInc(), node[jPoint]->GetDensityInc());
		}
    
		/*--- Compute the residual ---*/
		numerics->ComputeResidual(Res_Conv, Jacobian_i, Jacobian_j, config);

		/*--- Update residual value ---*/
		LinSysRes.AddBlock(iPoint, Res_Conv);
		LinSysRes.SubtractBlock(jPoint, Res_Conv);
    
		/*--- Set implicit jacobians ---*/
		if (implicit) {
			Jacobian.AddBlock(iPoint, iPoint, Jacobian_i);
			Jacobian.AddBlock(iPoint, jPoint, Jacobian_j);
			Jacobian.SubtractBlock(jPoint, iPoint, Jacobian_i);
			Jacobian.SubtractBlock(jPoint, jPoint, Jacobian_j);
		}

		/*--- Roe Turkel preconditioning, set the value of beta ---*/
		if (roe_turkel) {
			node[iPoint]->SetPreconditioner_Beta(numerics->GetPrecond_Beta());
			node[jPoint]->SetPreconditioner_Beta(numerics->GetPrecond_Beta());
		}

	}

}

void CEulerSolver::Source_Residual(CGeometry *geometry, CSolver **solver_container, CNumerics *numerics, CNumerics *second_numerics,
		CConfig *config, unsigned short iMesh) {
  
	unsigned short iVar;
	unsigned long iPoint;
    bool implicit = (config->GetKind_TimeIntScheme_Flow() == EULER_IMPLICIT);
	bool rotating_frame = config->GetRotating_Frame();
	bool axisymmetric   = config->GetAxisymmetric();
  bool incompressible = (config->GetKind_Regime() == INCOMPRESSIBLE);
  bool freesurface = (config->GetKind_Regime() == FREESURFACE);
	bool gravity        = (config->GetGravityForce() == YES);
	bool time_spectral  = (config->GetUnsteady_Simulation() == TIME_SPECTRAL);
	bool magnet         = (config->GetMagnetic_Force() == YES);
	bool jouleheating   = config->GetJouleHeating();
    bool windgust       = config->GetWind_Gust();

  /*--- Initialize the source residual to zero ---*/
	for (iVar = 0; iVar < nVar; iVar++) Residual[iVar] = 0.0;
  
	if (rotating_frame) {

		/*--- Loop over all points ---*/
		for (iPoint = 0; iPoint < nPointDomain; iPoint++) { 

			/*--- Load the conservative variables ---*/
			numerics->SetConservative(node[iPoint]->GetSolution(),
                                node[iPoint]->GetSolution());

			/*--- Load the volume of the dual mesh cell ---*/
			numerics->SetVolume(geometry->node[iPoint]->GetVolume());

			/*--- Compute the rotating frame source residual ---*/
			numerics->ComputeResidual(Residual, Jacobian_i, config);

			/*--- Add the source residual to the total ---*/
			LinSysRes.AddBlock(iPoint, Residual);
      
      /*--- Add the implicit Jacobian contribution ---*/
      if (implicit) Jacobian.AddBlock(iPoint, iPoint, Jacobian_i);
      
		}
	}

	if (axisymmetric) {

		/*--- Zero out Jacobian structure ---*/
		if (implicit) {
			for (iVar = 0; iVar < nVar; iVar ++)
				for (unsigned short jVar = 0; jVar < nVar; jVar ++)
					Jacobian_i[iVar][jVar] = 0.0;
		}

		/*--- loop over points ---*/
		for (iPoint = 0; iPoint < nPointDomain; iPoint++) { 

			/*--- Set solution  ---*/
			numerics->SetConservative(node[iPoint]->GetSolution(), node[iPoint]->GetSolution());

			if (incompressible || freesurface) {
				/*--- Set incompressible density  ---*/
				numerics->SetDensityInc(node[iPoint]->GetDensityInc(), node[iPoint]->GetDensityInc());

				/*--- Set beta squared  ---*/
				numerics->SetBetaInc2(node[iPoint]->GetBetaInc2(), node[iPoint]->GetBetaInc2());
			}

			/*--- Set control volume ---*/
			numerics->SetVolume(geometry->node[iPoint]->GetVolume());

			/*--- Set y coordinate ---*/
			numerics->SetCoord(geometry->node[iPoint]->GetCoord(),geometry->node[iPoint]->GetCoord());

			/*--- Compute Source term Residual ---*/
			numerics->ComputeResidual(Residual, Jacobian_i, config);

			/*--- Add Residual ---*/
			LinSysRes.AddBlock(iPoint, Residual);

			/*--- Implicit part ---*/
			if (implicit)
				Jacobian.AddBlock(iPoint, iPoint, Jacobian_i);
		}
	}

	if (gravity) {

		/*--- loop over points ---*/
		for (iPoint = 0; iPoint < nPointDomain; iPoint++) { 

			/*--- Set solution  ---*/
			numerics->SetConservative(node[iPoint]->GetSolution(), node[iPoint]->GetSolution());
      
			/*--- Set incompressible density  ---*/
			if (incompressible || freesurface) {
        numerics->SetDensityInc(node[iPoint]->GetDensityInc(), node[iPoint]->GetDensityInc());
      }

			/*--- Set control volume ---*/
			numerics->SetVolume(geometry->node[iPoint]->GetVolume());

			/*--- Compute Source term Residual ---*/
			numerics->ComputeResidual(Residual, config);
      
			/*--- Add Residual ---*/
			LinSysRes.AddBlock(iPoint, Residual);

		}
    
	}

	if (time_spectral) {

		double Volume, Source;

		/*--- loop over points ---*/
		for (iPoint = 0; iPoint < nPointDomain; iPoint++) {

			/*--- Get control volume ---*/
			Volume = geometry->node[iPoint]->GetVolume();

			/*--- Get stored time spectral source term ---*/
			for (iVar = 0; iVar < nVar; iVar++) {
				Source = node[iPoint]->GetTimeSpectral_Source(iVar);
				Residual[iVar] = Source*Volume;
			}

			/*--- Add Residual ---*/
			LinSysRes.AddBlock(iPoint, Residual);

		}
	}

	if (magnet) {

		for (iVar = 0; iVar < nVar; iVar ++)
			for (unsigned short jVar = 0; jVar < nVar; jVar ++)
				Jacobian_i[iVar][jVar] = 0.0;
		/*--- loop over points ---*/
		for (iPoint = 0; iPoint < nPointDomain; iPoint++) {

			/*--- Set the coordinate ---*/
			numerics->SetCoord(geometry->node[iPoint]->GetCoord(), geometry->node[iPoint]->GetCoord());

			/*--- Set solution  ---*/
			numerics->SetConservative(node[iPoint]->GetSolution(), node[iPoint]->GetSolution());

			/*--- Set control volume ---*/
			numerics->SetVolume(geometry->node[iPoint]->GetVolume());

			/*--- Compute Residual ---*/
			numerics->ComputeResidual(Residual, Jacobian_i, config);

			LinSysRes.SubtractBlock(iPoint, Residual);
			if (nDim ==3) node[iPoint]->SetMagneticField(numerics->GetMagneticField());
			if (implicit)
				Jacobian.SubtractBlock(iPoint, iPoint, Jacobian_i);

		}
	}

	if (jouleheating) {
		double arc_column_extent = 2.30581;
		for (iVar = 0; iVar < nVar; iVar ++)
			for (unsigned short jVar = 0; jVar < nVar; jVar ++)
				Jacobian_i[iVar][jVar] = 0.0;

		double integral = 0.0; unsigned long jPoint;
		vector<double> XCoordList = geometry->GetGeometryPlanes();
		vector<vector<double> > Xcoord_plane = geometry->GetXCoord();
		vector<vector<double> > Ycoord_plane = geometry->GetYCoord();
		vector<vector<unsigned long> > Plane_points = geometry->GetPlanarPoints();

		for (unsigned short iPlane = 0; iPlane < XCoordList.size(); iPlane++) {
			integral= 0.0;
			if (Xcoord_plane[iPlane][0] <= arc_column_extent) {
				for (unsigned short iVertex = 1; iVertex < Xcoord_plane[iPlane].size(); iVertex++) {
					iPoint = Plane_points[iPlane][iVertex];
					jPoint = Plane_points[iPlane][iVertex-1];

					/*--- Set solution  ---*/
					numerics->SetConservative(node[iPoint]->GetSolution(), node[iPoint]->GetSolution());

					/*--- Set control volume ---*/
					numerics->SetVolume(geometry->node[iPoint]->GetVolume());

					/*--- Set the coordinate ---*/
					numerics->SetCoord(geometry->node[iPoint]->GetCoord(), geometry->node[jPoint]->GetCoord());

					/*--- Set electrical conductivity  ---*/
					numerics->SetElec_Cond();

					/*--- Sum over points to get the integral  ---*/
					integral +=numerics->GetElec_CondIntegral();
				}

				/*--- Set the integral  ---*/
				numerics->SetElec_CondIntegralsqr(integral*integral);

				for (unsigned short iVertex = 0; iVertex < Xcoord_plane[iPlane].size(); iVertex++) {
					iPoint = Plane_points[iPlane][iVertex];

					/*--- Set solution  ---*/
					numerics->SetConservative(node[iPoint]->GetSolution(), node[iPoint]->GetSolution());

					/*--- Set control volume ---*/
					numerics->SetVolume(geometry->node[iPoint]->GetVolume());

					/*--- Set the coordinate ---*/
					numerics->SetCoord(geometry->node[iPoint]->GetCoord(), geometry->node[iPoint]->GetCoord());

					/*--- Set electrical conductivity  ---*/
					numerics->SetElec_Cond();

					/*--- Compute Residual ---*/
					numerics->ComputeResidual(Residual, Jacobian_i, config);
					//					for (iVar = 0; iVar < nVar; iVar++)
					//						cout << Residual[iVar] << ", ";
					//					cout << endl;
					LinSysRes.SubtractBlock(iPoint, Residual);
					if (implicit) Jacobian.SubtractBlock(iPoint, iPoint, Jacobian_i);
				}
			}
		}
	}
    
    if (windgust) {
        
		/*--- Loop over all points ---*/
		for (iPoint = 0; iPoint < nPointDomain; iPoint++) {
            
            /*--- Load the wind gust ---*/
			numerics->SetWindGust(node[iPoint]->GetWindGust(), node[iPoint]->GetWindGust());
            
            /*--- Load the wind gust derivatives ---*/
			numerics->SetWindGustDer(node[iPoint]->GetWindGustDer(), node[iPoint]->GetWindGustDer());
            
            /*--- Load the primitive variables ---*/
            numerics->SetPrimitive(node[iPoint]->GetPrimVar(), node[iPoint]->GetPrimVar());
            
			/*--- Load the volume of the dual mesh cell ---*/
			numerics->SetVolume(geometry->node[iPoint]->GetVolume());
            
			/*--- Compute the rotating frame source residual ---*/
			numerics->ComputeResidual(Residual, Jacobian_i, config);
            
			/*--- Add the source residual to the total ---*/
			LinSysRes.AddBlock(iPoint, Residual);
            
            /*--- Add the implicit Jacobian contribution ---*/
            if (implicit) Jacobian.AddBlock(iPoint, iPoint, Jacobian_i);
            
		}
	}

}

void CEulerSolver::Source_Template(CGeometry *geometry, CSolver **solver_container, CNumerics *numerics,
		CConfig *config, unsigned short iMesh) {

	/* This method should be used to call any new source terms for a particular problem*/
	/* This method calls the new child class in CNumerics, where the new source term should be implemented.  */

	/* Next we describe how to get access to some important quanties for this method */
	/* Access to all points in the current geometric mesh by saying: nPointDomain */
	/* Get the vector of conservative variables at some point iPoint = node[iPoint]->GetSolution() */
	/* Get the volume (or area in 2D) associated with iPoint = node[iPoint]->GetVolume() */
	/* Get the vector of geometric coordinates of point iPoint = node[iPoint]->GetCoord() */

}

void CEulerSolver::SetMax_Eigenvalue(CGeometry *geometry, CConfig *config) {
	double *Normal, Area, Mean_SoundSpeed, Mean_ProjVel, Mean_BetaInc2, Lambda, Mean_DensityInc,
	ProjVel, ProjVel_i, ProjVel_j;
	unsigned long iEdge, iVertex, iPoint, jPoint;
	unsigned short iDim, iMarker;

  bool compressible = (config->GetKind_Regime() == COMPRESSIBLE);
  bool incompressible = (config->GetKind_Regime() == INCOMPRESSIBLE);
  bool freesurface = (config->GetKind_Regime() == FREESURFACE);
	bool grid_movement = config->GetGrid_Movement();

	/*--- Set maximum inviscid eigenvalue to zero, and compute sound speed ---*/
	for (iPoint = 0; iPoint < nPointDomain; iPoint++) {
		node[iPoint]->SetLambda(0.0);
	}

	/*--- Loop interior edges ---*/
	for (iEdge = 0; iEdge < geometry->GetnEdge(); iEdge++) {

		/*--- Point identification, Normal vector and area ---*/
		iPoint = geometry->edge[iEdge]->GetNode(0);
		jPoint = geometry->edge[iEdge]->GetNode(1);

		Normal = geometry->edge[iEdge]->GetNormal();
		Area = 0.0; for (iDim = 0; iDim < nDim; iDim++) Area += Normal[iDim]*Normal[iDim]; Area = sqrt(Area);

		/*--- Mean Values ---*/
		if (compressible) {
			Mean_ProjVel = 0.5 * (node[iPoint]->GetProjVel(Normal) + node[jPoint]->GetProjVel(Normal));
			Mean_SoundSpeed = 0.5 * (node[iPoint]->GetSoundSpeed() + node[jPoint]->GetSoundSpeed()) * Area;
		}
		if (incompressible || freesurface) {
			Mean_ProjVel = 0.5 * (node[iPoint]->GetProjVelInc(Normal) + node[jPoint]->GetProjVelInc(Normal));
			Mean_BetaInc2 = 0.5 * (node[iPoint]->GetBetaInc2() + node[jPoint]->GetBetaInc2());
			Mean_DensityInc = 0.5 * (node[iPoint]->GetDensityInc() + node[jPoint]->GetDensityInc());
			Mean_SoundSpeed = sqrt(Mean_ProjVel*Mean_ProjVel + (Mean_BetaInc2/Mean_DensityInc)*Area*Area);
		}

		/*--- Adjustment for grid movement ---*/
		if (grid_movement) {
			double *GridVel_i = geometry->node[iPoint]->GetGridVel();
			double *GridVel_j = geometry->node[jPoint]->GetGridVel();
			ProjVel_i = 0.0; ProjVel_j =0.0;
			for (iDim = 0; iDim < nDim; iDim++) {
				ProjVel_i += GridVel_i[iDim]*Normal[iDim];
				ProjVel_j += GridVel_j[iDim]*Normal[iDim];
			}
			Mean_ProjVel -= 0.5 * (ProjVel_i + ProjVel_j);
		}

		/*--- Inviscid contribution ---*/
		Lambda = fabs(Mean_ProjVel) + Mean_SoundSpeed;
		if (geometry->node[iPoint]->GetDomain()) node[iPoint]->AddLambda(Lambda);
		if (geometry->node[jPoint]->GetDomain()) node[jPoint]->AddLambda(Lambda);

	}

	/*--- Loop boundary edges ---*/
	for (iMarker = 0; iMarker < geometry->GetnMarker(); iMarker++) {
		for (iVertex = 0; iVertex < geometry->GetnVertex(iMarker); iVertex++) {

			/*--- Point identification, Normal vector and area ---*/
			iPoint = geometry->vertex[iMarker][iVertex]->GetNode();
			Normal = geometry->vertex[iMarker][iVertex]->GetNormal();
			Area = 0.0; for (iDim = 0; iDim < nDim; iDim++) Area += Normal[iDim]*Normal[iDim]; Area = sqrt(Area);

			/*--- Mean Values ---*/
			if (compressible) {
				Mean_ProjVel = node[iPoint]->GetProjVel(Normal);
				Mean_SoundSpeed = node[iPoint]->GetSoundSpeed() * Area;
			}
			if (incompressible || freesurface) {
				Mean_ProjVel = node[iPoint]->GetProjVelInc(Normal);
				Mean_BetaInc2 = node[iPoint]->GetBetaInc2();
				Mean_DensityInc = node[iPoint]->GetDensityInc();
				Mean_SoundSpeed = sqrt(Mean_ProjVel*Mean_ProjVel + (Mean_BetaInc2/Mean_DensityInc)*Area*Area);
			}

			/*--- Adjustment for grid movement ---*/
			if (grid_movement) {
				double *GridVel = geometry->node[iPoint]->GetGridVel();
				ProjVel = 0.0;
				for (iDim = 0; iDim < nDim; iDim++)
					ProjVel += GridVel[iDim]*Normal[iDim];
				Mean_ProjVel -= ProjVel;
			}

			/*--- Inviscid contribution ---*/
			Lambda = fabs(Mean_ProjVel) + Mean_SoundSpeed;
			if (geometry->node[iPoint]->GetDomain()) {
				node[iPoint]->AddLambda(Lambda);
			}

		}
	}

	/*--- MPI parallelization ---*/
	Set_MPI_MaxEigenvalue(geometry, config);

}

void CEulerSolver::SetUndivided_Laplacian(CGeometry *geometry, CConfig *config) {
	unsigned long iPoint, jPoint, iEdge;
	double Pressure_i = 0, Pressure_j = 0, *Diff;
	unsigned short iVar;

  bool compressible = (config->GetKind_Regime() == COMPRESSIBLE);
  
	Diff = new double[nVar];

	for (iPoint = 0; iPoint < nPointDomain; iPoint++)
		node[iPoint]->SetUnd_LaplZero();

	for (iEdge = 0; iEdge < geometry->GetnEdge(); iEdge++) {

		iPoint = geometry->edge[iEdge]->GetNode(0);
		jPoint = geometry->edge[iEdge]->GetNode(1);

		/*--- Solution differences ---*/
		for (iVar = 0; iVar < nVar; iVar++)
			Diff[iVar] = node[iPoint]->GetSolution(iVar) - node[jPoint]->GetSolution(iVar);

		/*--- Correction for compressible flows which use the enthalpy ---*/
		if (compressible) {
			Pressure_i = node[iPoint]->GetPressure(COMPRESSIBLE);
			Pressure_j = node[jPoint]->GetPressure(COMPRESSIBLE);
			Diff[nVar-1] = (node[iPoint]->GetSolution(nVar-1) + Pressure_i) - (node[jPoint]->GetSolution(nVar-1) + Pressure_j);
		}

#ifdef STRUCTURED_GRID

		if (geometry->node[iPoint]->GetDomain()) node[iPoint]->SubtractUnd_Lapl(Diff);
		if (geometry->node[jPoint]->GetDomain()) node[jPoint]->AddUnd_Lapl(Diff);

#else

		bool boundary_i = geometry->node[iPoint]->GetPhysicalBoundary();
		bool boundary_j = geometry->node[jPoint]->GetPhysicalBoundary();

		/*--- Both points inside the domain, or both in the boundary ---*/
		if ((!boundary_i && !boundary_j) || (boundary_i && boundary_j)) {
			if (geometry->node[iPoint]->GetDomain()) node[iPoint]->SubtractUnd_Lapl(Diff);
			if (geometry->node[jPoint]->GetDomain()) node[jPoint]->AddUnd_Lapl(Diff);
		}

		/*--- iPoint inside the domain, jPoint on the boundary ---*/
		if (!boundary_i && boundary_j)
			if (geometry->node[iPoint]->GetDomain()) node[iPoint]->SubtractUnd_Lapl(Diff);

		/*--- jPoint inside the domain, iPoint on the boundary ---*/
		if (boundary_i && !boundary_j)
			if (geometry->node[jPoint]->GetDomain()) node[jPoint]->AddUnd_Lapl(Diff);

#endif

	}

#ifdef STRUCTURED_GRID

	unsigned long Point_Normal = 0, iVertex;
	double Pressure_mirror = 0, *U_mirror;
	unsigned short iMarker;

	U_mirror = new double[nVar];

	/*--- Loop over all boundaries and include an extra contribution
        from a mirror node. Find the nearest normal, interior point 
        for a boundary node and make a linear approximation. ---*/
	for (iMarker = 0; iMarker < nMarker; iMarker++) {

		if (config->GetMarker_All_Boundary(iMarker) != SEND_RECEIVE &&
				config->GetMarker_All_Boundary(iMarker) != INTERFACE_BOUNDARY &&
				config->GetMarker_All_Boundary(iMarker) != NEARFIELD_BOUNDARY &&
				config->GetMarker_All_Boundary(iMarker) != PERIODIC_BOUNDARY) {

			for (iVertex = 0; iVertex < geometry->nVertex[iMarker]; iVertex++) {
				iPoint = geometry->vertex[iMarker][iVertex]->GetNode();

				if (geometry->node[iPoint]->GetDomain()) {

					Point_Normal = geometry->vertex[iMarker][iVertex]->GetNormal_Neighbor();

					/*--- Interpolate & compute difference in the conserved variables ---*/
					for (iVar = 0; iVar < nVar; iVar++) {
						U_mirror[iVar] = 2.0*node[iPoint]->GetSolution(iVar) - node[Point_Normal]->GetSolution(iVar);
						Diff[iVar]   = node[iPoint]->GetSolution(iVar) - U_mirror[iVar];
					}

					/*--- Correction for compressible flows ---*/
					if (compressible) {
						Pressure_mirror = 2.0*node[iPoint]->GetPressure(COMPRESSIBLE) - node[Point_Normal]->GetPressure(COMPRESSIBLE);
						Diff[nVar-1] = (node[iPoint]->GetSolution(nVar-1) + node[iPoint]->GetPressure(COMPRESSIBLE)) - (U_mirror[nVar-1] + Pressure_mirror);
					}

					/*--- Subtract contribution at the boundary node only ---*/
					node[iPoint]->SubtractUnd_Lapl(Diff);
				}
			}
		}
	}

	delete [] U_mirror;

#endif

	delete [] Diff;

	/*--- MPI parallelization ---*/
	Set_MPI_Undivided_Laplacian(geometry, config);

}

void CEulerSolver::SetDissipation_Switch(CGeometry *geometry, CConfig *config) {
	unsigned long iEdge, iPoint, jPoint;
	double Pressure_i, Pressure_j;

  bool compressible = (config->GetKind_Regime() == COMPRESSIBLE);
  bool incompressible = (config->GetKind_Regime() == INCOMPRESSIBLE);
  bool freesurface = (config->GetKind_Regime() == FREESURFACE);

	/*--- Reset variables to store the undivided pressure ---*/
	for (iPoint = 0; iPoint < nPointDomain; iPoint++) {
		p1_Und_Lapl[iPoint] = 0.0;
		p2_Und_Lapl[iPoint] = 0.0;
	}

	/*--- Evaluate the pressure sensor ---*/
	for (iEdge = 0; iEdge < geometry->GetnEdge(); iEdge++) {

		iPoint = geometry->edge[iEdge]->GetNode(0);
		jPoint = geometry->edge[iEdge]->GetNode(1);

		/*--- Get the pressure, or density for incompressible solvers ---*/
		if (compressible) {
			Pressure_i = node[iPoint]->GetPressure(COMPRESSIBLE);
			Pressure_j = node[jPoint]->GetPressure(COMPRESSIBLE);
		}
		if (incompressible || freesurface) {
			Pressure_i = node[iPoint]->GetDensityInc();
			Pressure_j = node[jPoint]->GetDensityInc();
		}

#ifdef STRUCTURED_GRID

		/*--- Compute numerator and denominator ---*/
		if (geometry->node[iPoint]->GetDomain()) {
			p1_Und_Lapl[iPoint] += (Pressure_j - Pressure_i);
			p2_Und_Lapl[iPoint] += (Pressure_i + Pressure_j);
		}
		if (geometry->node[jPoint]->GetDomain()) {
			p1_Und_Lapl[jPoint] += (Pressure_i - Pressure_j);
			p2_Und_Lapl[jPoint] += (Pressure_i + Pressure_j);
		}

#else

		bool boundary_i = geometry->node[iPoint]->GetPhysicalBoundary();
		bool boundary_j = geometry->node[jPoint]->GetPhysicalBoundary();

		/*--- Both points inside the domain, or both on the boundary ---*/
		if ((!boundary_i && !boundary_j) || (boundary_i && boundary_j)){
			if (geometry->node[iPoint]->GetDomain()) { p1_Und_Lapl[iPoint] += (Pressure_j - Pressure_i); p2_Und_Lapl[iPoint] += (Pressure_i + Pressure_j); }
			if (geometry->node[jPoint]->GetDomain()) { p1_Und_Lapl[jPoint] += (Pressure_i - Pressure_j); p2_Und_Lapl[jPoint] += (Pressure_i + Pressure_j); }
		}

		/*--- iPoint inside the domain, jPoint on the boundary ---*/
		if (!boundary_i && boundary_j)
			if (geometry->node[iPoint]->GetDomain()) { p1_Und_Lapl[iPoint] += (Pressure_j - Pressure_i); p2_Und_Lapl[iPoint] += (Pressure_i + Pressure_j); }

		/*--- jPoint inside the domain, iPoint on the boundary ---*/
		if (boundary_i && !boundary_j)
			if (geometry->node[jPoint]->GetDomain()) { p1_Und_Lapl[jPoint] += (Pressure_i - Pressure_j); p2_Und_Lapl[jPoint] += (Pressure_i + Pressure_j); }

#endif

	}

#ifdef STRUCTURED_GRID
	unsigned short iMarker;
	unsigned long iVertex, Point_Normal;
	double Press_mirror;

	/*--- Loop over all boundaries and include an extra contribution
   from a mirror node. Find the nearest normal, interior point
   for a boundary node and make a linear approximation. ---*/
	for (iMarker = 0; iMarker < nMarker; iMarker++) {

		if (config->GetMarker_All_Boundary(iMarker) != SEND_RECEIVE &&
				config->GetMarker_All_Boundary(iMarker) != INTERFACE_BOUNDARY &&
				config->GetMarker_All_Boundary(iMarker) != NEARFIELD_BOUNDARY &&
				config->GetMarker_All_Boundary(iMarker) != PERIODIC_BOUNDARY) {

			for (iVertex = 0; iVertex < geometry->nVertex[iMarker]; iVertex++) {
				iPoint = geometry->vertex[iMarker][iVertex]->GetNode();

				if (geometry->node[iPoint]->GetDomain()) {

					Point_Normal = geometry->vertex[iMarker][iVertex]->GetNormal_Neighbor();

					if (compressible) Pressure_i = node[iPoint]->GetPressure(COMPRESSIBLE);
					if (incompressible || freesurface) Pressure_i = node[iPoint]->GetDensityInc();

					/*--- Interpolate & compute difference in the conserved variables ---*/
					if (compressible) {
						Pressure_i = node[iPoint]->GetPressure(COMPRESSIBLE);
						Press_mirror = 2.0*Pressure_i - node[Point_Normal]->GetPressure(COMPRESSIBLE);
					}
					if (incompressible || freesurface) {
						Pressure_i = node[iPoint]->GetDensityInc();
						Press_mirror = 2.0*Pressure_i - node[Point_Normal]->GetDensityInc();
					}

					/*--- Add contribution at the boundary node only ---*/
					p1_Und_Lapl[iPoint] += (Press_mirror - Pressure_i);
					p2_Und_Lapl[iPoint] += (Pressure_i + Press_mirror);

				}
			}
		}
	}

#endif

	/*--- Set pressure switch for each point ---*/
	for (iPoint = 0; iPoint < nPointDomain; iPoint++)
		node[iPoint]->SetSensor(fabs(p1_Und_Lapl[iPoint]) / p2_Und_Lapl[iPoint]);

	/*--- MPI parallelization ---*/
	Set_MPI_Dissipation_Switch(geometry, config);

}

void CEulerSolver::Inviscid_Forces(CGeometry *geometry, CConfig *config) {
  
	unsigned long iVertex, iPoint;
	unsigned short iDim, iMarker, Boundary, Monitoring;
	double Pressure, *Normal = NULL, dist[3], *Coord, Face_Area, PressInviscid,
  factor, NFPressOF, RefVel2, RefDensity, RefPressure, Gas_Constant, Mach2Vel, Mach_Motion;

	bool grid_movement      = config->GetGrid_Movement();
	double Alpha            = config->GetAoA()*PI_NUMBER/180.0;
	double Beta             = config->GetAoS()*PI_NUMBER/180.0;
	double RefAreaCoeff     = config->GetRefAreaCoeff();
	double RefLengthMoment  = config->GetRefLengthMoment();
	double *Origin          = config->GetRefOriginMoment();
  bool compressible = (config->GetKind_Regime() == COMPRESSIBLE);
  bool incompressible = (config->GetKind_Regime() == INCOMPRESSIBLE);
  bool freesurface = (config->GetKind_Regime() == FREESURFACE);
  
	/*--- For dynamic meshes, use the motion Mach number as a reference value
   for computing the force coefficients. Otherwise, use the freestream values,
   which is the standard convention. ---*/
  if (grid_movement) {
		Gas_Constant = config->GetGas_ConstantND();
		Mach2Vel = sqrt(Gamma*Gas_Constant*config->GetTemperature_FreeStreamND());
		Mach_Motion = config->GetMach_Motion();
		RefVel2 = (Mach_Motion*Mach2Vel)*(Mach_Motion*Mach2Vel);
	}
  else {
		RefVel2 = 0.0;
		for (iDim = 0; iDim < nDim; iDim++)
			RefVel2  += Velocity_Inf[iDim]*Velocity_Inf[iDim];
	}

	RefDensity  = Density_Inf;
	RefPressure = Pressure_Inf;

  factor = 1.0 / (0.5*RefDensity*RefAreaCoeff*RefVel2);

	/*-- Variables initialization ---*/
  
	Total_CDrag = 0.0;  Total_CLift = 0.0;    Total_CSideForce = 0.0;   Total_CEff = 0.0;
	Total_CMx = 0.0;    Total_CMy = 0.0;      Total_CMz = 0.0;
	Total_CFx = 0.0;    Total_CFy = 0.0;      Total_CFz = 0.0;
	Total_CT = 0.0;     Total_CQ = 0.0;       Total_CMerit = 0.0;
  Total_CNearFieldOF = 0.0;
	Total_Q = 0.0;  Total_Maxq = 0.0;
  
	AllBound_CDrag_Inv = 0.0;   AllBound_CLift_Inv = 0.0; AllBound_CSideForce_Inv = 0.0;   AllBound_CEff_Inv = 0.0;
	AllBound_CMx_Inv = 0.0;     AllBound_CMy_Inv = 0.0;   AllBound_CMz_Inv = 0.0;
	AllBound_CFx_Inv = 0.0;     AllBound_CFy_Inv = 0.0;   AllBound_CFz_Inv = 0.0;
  AllBound_CT_Inv = 0.0;      AllBound_CQ_Inv = 0.0;    AllBound_CMerit_Inv = 0.0; 
  AllBound_CNearFieldOF_Inv = 0.0; 

	/*--- Loop over the Euler and Navier-Stokes markers ---*/

	for (iMarker = 0; iMarker < nMarker; iMarker++) {
		Boundary   = config->GetMarker_All_Boundary(iMarker);
		Monitoring = config->GetMarker_All_Monitoring(iMarker);

		if ((Boundary == EULER_WALL) || (Boundary == HEAT_FLUX) ||
				(Boundary == ISOTHERMAL) || (Boundary == NEARFIELD_BOUNDARY)) {

      /*--- Forces initialization at each Marker ---*/
      CDrag_Inv[iMarker] = 0.0; CLift_Inv[iMarker] = 0.0; CSideForce_Inv[iMarker] = 0.0;  CEff_Inv[iMarker] = 0.0;
      CMx_Inv[iMarker] = 0.0;   CMy_Inv[iMarker] = 0.0;   CMz_Inv[iMarker] = 0.0;
      CFx_Inv[iMarker] = 0.0;   CFy_Inv[iMarker] = 0.0;   CFz_Inv[iMarker] = 0.0;
      CT_Inv[iMarker] = 0.0;    CQ_Inv[iMarker] = 0.0;    CMerit_Inv[iMarker] = 0.0;
      CNearFieldOF_Inv[iMarker] = 0.0;
      
			for (iDim = 0; iDim < nDim; iDim++) ForceInviscid[iDim] = 0.0;
			MomentInviscid[0] = 0.0; MomentInviscid[1] = 0.0; MomentInviscid[2] = 0.0;
			NFPressOF = 0.0; PressInviscid = 0.0;

      /*--- Loop over the vertices to compute the forces ---*/
      
			for (iVertex = 0; iVertex < geometry->GetnVertex(iMarker); iVertex++) {
        
				iPoint = geometry->vertex[iMarker][iVertex]->GetNode();
        
				if (compressible) Pressure = node[iPoint]->GetPressure(COMPRESSIBLE);
				if (incompressible) Pressure = node[iPoint]->GetPressure(INCOMPRESSIBLE);
				if (freesurface) Pressure = node[iPoint]->GetPressure(FREESURFACE);

				CPressure[iMarker][iVertex] = (Pressure - RefPressure)*factor*RefAreaCoeff;

				/*--- Note that the pressure coefficient is computed at the
				 halo cells (for visualization purposes), but not the forces ---*/
        
				if ( (geometry->node[iPoint]->GetDomain()) && (Monitoring == YES) ) {
					Normal = geometry->vertex[iMarker][iVertex]->GetNormal();
					Coord = geometry->node[iPoint]->GetCoord();

					/*--- Quadratic objective function for the near field.
           This uses the infinity pressure regardless of Mach number. ---*/
          
					NFPressOF += 0.5*(Pressure - Pressure_Inf)*(Pressure - Pressure_Inf)*Normal[nDim-1];

					Face_Area = 0.0;
					for (iDim = 0; iDim < nDim; iDim++) {
            
						/*--- Total force, distance computation, and face area 
             Note that we have subtracted the Pressure at the infinity, this is important when dealing with
             non-closed surfaces---*/
            
						ForceInviscid[iDim] -= (Pressure - Pressure_Inf)*Normal[iDim]*factor;
						dist[iDim] = Coord[iDim] - Origin[iDim];
						Face_Area += Normal[iDim]*Normal[iDim];
					}
					Face_Area = sqrt(Face_Area);
					PressInviscid += CPressure[iMarker][iVertex]*Face_Area;

					/*--- Moment with respect to the reference axis ---*/
          
					if (iDim == 3) {
						MomentInviscid[0] -= (Pressure - Pressure_Inf)*(Normal[2]*dist[1]-Normal[1]*dist[2])*factor/RefLengthMoment;
						MomentInviscid[1] -= (Pressure - Pressure_Inf)*(Normal[0]*dist[2]-Normal[2]*dist[0])*factor/RefLengthMoment;
					}
					MomentInviscid[2]   -= (Pressure - Pressure_Inf)*(Normal[1]*dist[0]-Normal[0]*dist[1])*factor/RefLengthMoment;

				}
			}

			/*--- Transform ForceInviscid and MomentInviscid into non-dimensional coefficient ---*/
      
			if  (Monitoring == YES) {
				if (nDim == 2) {
					if (Boundary != NEARFIELD_BOUNDARY) {
						CDrag_Inv[iMarker]  =  ForceInviscid[0]*cos(Alpha) + ForceInviscid[1]*sin(Alpha);
						CLift_Inv[iMarker]  = -ForceInviscid[0]*sin(Alpha) + ForceInviscid[1]*cos(Alpha);
						CEff_Inv[iMarker]   = CLift_Inv[iMarker]/(CDrag_Inv[iMarker]+config->GetCteViscDrag()+EPS);
						CMz_Inv[iMarker]    = MomentInviscid[2];
						CFx_Inv[iMarker]    = ForceInviscid[0];
						CFy_Inv[iMarker]    = ForceInviscid[1];
						CT_Inv[iMarker]     = -CFx_Inv[iMarker];
						CQ_Inv[iMarker]     = -CMz_Inv[iMarker];
            CMerit_Inv[iMarker] = CT_Inv[iMarker]/CQ_Inv[iMarker];
					}
					else { CNearFieldOF_Inv[iMarker] = NFPressOF; }
				}
				if (nDim == 3) {
					if (Boundary != NEARFIELD_BOUNDARY) {
						CDrag_Inv[iMarker]      =  ForceInviscid[0]*cos(Alpha)*cos(Beta) + ForceInviscid[1]*sin(Beta) + ForceInviscid[2]*sin(Alpha)*cos(Beta);
						CLift_Inv[iMarker]      = -ForceInviscid[0]*sin(Alpha) + ForceInviscid[2]*cos(Alpha);
						CSideForce_Inv[iMarker] = -ForceInviscid[0]*sin(Beta)*cos(Alpha) + ForceInviscid[1]*cos(Beta) - ForceInviscid[2]*sin(Beta)*sin(Alpha);
						CEff_Inv[iMarker]       = CLift_Inv[iMarker]/(CDrag_Inv[iMarker]+config->GetCteViscDrag()+EPS);
						CMx_Inv[iMarker]        = MomentInviscid[0];
						CMy_Inv[iMarker]        = MomentInviscid[1];
						CMz_Inv[iMarker]        = MomentInviscid[2];
						CFx_Inv[iMarker]        = ForceInviscid[0];
						CFy_Inv[iMarker]        = ForceInviscid[1];
						CFz_Inv[iMarker]        = ForceInviscid[2];
						CT_Inv[iMarker]         = -CFz_Inv[iMarker];
						CQ_Inv[iMarker]         = -CMz_Inv[iMarker];
						CMerit_Inv[iMarker]     = CT_Inv[iMarker]/CQ_Inv[iMarker];
					}
					else { CNearFieldOF_Inv[iMarker] = NFPressOF; }
				}

				AllBound_CDrag_Inv        += CDrag_Inv[iMarker];
				AllBound_CLift_Inv        += CLift_Inv[iMarker];
				AllBound_CSideForce_Inv   += CSideForce_Inv[iMarker];
				AllBound_CMx_Inv          += CMx_Inv[iMarker];
				AllBound_CMy_Inv          += CMy_Inv[iMarker];
				AllBound_CMz_Inv          += CMz_Inv[iMarker];
				AllBound_CFx_Inv          += CFx_Inv[iMarker];
				AllBound_CFy_Inv          += CFy_Inv[iMarker];
				AllBound_CFz_Inv          += CFz_Inv[iMarker];
				AllBound_CT_Inv           += CT_Inv[iMarker];
				AllBound_CQ_Inv           += CQ_Inv[iMarker];
				AllBound_CNearFieldOF_Inv += CNearFieldOF_Inv[iMarker];
        
			}
      
      AllBound_CEff_Inv = AllBound_CLift_Inv / (AllBound_CDrag_Inv + config->GetCteViscDrag() + EPS);
      AllBound_CMerit_Inv = AllBound_CT_Inv / (AllBound_CQ_Inv + EPS);
      
		}
	}

#ifndef NO_MPI
  
  /*--- Add AllBound information using all the nodes ---*/

  double MyAllBound_CDrag_Inv        = AllBound_CDrag_Inv;        AllBound_CDrag_Inv = 0.0;
	double MyAllBound_CLift_Inv       = AllBound_CLift_Inv;        AllBound_CLift_Inv = 0.0;
	double MyAllBound_CSideForce_Inv   = AllBound_CSideForce_Inv;   AllBound_CSideForce_Inv = 0.0;
	double MyAllBound_CEff_Inv         = AllBound_CEff_Inv;         AllBound_CEff_Inv = 0.0;
	double MyAllBound_CMx_Inv          = AllBound_CMx_Inv;          AllBound_CMx_Inv = 0.0;
	double MyAllBound_CMy_Inv          = AllBound_CMy_Inv;          AllBound_CMy_Inv = 0.0;
	double MyAllBound_CMz_Inv          = AllBound_CMz_Inv;          AllBound_CMz_Inv = 0.0;
	double MyAllBound_CFx_Inv          = AllBound_CFx_Inv;          AllBound_CFx_Inv = 0.0;
	double MyAllBound_CFy_Inv         = AllBound_CFy_Inv;          AllBound_CFy_Inv = 0.0;
	double MyAllBound_CFz_Inv          = AllBound_CFz_Inv;          AllBound_CFz_Inv = 0.0;
	double MyAllBound_CT_Inv           = AllBound_CT_Inv;           AllBound_CT_Inv = 0.0;
	double MyAllBound_CQ_Inv           = AllBound_CQ_Inv;           AllBound_CQ_Inv = 0.0;
	double MyAllBound_CMerit_Inv       = AllBound_CMerit_Inv;       AllBound_CMerit_Inv = 0.0;
  double MyAllBound_CNearFieldOF_Inv = AllBound_CNearFieldOF_Inv; AllBound_CNearFieldOF_Inv = 0.0;
  
  MPI::COMM_WORLD.Allreduce(&MyAllBound_CDrag_Inv, &AllBound_CDrag_Inv, 1, MPI::DOUBLE, MPI::SUM);
  MPI::COMM_WORLD.Allreduce(&MyAllBound_CLift_Inv, &AllBound_CLift_Inv, 1, MPI::DOUBLE, MPI::SUM);
  MPI::COMM_WORLD.Allreduce(&MyAllBound_CSideForce_Inv, &AllBound_CSideForce_Inv, 1, MPI::DOUBLE, MPI::SUM);
  AllBound_CEff_Inv = AllBound_CLift_Inv / (AllBound_CDrag_Inv + config->GetCteViscDrag() + EPS);
  MPI::COMM_WORLD.Allreduce(&MyAllBound_CMx_Inv, &AllBound_CMx_Inv, 1, MPI::DOUBLE, MPI::SUM);
  MPI::COMM_WORLD.Allreduce(&MyAllBound_CMy_Inv, &AllBound_CMy_Inv, 1, MPI::DOUBLE, MPI::SUM);
  MPI::COMM_WORLD.Allreduce(&MyAllBound_CMz_Inv, &AllBound_CMz_Inv, 1, MPI::DOUBLE, MPI::SUM);
  MPI::COMM_WORLD.Allreduce(&MyAllBound_CFx_Inv, &AllBound_CFx_Inv, 1, MPI::DOUBLE, MPI::SUM);
  MPI::COMM_WORLD.Allreduce(&MyAllBound_CFy_Inv, &AllBound_CFy_Inv, 1, MPI::DOUBLE, MPI::SUM);
  MPI::COMM_WORLD.Allreduce(&MyAllBound_CFz_Inv, &AllBound_CFz_Inv, 1, MPI::DOUBLE, MPI::SUM);
  MPI::COMM_WORLD.Allreduce(&MyAllBound_CT_Inv, &AllBound_CT_Inv, 1, MPI::DOUBLE, MPI::SUM);
  MPI::COMM_WORLD.Allreduce(&MyAllBound_CQ_Inv, &AllBound_CQ_Inv, 1, MPI::DOUBLE, MPI::SUM);
  AllBound_CMerit_Inv = AllBound_CT_Inv / (AllBound_CQ_Inv + EPS);
  MPI::COMM_WORLD.Allreduce(&MyAllBound_CNearFieldOF_Inv, &AllBound_CNearFieldOF_Inv, 1, MPI::DOUBLE, MPI::SUM);
  
#endif
  
  /*--- Update the total coefficients (note that all the nodes have the same value)---*/

	Total_CDrag         = AllBound_CDrag_Inv;
	Total_CLift         = AllBound_CLift_Inv;
	Total_CSideForce    = AllBound_CSideForce_Inv;
	Total_CEff          = Total_CLift / (Total_CDrag + config->GetCteViscDrag() + EPS);
	Total_CMx           = AllBound_CMx_Inv;
	Total_CMy           = AllBound_CMy_Inv;
	Total_CMz           = AllBound_CMz_Inv;
	Total_CFx           = AllBound_CFx_Inv;
	Total_CFy           = AllBound_CFy_Inv;
	Total_CFz           = AllBound_CFz_Inv;
	Total_CT            = AllBound_CT_Inv;
	Total_CQ            = AllBound_CQ_Inv;
	Total_CMerit        = Total_CT / (Total_CQ + EPS);
  Total_CNearFieldOF  = AllBound_CNearFieldOF_Inv;
  
}

void CEulerSolver::ExplicitRK_Iteration(CGeometry *geometry, CSolver **solver_container,
		CConfig *config, unsigned short iRKStep) {
	double *Residual, *Res_TruncError, Vol, Delta, Res;
	unsigned short iVar;
	unsigned long iPoint;

	double RK_AlphaCoeff = config->Get_Alpha_RKStep(iRKStep);
	bool adjoint = config->GetAdjoint();

	for (iVar = 0; iVar < nVar; iVar++) {
		SetRes_RMS(iVar, 0.0);
		SetRes_Max(iVar, 0.0, 0);
	}

	/*--- Update the solution ---*/
	for (iPoint = 0; iPoint < nPointDomain; iPoint++) {
		Vol = geometry->node[iPoint]->GetVolume();
		Delta = node[iPoint]->GetDelta_Time() / Vol;

		Res_TruncError = node[iPoint]->GetResTruncError();
		Residual = LinSysRes.GetBlock(iPoint);

		if (!adjoint) {
			for (iVar = 0; iVar < nVar; iVar++) {
				Res = Residual[iVar] + Res_TruncError[iVar];
				node[iPoint]->AddSolution(iVar, -Res*Delta*RK_AlphaCoeff);
				AddRes_RMS(iVar, Res*Res);
				AddRes_Max(iVar, fabs(Res), geometry->node[iPoint]->GetGlobalIndex());
			}
		}

	}

	/*--- MPI solution ---*/
	Set_MPI_Solution(geometry, config);

	/*--- Compute the root mean square residual ---*/
	SetResidual_RMS(geometry, config);
    
    
}

void CEulerSolver::ExplicitEuler_Iteration(CGeometry *geometry, CSolver **solver_container, CConfig *config) {
	double *local_Residual, *local_Res_TruncError, Vol, Delta, Res;
	unsigned short iVar;
	unsigned long iPoint;

	bool adjoint = config->GetAdjoint();

	for (iVar = 0; iVar < nVar; iVar++) {
		SetRes_RMS(iVar, 0.0);
		SetRes_Max(iVar, 0.0, 0);
	}

	/*--- Update the solution ---*/
	for (iPoint = 0; iPoint < nPointDomain; iPoint++) {
		Vol = geometry->node[iPoint]->GetVolume();
		Delta = node[iPoint]->GetDelta_Time() / Vol;

		local_Res_TruncError = node[iPoint]->GetResTruncError();
		local_Residual = LinSysRes.GetBlock(iPoint);

		if (!adjoint) {
			for (iVar = 0; iVar < nVar; iVar++) {
				Res = local_Residual[iVar] + local_Res_TruncError[iVar];
				node[iPoint]->AddSolution(iVar, -Res*Delta);
				AddRes_RMS(iVar, Res*Res);
				AddRes_Max(iVar, fabs(Res), geometry->node[iPoint]->GetGlobalIndex());
			}
		}

	}

	/*--- MPI solution ---*/
	Set_MPI_Solution(geometry, config);

	/*--- Compute the root mean square residual ---*/
	SetResidual_RMS(geometry, config);

}

void CEulerSolver::ImplicitEuler_Iteration(CGeometry *geometry, CSolver **solver_container, CConfig *config) {
	unsigned short iVar, jVar;
	unsigned long iPoint, total_index, IterLinSol = 0;
	double Delta, *local_Res_TruncError, Vol;
    
	bool adjoint = config->GetAdjoint();
    
	/*--- Set maximum residual to zero ---*/
	for (iVar = 0; iVar < nVar; iVar++) {
		SetRes_RMS(iVar, 0.0);
		SetRes_Max(iVar, 0.0, 0);
	}
    
	/*--- Build implicit system ---*/
	for (iPoint = 0; iPoint < nPointDomain; iPoint++) {
        
		/*--- Read the residual ---*/
		local_Res_TruncError = node[iPoint]->GetResTruncError();
        
		/*--- Read the volume ---*/
		Vol = geometry->node[iPoint]->GetVolume();
        
		/*--- Modify matrix diagonal to assure diagonal dominance ---*/
		Delta = Vol / node[iPoint]->GetDelta_Time();
        
		if (roe_turkel) {
			SetPreconditioner(config, iPoint);
			for (iVar = 0; iVar < nVar; iVar ++ )
				for (jVar = 0; jVar < nVar; jVar ++ )
					Precon_Mat_inv[iVar][jVar] = Delta*Precon_Mat_inv[iVar][jVar];
			Jacobian.AddBlock(iPoint, iPoint, Precon_Mat_inv);
		}
		else {
			Jacobian.AddVal2Diag(iPoint, Delta);
		}
        
		/*--- Right hand side of the system (-Residual) and initial guess (x = 0) ---*/
		for (iVar = 0; iVar < nVar; iVar++) {
			total_index = iPoint*nVar + iVar;
			LinSysRes[total_index] = - (LinSysRes[total_index] + local_Res_TruncError[iVar]);
      LinSysSol[total_index] = 0.0;
			AddRes_RMS(iVar, LinSysRes[total_index]*LinSysRes[total_index]);
			AddRes_Max(iVar, fabs(LinSysRes[total_index]), geometry->node[iPoint]->GetGlobalIndex());
		}
	}
    
	/*--- Initialize residual and solution at the ghost points ---*/
	for (iPoint = nPointDomain; iPoint < nPoint; iPoint++) {
		for (iVar = 0; iVar < nVar; iVar++) {
			total_index = iPoint*nVar + iVar;
			LinSysRes[total_index] = 0.0;
			LinSysSol[total_index] = 0.0;
		}
	}
    
	/*--- Solve the linear system (Krylov subspace methods) ---*/
  CMatrixVectorProduct* mat_vec = new CSysMatrixVectorProduct(Jacobian, geometry, config);
  
  CPreconditioner* precond = NULL;
  if (config->GetKind_Linear_Solver_Prec() == JACOBI) {
    Jacobian.BuildJacobiPreconditioner();
    precond = new CJacobiPreconditioner(Jacobian, geometry, config);
  }
  else if (config->GetKind_Linear_Solver_Prec() == LU_SGS) {
    precond = new CLU_SGSPreconditioner(Jacobian, geometry, config);
  }
  else if (config->GetKind_Linear_Solver_Prec() == LINELET) {
    Jacobian.BuildJacobiPreconditioner();
    Jacobian.BuildLineletPreconditioner(geometry, config);
    precond = new CLineletPreconditioner(Jacobian, geometry, config);
  }
  
  CSysSolve system;
  if (config->GetKind_Linear_Solver() == BCGSTAB)
    IterLinSol = system.BCGSTAB(LinSysRes, LinSysSol, *mat_vec, *precond, config->GetLinear_Solver_Error(),
                                config->GetLinear_Solver_Iter(), false);
  else if (config->GetKind_Linear_Solver() == FGMRES)
    IterLinSol = system.FGMRES(LinSysRes, LinSysSol, *mat_vec, *precond, config->GetLinear_Solver_Error(),
                              config->GetLinear_Solver_Iter(), false);
  
  /*--- The the number of iterations of the linear solver ---*/
  SetIterLinSolver(IterLinSol);
  
  /*--- dealocate memory ---*/
  delete mat_vec;
  delete precond;
  
	/*--- Update solution (system written in terms of increments) ---*/
	if (!adjoint) {
		for (iPoint = 0; iPoint < nPointDomain; iPoint++) {
			for (iVar = 0; iVar < nVar; iVar++) {
				node[iPoint]->AddSolution(iVar, config->GetLinear_Solver_Relax()*LinSysSol[iPoint*nVar+iVar]);
			}
		}
	}
    
	/*--- MPI solution ---*/
	Set_MPI_Solution(geometry, config);

	/*--- Compute the root mean square residual ---*/
	SetResidual_RMS(geometry, config);
    
}

void CEulerSolver::SetPrimVar_Gradient_GG(CGeometry *geometry, CConfig *config) {
	unsigned long iPoint, jPoint, iEdge, iVertex;
	unsigned short iDim, iVar, iMarker, nPrimVar;
	double *PrimVar_Vertex, *PrimVar_i, *PrimVar_j, PrimVar_Average,
	Partial_Gradient, Partial_Res, *Normal;

  bool compressible = (config->GetKind_Regime() == COMPRESSIBLE);
  bool incompressible = (config->GetKind_Regime() == INCOMPRESSIBLE);
  bool freesurface = (config->GetKind_Regime() == FREESURFACE);
  
  if (compressible) nPrimVar = nDim+3;
	if (incompressible || freesurface) nPrimVar = nDim+2;

	/*--- Gradient primitive variables compressible (temp, vx, vy, vz, P, rho)
   Gradient primitive variables incompressible (rho, vx, vy, vz, beta) ---*/
	PrimVar_Vertex = new double [nPrimVar];
	PrimVar_i = new double [nPrimVar];
	PrimVar_j = new double [nPrimVar];

	/*--- Set Gradient_Primitive to zero ---*/
	for (iPoint = 0; iPoint < nPointDomain; iPoint++)
		node[iPoint]->SetGradient_PrimitiveZero(nPrimVar);

	/*--- Loop interior edges ---*/
	for (iEdge = 0; iEdge < geometry->GetnEdge(); iEdge++) {
		iPoint = geometry->edge[iEdge]->GetNode(0);
		jPoint = geometry->edge[iEdge]->GetNode(1);

		for (iVar = 0; iVar < nPrimVar; iVar++) {
			PrimVar_i[iVar] = node[iPoint]->GetPrimVar(iVar);
			PrimVar_j[iVar] = node[jPoint]->GetPrimVar(iVar);
		}

		Normal = geometry->edge[iEdge]->GetNormal();
		for (iVar = 0; iVar < nPrimVar; iVar++) {
			PrimVar_Average =  0.5 * ( PrimVar_i[iVar] + PrimVar_j[iVar] );
			for (iDim = 0; iDim < nDim; iDim++) {
				Partial_Res = PrimVar_Average*Normal[iDim];
				if (geometry->node[iPoint]->GetDomain())
					node[iPoint]->AddGradient_Primitive(iVar, iDim, Partial_Res);
				if (geometry->node[jPoint]->GetDomain())
					node[jPoint]->SubtractGradient_Primitive(iVar, iDim, Partial_Res);
			}
		}
	}

	/*--- Loop boundary edges ---*/
	for (iMarker = 0; iMarker < geometry->GetnMarker(); iMarker++) {
		for (iVertex = 0; iVertex < geometry->GetnVertex(iMarker); iVertex++) {
			iPoint = geometry->vertex[iMarker][iVertex]->GetNode();
			if (geometry->node[iPoint]->GetDomain()) {

				for (iVar = 0; iVar < nPrimVar; iVar++)
					PrimVar_Vertex[iVar] = node[iPoint]->GetPrimVar(iVar);

				Normal = geometry->vertex[iMarker][iVertex]->GetNormal();
				for (iVar = 0; iVar < nPrimVar; iVar++)
					for (iDim = 0; iDim < nDim; iDim++) {
						Partial_Res = PrimVar_Vertex[iVar]*Normal[iDim];
						node[iPoint]->SubtractGradient_Primitive(iVar, iDim, Partial_Res);
					}
			}
		}
	}

	/*--- Update gradient value ---*/
	for (iPoint = 0; iPoint < nPointDomain; iPoint++) {
		for (iVar = 0; iVar < nPrimVar; iVar++) {
			for (iDim = 0; iDim < nDim; iDim++) {
				Partial_Gradient = node[iPoint]->GetGradient_Primitive(iVar,iDim) / (geometry->node[iPoint]->GetVolume());
				node[iPoint]->SetGradient_Primitive(iVar, iDim, Partial_Gradient);
			}
		}
	}

	delete [] PrimVar_Vertex;
	delete [] PrimVar_i;
	delete [] PrimVar_j;

	Set_MPI_PrimVar_Gradient(geometry, config);

}

void CEulerSolver::SetPrimVar_Gradient_LS(CGeometry *geometry, CConfig *config) {
	unsigned short iVar, iDim, jDim, iNeigh, nPrimVar;
	unsigned long iPoint, jPoint;
	double *PrimVar_i, *PrimVar_j, *Coord_i, *Coord_j, r11, r12, r13, r22, r23, r23_a,
	r23_b, r33, weight, product;

  bool compressible = (config->GetKind_Regime() == COMPRESSIBLE);
  bool incompressible = (config->GetKind_Regime() == INCOMPRESSIBLE);
  bool freesurface = (config->GetKind_Regime() == FREESURFACE);
  
  if (compressible) nPrimVar = nDim+3;
	if (incompressible || freesurface) nPrimVar = nDim+2;

	/*--- Gradient primitive variables compressible (temp, vx, vy, vz, P, rho)
   Gradient primitive variables incompressible (rho, vx, vy, vz, beta) ---*/
	PrimVar_i = new double [nPrimVar];
	PrimVar_j = new double [nPrimVar];

	/*--- Loop over points of the grid ---*/
	for (iPoint = 0; iPoint < nPointDomain; iPoint++) {
		Coord_i = geometry->node[iPoint]->GetCoord();

		for (iVar = 0; iVar < nPrimVar; iVar++)
			PrimVar_i[iVar] = node[iPoint]->GetPrimVar(iVar);

		/*--- Inizialization of variables ---*/
		for (iVar = 0; iVar < nPrimVar; iVar++)
			for (iDim = 0; iDim < nDim; iDim++)
				cvector[iVar][iDim] = 0.0;

		r11 = 0.0; r12 = 0.0; r13 = 0.0; r22 = 0.0;
		r23 = 0.0; r23_a = 0.0; r23_b = 0.0; r33 = 0.0;

		for (iNeigh = 0; iNeigh < geometry->node[iPoint]->GetnPoint(); iNeigh++) {
			jPoint = geometry->node[iPoint]->GetPoint(iNeigh);
			Coord_j = geometry->node[jPoint]->GetCoord();

			for (iVar = 0; iVar < nPrimVar; iVar++)
				PrimVar_j[iVar] = node[jPoint]->GetPrimVar(iVar);

			weight = 0.0;
			for (iDim = 0; iDim < nDim; iDim++)
				weight += (Coord_j[iDim]-Coord_i[iDim])*(Coord_j[iDim]-Coord_i[iDim]);

			/*--- Sumations for entries of upper triangular matrix R ---*/
			r11 += (Coord_j[0]-Coord_i[0])*(Coord_j[0]-Coord_i[0])/(weight);
			r12 += (Coord_j[0]-Coord_i[0])*(Coord_j[1]-Coord_i[1])/(weight);
			r22 += (Coord_j[1]-Coord_i[1])*(Coord_j[1]-Coord_i[1])/(weight);
			if (nDim == 3) {
				r13 += (Coord_j[0]-Coord_i[0])*(Coord_j[2]-Coord_i[2])/(weight);
				r23_a += (Coord_j[1]-Coord_i[1])*(Coord_j[2]-Coord_i[2])/(weight);
				r23_b += (Coord_j[0]-Coord_i[0])*(Coord_j[2]-Coord_i[2])/(weight);
				r33 += (Coord_j[2]-Coord_i[2])*(Coord_j[2]-Coord_i[2])/(weight);
			}

			/*--- Entries of c:= transpose(A)*b ---*/
			for (iVar = 0; iVar < nPrimVar; iVar++)
				for (iDim = 0; iDim < nDim; iDim++)
					cvector[iVar][iDim] += (Coord_j[iDim]-Coord_i[iDim])*(PrimVar_j[iVar]-PrimVar_i[iVar])/(weight);
		}

		/*--- Entries of upper triangular matrix R ---*/
		r11 = sqrt(r11);
		r12 = r12/(r11);
		r22 = sqrt(r22-r12*r12);
		if (nDim == 3) {
			r13 = r13/(r11);
			r23 = r23_a/(r22) - r23_b*r12/(r11*r22);
			r33 = sqrt(r33-r23*r23-r13*r13);
		}
		/*--- S matrix := inv(R)*traspose(inv(R)) ---*/
		if (nDim == 2) {
			double detR2 = (r11*r22)*(r11*r22);
			Smatrix[0][0] = (r12*r12+r22*r22)/(detR2);
			Smatrix[0][1] = -r11*r12/(detR2);
			Smatrix[1][0] = Smatrix[0][1];
			Smatrix[1][1] = r11*r11/(detR2);
		}
		else {
			double detR2 = (r11*r22*r33)*(r11*r22*r33);
			double z11, z12, z13, z22, z23, z33;
			z11 = r22*r33;
			z12 = -r12*r33;
			z13 = r12*r23-r13*r22;
			z22 = r11*r33;
			z23 = -r11*r23;
			z33 = r11*r22;
			Smatrix[0][0] = (z11*z11+z12*z12+z13*z13)/(detR2);
			Smatrix[0][1] = (z12*z22+z13*z23)/(detR2);
			Smatrix[0][2] = (z13*z33)/(detR2);
			Smatrix[1][0] = Smatrix[0][1];
			Smatrix[1][1] = (z22*z22+z23*z23)/(detR2);
			Smatrix[1][2] = (z23*z33)/(detR2);
			Smatrix[2][0] = Smatrix[0][2];
			Smatrix[2][1] = Smatrix[1][2];
			Smatrix[2][2] = (z33*z33)/(detR2);
		}
		/*--- Computation of the gradient: S*c ---*/
		for (iVar = 0; iVar < nPrimVar; iVar++) {
			for (iDim = 0; iDim < nDim; iDim++) {
				product = 0.0;
				for (jDim = 0; jDim < nDim; jDim++)
					product += Smatrix[iDim][jDim]*cvector[iVar][jDim];
				node[iPoint]->SetGradient_Primitive(iVar, iDim, product);
			}
		}
	}

	delete [] PrimVar_i;
	delete [] PrimVar_j;

	Set_MPI_PrimVar_Gradient(geometry, config);

}

void CEulerSolver::SetPrimVar_Limiter(CGeometry *geometry, CConfig *config) { }

void CEulerSolver::SetPreconditioner(CConfig *config, unsigned short iPoint) {
	unsigned short iDim, jDim, iVar, jVar;
	double Beta, local_Mach, Beta2, rho, enthalpy, soundspeed, sq_vel;
	double *U_i = NULL;
	double Beta_min = config->GetminTurkelBeta();
	double Beta_max = config->GetmaxTurkelBeta();


	/*--- Variables to calculate the preconditioner parameter Beta ---*/
	local_Mach = sqrt(node[iPoint]->GetVelocity2())/node[iPoint]->GetSoundSpeed();
	Beta 		    = max(Beta_min,min(local_Mach,Beta_max));
	Beta2 		    = Beta*Beta;

	U_i = node[iPoint]->GetSolution();

	rho = U_i[0];
	enthalpy = node[iPoint]->GetEnthalpy();
	soundspeed = node[iPoint]->GetSoundSpeed();
	sq_vel = node[iPoint]->GetVelocity2();

	/*---Calculating the inverse of the preconditioning matrix that multiplies the time derivative  */
	Precon_Mat_inv[0][0] = 0.5*sq_vel;
	Precon_Mat_inv[0][nVar-1] = 1.0;
	for (iDim = 0; iDim < nDim; iDim ++)
		Precon_Mat_inv[0][1+iDim] = -1.0*U_i[iDim+1]/rho;

	for (iDim = 0; iDim < nDim; iDim ++) {
		Precon_Mat_inv[iDim+1][0] = 0.5*sq_vel*U_i[iDim+1]/rho;
		Precon_Mat_inv[iDim+1][nVar-1] = U_i[iDim+1]/rho;
		for (jDim = 0; jDim < nDim; jDim ++) {
			Precon_Mat_inv[iDim+1][1+jDim] = -1.0*U_i[jDim+1]/rho*U_i[iDim+1]/rho;
		}
	}

	Precon_Mat_inv[nVar-1][0] = 0.5*sq_vel*enthalpy;
	Precon_Mat_inv[nVar-1][nVar-1] = enthalpy;
	for (iDim = 0; iDim < nDim; iDim ++)
		Precon_Mat_inv[nVar-1][1+iDim] = -1.0*U_i[iDim+1]/rho*enthalpy;


	for (iVar = 0; iVar < nVar; iVar ++ ) {
		for (jVar = 0; jVar < nVar; jVar ++ ) {
			Precon_Mat_inv[iVar][jVar] = (1.0/(Beta2+EPS) - 1.0) * (Gamma-1.0)/(soundspeed*soundspeed)*Precon_Mat_inv[iVar][jVar];
			if (iVar == jVar)
				Precon_Mat_inv[iVar][iVar] += 1.0;
		}
	}

}

void CEulerSolver::GetNacelle_Properties(CGeometry *geometry, CConfig *config, unsigned short iMesh) {
	unsigned short iDim, iMarker, iVar;
	unsigned long iVertex, iPoint;
	double Pressure, Velocity[3], Velocity2, MassFlow, Density, Energy, Area,
  Mach, SoundSpeed, Flow_Dir[3], alpha;
  
  unsigned short nMarker_NacelleInflow = config->GetnMarker_NacelleInflow();
  unsigned short nMarker_NacelleExhaust = config->GetnMarker_NacelleExhaust();
  
  if ((nMarker_NacelleInflow != 0) || (nMarker_NacelleExhaust != 0)) {
    
    int rank = MASTER_NODE;
#ifndef NO_MPI
    rank = MPI::COMM_WORLD.Get_rank();
#endif
    
    /*--- Compute the numerical fan face Mach number, and the total area of the inflow ---*/
    for (iMarker = 0; iMarker < config->GetnMarker_All(); iMarker++) {
      
      FanFace_MassFlow[iMarker] = 0.0;
      FanFace_Mach[iMarker] = 0.0;
      FanFace_Pressure[iMarker] = 0.0;
      FanFace_Area[iMarker] = 0.0;
      
      Exhaust_MassFlow[iMarker] = 0.0;
      Exhaust_Area[iMarker] = 0.0;
      
      if (config->GetMarker_All_Boundary(iMarker) == NACELLE_INFLOW) {
        
        for (iVertex = 0; iVertex < geometry->nVertex[iMarker]; iVertex++) {
          iPoint = geometry->vertex[iMarker][iVertex]->GetNode();
          
          if (geometry->node[iPoint]->GetDomain()) {
            
            geometry->vertex[iMarker][iVertex]->GetNormal(Vector);
            
            Density = node[iPoint]->GetSolution(0);
            Velocity2 = 0.0; Area = 0.0; MassFlow = 0.0;
            for (iDim = 0; iDim < nDim; iDim++) {
              Area += Vector[iDim]*Vector[iDim];
              Velocity[iDim] = node[iPoint]->GetSolution(iDim+1)/Density;
              Velocity2 += Velocity[iDim]*Velocity[iDim];
              MassFlow -= Vector[iDim]*node[iPoint]->GetSolution(iDim+1);
            }
            
            Area       = sqrt (Area);
            Energy     = node[iPoint]->GetSolution(nVar-1)/Density;
            Pressure   = Gamma_Minus_One*Density*(Energy-0.5*Velocity2);
            SoundSpeed = sqrt(Gamma*Pressure/Density);
            Mach       = sqrt(Velocity2)/SoundSpeed;
            
            /*--- Compute the FanFace_MassFlow, FanFace_Pressure, FanFace_Mach, and FanFace_Area ---*/
            FanFace_MassFlow[iMarker] += MassFlow;
            FanFace_Pressure[iMarker] += Pressure*Area;
            FanFace_Mach[iMarker] += Mach*Area;
            FanFace_Area[iMarker] += Area;
            
          }
        }
        
      }
      
      if (config->GetMarker_All_Boundary(iMarker) == NACELLE_EXHAUST) {
        
        for (iVertex = 0; iVertex < geometry->nVertex[iMarker]; iVertex++) {
          iPoint = geometry->vertex[iMarker][iVertex]->GetNode();
          
          if (geometry->node[iPoint]->GetDomain()) {
            
            geometry->vertex[iMarker][iVertex]->GetNormal(Vector);
            
            Area = 0.0;
            for (iDim = 0; iDim < nDim; iDim++)
              Area += Vector[iDim]*Vector[iDim];
            Area = sqrt (Area);
            
            MassFlow = 0.0;
            for (iDim = 0; iDim < nDim; iDim++)
              MassFlow += Vector[iDim]*node[iPoint]->GetSolution(iDim+1);
            
            /*--- Compute the mass Exhaust_MassFlow ---*/
            Exhaust_MassFlow[iMarker] += MassFlow;
            Exhaust_Area[iMarker] += Area;
            
          }
        }
        
      }
      
    }
    
    /*--- Copy to the appropiate structure ---*/
    unsigned short iMarker_NacelleInflow, iMarker_NacelleExhaust;
    
    double FanFace_MassFlow_Local[nMarker_NacelleInflow];
    double FanFace_Mach_Local[nMarker_NacelleInflow];
    double FanFace_Pressure_Local[nMarker_NacelleInflow];
    double FanFace_Area_Local[nMarker_NacelleInflow];
    
    double FanFace_MassFlow_Total[nMarker_NacelleInflow];
    double FanFace_Mach_Total[nMarker_NacelleInflow];
    double FanFace_Pressure_Total[nMarker_NacelleInflow];
    double FanFace_Area_Total[nMarker_NacelleInflow];
    
    for (iMarker_NacelleInflow = 0; iMarker_NacelleInflow < nMarker_NacelleInflow; iMarker_NacelleInflow++) {
      FanFace_MassFlow_Local[iMarker_NacelleInflow] = 0.0;
      FanFace_Mach_Local[iMarker_NacelleInflow] = 0.0;
      FanFace_Pressure_Local[iMarker_NacelleInflow] = 0.0;
      FanFace_Area_Local[iMarker_NacelleInflow] = 0.0;
      
      FanFace_MassFlow_Total[iMarker_NacelleInflow] = 0.0;
      FanFace_Mach_Total[iMarker_NacelleInflow] = 0.0;
      FanFace_Pressure_Total[iMarker_NacelleInflow] = 0.0;
      FanFace_Area_Total[iMarker_NacelleInflow] = 0.0;
    }
    
    double Exhaust_MassFlow_Local[nMarker_NacelleExhaust];
    double Exhaust_Area_Local[nMarker_NacelleExhaust];
    
    double Exhaust_MassFlow_Total[nMarker_NacelleExhaust];
    double Exhaust_Area_Total[nMarker_NacelleExhaust];
    
    for (iMarker_NacelleExhaust = 0; iMarker_NacelleExhaust < nMarker_NacelleExhaust; iMarker_NacelleExhaust++) {
      Exhaust_MassFlow_Local[iMarker_NacelleExhaust] = 0.0;
      Exhaust_Area_Local[iMarker_NacelleExhaust] = 0.0;
      
      Exhaust_MassFlow_Total[iMarker_NacelleExhaust] = 0.0;
      Exhaust_Area_Total[iMarker_NacelleExhaust] = 0.0;
    }
    
    /*--- Compute the numerical fan face Mach number, and the total area of the inflow ---*/
    for (iMarker = 0; iMarker < config->GetnMarker_All(); iMarker++) {
      
      if (config->GetMarker_All_Boundary(iMarker) == NACELLE_INFLOW) {
        
        /*--- Loop over all the boundaries with nacelle inflow bc ---*/
        for (iMarker_NacelleInflow = 0; iMarker_NacelleInflow < nMarker_NacelleInflow; iMarker_NacelleInflow++) {
          
          /*--- Add the FanFace_MassFlow, FanFace_Mach, FanFace_Pressure and FanFace_Area to the particular boundary ---*/
          if (config->GetMarker_All_Tag(iMarker) == config->GetMarker_NacelleInflow(iMarker_NacelleInflow)) {
            FanFace_MassFlow_Local[iMarker_NacelleInflow] += FanFace_MassFlow[iMarker];
            FanFace_Mach_Local[iMarker_NacelleInflow] += FanFace_Mach[iMarker];
            FanFace_Pressure_Local[iMarker_NacelleInflow] += FanFace_Pressure[iMarker];
            FanFace_Area_Local[iMarker_NacelleInflow] += FanFace_Area[iMarker];
          }
          
        }
        
      }
      
      if (config->GetMarker_All_Boundary(iMarker) == NACELLE_EXHAUST) {
        
        /*--- Loop over all the boundaries with nacelle inflow bc ---*/
        for (iMarker_NacelleExhaust= 0; iMarker_NacelleExhaust < nMarker_NacelleExhaust; iMarker_NacelleExhaust++) {
          
          /*--- Add the Exhaust_MassFlow, and Exhaust_Area to the particular boundary ---*/
          if (config->GetMarker_All_Tag(iMarker) == config->GetMarker_NacelleExhaust(iMarker_NacelleExhaust)) {
            Exhaust_MassFlow_Local[iMarker_NacelleExhaust] += Exhaust_MassFlow[iMarker];
            Exhaust_Area_Local[iMarker_NacelleExhaust] += Exhaust_Area[iMarker];
          }
          
        }
        
      }
      
    }
    
#ifndef NO_MPI
    
    MPI::COMM_WORLD.Allreduce(FanFace_MassFlow_Local, FanFace_MassFlow_Total, nMarker_NacelleInflow, MPI::DOUBLE, MPI::SUM);
    MPI::COMM_WORLD.Allreduce(FanFace_Mach_Local, FanFace_Mach_Total, nMarker_NacelleInflow, MPI::DOUBLE, MPI::SUM);
    MPI::COMM_WORLD.Allreduce(FanFace_Pressure_Local, FanFace_Pressure_Total, nMarker_NacelleInflow, MPI::DOUBLE, MPI::SUM);
    MPI::COMM_WORLD.Allreduce(FanFace_Area_Local, FanFace_Area_Total, nMarker_NacelleInflow, MPI::DOUBLE, MPI::SUM);
    
    MPI::COMM_WORLD.Allreduce(Exhaust_MassFlow_Local, Exhaust_MassFlow_Total, nMarker_NacelleExhaust, MPI::DOUBLE, MPI::SUM);
    MPI::COMM_WORLD.Allreduce(Exhaust_Area_Local, Exhaust_Area_Total, nMarker_NacelleExhaust, MPI::DOUBLE, MPI::SUM);
    
#else
    
    for (iMarker_NacelleInflow = 0; iMarker_NacelleInflow < nMarker_NacelleInflow; iMarker_NacelleInflow++) {
      FanFace_MassFlow_Total[iMarker_NacelleInflow]   = FanFace_MassFlow_Local[iMarker_NacelleInflow];
      FanFace_Mach_Total[iMarker_NacelleInflow]       = FanFace_Mach_Local[iMarker_NacelleInflow];
      FanFace_Pressure_Total[iMarker_NacelleInflow]   = FanFace_Pressure_Local[iMarker_NacelleInflow];
      FanFace_Area_Total[iMarker_NacelleInflow]       = FanFace_Area_Local[iMarker_NacelleInflow];
    }
    
    for (iMarker_NacelleExhaust = 0; iMarker_NacelleExhaust < nMarker_NacelleExhaust; iMarker_NacelleExhaust++) {
      Exhaust_MassFlow_Total[iMarker_NacelleExhaust]  = Exhaust_MassFlow_Local[iMarker_NacelleExhaust];
      Exhaust_Area_Total[iMarker_NacelleExhaust]      = Exhaust_Area_Local[iMarker_NacelleExhaust];
    }
    
#endif
    
    /*--- Compute the value of FanFace_Area_Total, and FanFace_Pressure_Total, and
     set the value in the config structure for future use ---*/
    for (iMarker_NacelleInflow = 0; iMarker_NacelleInflow < nMarker_NacelleInflow; iMarker_NacelleInflow++) {
      if (FanFace_Area_Total[iMarker_NacelleInflow] != 0.0) FanFace_Mach_Total[iMarker_NacelleInflow] /= FanFace_Area_Total[iMarker_NacelleInflow];
      else FanFace_Mach_Total[iMarker_NacelleInflow] = 0.0;
      if (FanFace_Area_Total[iMarker_NacelleInflow] != 0.0) FanFace_Pressure_Total[iMarker_NacelleInflow] /= FanFace_Area_Total[iMarker_NacelleInflow];
      else FanFace_Pressure_Total[iMarker_NacelleInflow] = 0.0;
      
      if (iMesh == MESH_0) {
        config->SetFanFace_Mach(iMarker_NacelleInflow, FanFace_Mach_Total[iMarker_NacelleInflow]);
        config->SetFanFace_Pressure(iMarker_NacelleInflow, FanFace_Pressure_Total[iMarker_NacelleInflow]);
      }
      
    }
    
    bool write_heads = (((config->GetExtIter() % (config->GetWrt_Con_Freq()*20)) == 0));
    if ((rank == MASTER_NODE) && (iMesh == MESH_0) && write_heads) {
      
      cout.precision(4);
      cout.setf(ios::fixed,ios::floatfield);
      
      cout << endl << "---------------------------- Engine properties --------------------------" << endl;
      for (iMarker_NacelleInflow = 0; iMarker_NacelleInflow < nMarker_NacelleInflow; iMarker_NacelleInflow++) {
        cout << "Nacelle inflow ("<< config->GetMarker_NacelleInflow(iMarker_NacelleInflow)
        << "): MassFlow (kg/s): " << FanFace_MassFlow_Total[iMarker_NacelleInflow] * config->GetDensity_Ref() * config->GetVelocity_Ref()
        << ", Mach: " << FanFace_Mach_Total[iMarker_NacelleInflow]
        << ", Area: " << FanFace_Area_Total[iMarker_NacelleInflow] <<"."<< endl;
      }
      
      for (iMarker_NacelleExhaust = 0; iMarker_NacelleExhaust < nMarker_NacelleExhaust; iMarker_NacelleExhaust++) {
        cout << "Nacelle exhaust ("<< config->GetMarker_NacelleExhaust(iMarker_NacelleExhaust) 
        << "): MassFlow (kg/s): " << Exhaust_MassFlow_Total[iMarker_NacelleExhaust] * config->GetDensity_Ref() * config->GetVelocity_Ref()
        << ", Area: " << Exhaust_Area_Total[iMarker_NacelleExhaust] <<"."<< endl;
      }
      cout << "-------------------------------------------------------------------------" << endl;
      
    }
    
    /*--- Check the flow orientation in the nacelle inflow ---*/
    for (iMarker = 0; iMarker < config->GetnMarker_All(); iMarker++) {
      
      if (config->GetMarker_All_Boundary(iMarker) == NACELLE_INFLOW) {
        
        /*--- Loop over all the vertices on this boundary marker ---*/
        for (iVertex = 0; iVertex < geometry->nVertex[iMarker]; iVertex++) {
          
          iPoint = geometry->vertex[iMarker][iVertex]->GetNode();
          
          /*--- Normal vector for this vertex (negate for outward convention) ---*/
          geometry->vertex[iMarker][iVertex]->GetNormal(Vector);
          
          for (iDim = 0; iDim < nDim; iDim++) Vector[iDim] = -Vector[iDim];
          
          Area = 0.0;
          for (iDim = 0; iDim < nDim; iDim++)
            Area += Vector[iDim]*Vector[iDim];
          Area = sqrt (Area);
          
          /*--- Compute unitary vector ---*/
          for (iDim = 0; iDim < nDim; iDim++)
            Vector[iDim] /= Area;
          
          /*--- The flow direction is defined by the local velocity on the surface ---*/
          for (iDim = 0; iDim < nDim; iDim++)
            Flow_Dir[iDim] = node[iPoint]->GetSolution(iDim+1) / node[iPoint]->GetSolution(0);
          
          /*--- Dot product of normal and flow direction. ---*/
          alpha = 0.0;
          for (iDim = 0; iDim < nDim; iDim++)
            alpha += Vector[iDim]*Flow_Dir[iDim];
          
          /*--- Flow in the wrong direction. ---*/
          if (alpha < 0.0) {
            
            /*--- Copy the old solution ---*/
            for (iVar = 0; iVar < nVar; iVar++)
              node[iPoint]->SetSolution(iVar, node[iPoint]->GetSolution_Old(iVar));
            
          }
          
        }
      }
    }
    
  }
  
}

void CEulerSolver::BC_Euler_Wall(CGeometry *geometry, CSolver **solver_container,
		CNumerics *numerics, CConfig *config, unsigned short val_marker) {
	unsigned short iDim, iVar, jVar, jDim;
	unsigned long iPoint, iVertex;
	double Pressure, *Normal = NULL, *GridVel = NULL, Area, UnitNormal[3],
			ProjGridVel = 0.0, Density, a2, phi, a0;

	bool implicit = (config->GetKind_TimeIntScheme_Flow() == EULER_IMPLICIT);
	bool grid_movement  = config->GetGrid_Movement();
  bool compressible = (config->GetKind_Regime() == COMPRESSIBLE);
  bool incompressible = (config->GetKind_Regime() == INCOMPRESSIBLE);
  bool freesurface = (config->GetKind_Regime() == FREESURFACE);
  
	/*--- Loop over all the vertices on this boundary marker ---*/
	for (iVertex = 0; iVertex < geometry->nVertex[val_marker]; iVertex++) {
		iPoint = geometry->vertex[val_marker][iVertex]->GetNode();

		/*--- Check if the node belongs to the domain (i.e, not a halo node) ---*/
		if (geometry->node[iPoint]->GetDomain()) {

			/*--- Normal vector for this vertex (negate for outward convention) ---*/
			Normal = geometry->vertex[val_marker][iVertex]->GetNormal();
      
			Area = 0.0;
			for (iDim = 0; iDim < nDim; iDim++) Area += Normal[iDim]*Normal[iDim];
			Area = sqrt (Area);
      
			for (iDim = 0; iDim < nDim; iDim++) UnitNormal[iDim] = -Normal[iDim]/Area;

			/*--- Set the residual using the pressure ---*/
      if (compressible) Pressure = node[iPoint]->GetPressure(COMPRESSIBLE);
			if (incompressible || freesurface) Pressure = node[iPoint]->GetSolution(0);

			Residual[0] = 0.0;
			for (iDim = 0; iDim < nDim; iDim++)
				Residual[iDim+1] = Pressure*UnitNormal[iDim]*Area;
      
			if (compressible) {
        Residual[nVar-1] = 0.0;
      }
      if (freesurface) {
        /*--- Convection of the level set quatity ---*/
        double q_ij = 0.0, Velocity_i[3] = {0.0, 0.0, 0.0}, Velocity_j[3] = {0.0, 0.0, 0.0}, a0 = 0.0, a1 = 0.0;
        double LevelSetVar_i = node[iPoint]->GetSolution(nDim+1);
        double LevelSetVar_j = node[iPoint]->GetSolution(nDim+1);
        
        for (iDim = 0; iDim < nDim; iDim++) {
          Velocity_i[iDim] = node[iPoint]->GetVelocity(iDim, FREESURFACE);
          Velocity_j[iDim] = node[iPoint]->GetVelocity(iDim, FREESURFACE);
          q_ij += 0.5*(Velocity_i[iDim]+Velocity_j[iDim])*UnitNormal[iDim]*Area;
        }

        a0 = 0.5*(q_ij+fabs(q_ij)); a1 = 0.5*(q_ij-fabs(q_ij));
        
        Residual[nDim+1] = a0*LevelSetVar_i+a1*LevelSetVar_j;
        
      }

			/*--- Adjustment to energy equation due to grid motion ---*/
			if (grid_movement) {
				ProjGridVel = 0.0;
				GridVel = geometry->node[iPoint]->GetGridVel();
				for (iDim = 0; iDim < nDim; iDim++)
					ProjGridVel += GridVel[iDim]*UnitNormal[iDim]*Area;
				Residual[nVar-1] = Pressure*ProjGridVel;
			}

			/*--- Add value to the residual ---*/
			LinSysRes.AddBlock(iPoint, Residual);

			/*--- Form Jacobians for implicit computations ---*/
			if (implicit) {
        
        /*--- Initialize jacobian ---*/
        for (iVar = 0; iVar < nVar; iVar++) {
          for (jVar = 0; jVar < nVar; jVar++)
            Jacobian_i[iVar][jVar] = 0.0;
        }
        
				if (compressible)  {
					a2 = Gamma-1.0;
					phi = 0.5*a2*node[iPoint]->GetVelocity2();
					for (iVar = 0; iVar < nVar; iVar++) {
						Jacobian_i[0][iVar] = 0.0;
						Jacobian_i[nDim+1][iVar] = 0.0;
					}
					for (iDim = 0; iDim < nDim; iDim++) {
						Jacobian_i[iDim+1][0] = -phi*Normal[iDim];
						for (jDim = 0; jDim < nDim; jDim++)
							Jacobian_i[iDim+1][jDim+1] = a2*node[iPoint]->GetVelocity(jDim, COMPRESSIBLE)*Normal[iDim];
						Jacobian_i[iDim+1][nDim+1] = -a2*Normal[iDim];
					}
					if (grid_movement) {
						ProjGridVel = 0.0;
						GridVel = geometry->node[iPoint]->GetGridVel();
						for (iDim = 0; iDim < nDim; iDim++)
							ProjGridVel += GridVel[iDim]*UnitNormal[iDim]*Area;
            Jacobian_i[nDim+1][0] = phi*ProjGridVel;
						for (jDim = 0; jDim < nDim; jDim++)
<<<<<<< HEAD
							Jacobian_i[nDim+1][jDim+1] = a2*node[iPoint]->GetVelocity(jDim, COMPRESSIBLE)*ProjGridVel;
						Jacobian_i[nDim+1][nDim+1] = -a2*ProjGridVel;
=======
							Jacobian_i[nDim+1][jDim+1] = -a2*node[iPoint]->GetVelocity(jDim, incompressible)*ProjGridVel;
						Jacobian_i[nDim+1][nDim+1] = a2*ProjGridVel;
>>>>>>> baa354ef
					}
					Jacobian.AddBlock(iPoint,iPoint,Jacobian_i);
				}
				if (incompressible || freesurface)  {
					for (iDim = 0; iDim < nDim; iDim++)
						Jacobian_i[iDim+1][0] = -Normal[iDim];
//          if (freesurface) Jacobian_i[nDim+1][nDim+1] = a0;
					Jacobian.AddBlock(iPoint, iPoint, Jacobian_i);
				}
        
			}
		}
	}

}

void CEulerSolver::BC_Far_Field(CGeometry *geometry, CSolver **solver_container, CNumerics *conv_numerics,
                                CNumerics *visc_numerics, CConfig *config, unsigned short val_marker) {
  
	unsigned short iVar, iDim, nPrimVar;
	unsigned long iVertex, iPoint, Point_Normal;
  
	double Height, *Coord, *GridVel;
  double Area, UnitNormal[3];
  double Density, Pressure, Velocity[3], Energy;
  double Density_Bound, Pressure_Bound, Vel_Bound[3];
  double Density_Infty, Pressure_Infty, Vel_Infty[3];
  double SoundSpeed, Entropy, Velocity2, Vn;
  double SoundSpeed_Bound, Entropy_Bound, Vel2_Bound, Vn_Bound;
  double SoundSpeed_Infty, Entropy_Infty, Vel2_Infty, Vn_Infty, Qn_Infty;
  double RiemannPlus, RiemannMinus;
  
  double FreeSurface_Zero = config->GetFreeSurface_Zero();
	double PressFreeSurface = GetPressure_Inf();
	double Froude           = config->GetFroude();
  double Gas_Constant     = config->GetGas_ConstantND();
    
	bool implicit       = config->GetKind_TimeIntScheme_Flow() == EULER_IMPLICIT;
	bool grid_movement  = config->GetGrid_Movement();
  bool compressible = (config->GetKind_Regime() == COMPRESSIBLE);
  bool incompressible = (config->GetKind_Regime() == INCOMPRESSIBLE);
  bool freesurface = (config->GetKind_Regime() == FREESURFACE);
	bool gravity        = config->GetGravityForce();
	bool viscous        = config->GetViscous();
  
	if (compressible) nPrimVar = nDim+3;
  if (incompressible || freesurface) nPrimVar = nDim+2;
  
	double *U_domain = new double[nVar];     double *U_infty = new double[nVar];
  double *V_domain = new double[nPrimVar]; double *V_infty = new double[nPrimVar];
	double *Normal = new double[nDim];
  
	/*--- Loop over all the vertices on this boundary marker ---*/
	for (iVertex = 0; iVertex < geometry->nVertex[val_marker]; iVertex++) {
		iPoint = geometry->vertex[val_marker][iVertex]->GetNode();
    
		/*--- Check if the node belongs to the domain (i.e, not a halo node) ---*/
		if (geometry->node[iPoint]->GetDomain()) {
      
			/*--- Index of the closest interior node ---*/
			Point_Normal = geometry->vertex[val_marker][iVertex]->GetNormal_Neighbor();
      
			/*--- Normal vector for this vertex (negate for outward convention) ---*/
			geometry->vertex[val_marker][iVertex]->GetNormal(Normal);
			for (iDim = 0; iDim < nDim; iDim++) Normal[iDim] = -Normal[iDim];
			conv_numerics->SetNormal(Normal);
      
			/*--- Retrieve solution at the farfield boundary node ---*/
			for (iVar = 0; iVar < nVar; iVar++)
        U_domain[iVar] = node[iPoint]->GetSolution(iVar);
			for (iVar = 0; iVar < nPrimVar; iVar++)
        V_domain[iVar] = node[iPoint]->GetPrimVar(iVar);
      
			/*--- Construct solution state at infinity (far-field) ---*/
      if (compressible) {
        
        /*--- Construct solution state at infinity for compressible flow by
         using Riemann invariants, and then impose a weak boundary condition
         by computing the flux using this new state for U. See CFD texts by
         Hirsch or Blazek for more detail. Adapted from an original
         implementation in the Stanford University multi-block (SUmb) solver
         in the routine bcFarfield.f90 written by Edwin van der Weide,
         last modified 06-12-2005. First, compute the unit normal at the
         boundary nodes. ---*/
        
        Area = 0.0;
        for (iDim = 0; iDim < nDim; iDim++) Area += Normal[iDim]*Normal[iDim];
        Area = sqrt(Area);
        
        for (iDim = 0; iDim < nDim; iDim++)
          UnitNormal[iDim] = Normal[iDim]/Area;
        
        /*--- Store primitive variables (density, velocities, velocity squared,
         energy, pressure, and sound speed) at the boundary node, and set some
         other quantities for clarity. Project the current flow velocity vector
         at this boundary node into the local normal direction, i.e. compute
         v_bound.n.  ---*/
        
        Density_Bound = U_domain[0];
        Vel2_Bound = 0.0; Vn_Bound = 0.0;
        for (iDim = 0; iDim < nDim; iDim++) {
          Vel_Bound[iDim] = U_domain[iDim+1]/Density_Bound;
          Vel2_Bound     += Vel_Bound[iDim]*Vel_Bound[iDim];
          Vn_Bound       += Vel_Bound[iDim]*UnitNormal[iDim];
        }
        Pressure_Bound   = node[iPoint]->GetPressure(COMPRESSIBLE);
        SoundSpeed_Bound = sqrt(Gamma*Pressure_Bound/Density_Bound);
        Entropy_Bound    = pow(Density_Bound,Gamma)/Pressure_Bound;
        
        /*--- Store the primitive variable state for the freestream. Project
         the freestream velocity vector into the local normal direction,
         i.e. compute v_infty.n. ---*/
        
        Density_Infty = GetDensity_Inf();
        Vel2_Infty = 0.0; Vn_Infty = 0.0;
        for (iDim = 0; iDim < nDim; iDim++) {
          Vel_Infty[iDim] = GetVelocity_Inf(iDim);
          Vel2_Infty     += Vel_Infty[iDim]*Vel_Infty[iDim];
          Vn_Infty       += Vel_Infty[iDim]*UnitNormal[iDim];
        }
        Pressure_Infty   = GetPressure_Inf();
        SoundSpeed_Infty = sqrt(Gamma*Pressure_Infty/Density_Infty);
        Entropy_Infty    = pow(Density_Infty,Gamma)/Pressure_Infty;
        
        /*--- Adjust the normal freestream velocity for grid movement ---*/
        
        Qn_Infty = Vn_Infty;
        if (grid_movement) {
          GridVel = geometry->node[iPoint]->GetGridVel();
          for (iDim = 0; iDim < nDim; iDim++)
            Qn_Infty -= GridVel[iDim]*UnitNormal[iDim];
        }
        
        /*--- Compute acoustic Riemann invariants: R = u.n +/- 2c/(gamma-1).
         These correspond with the eigenvalues (u+c) and (u-c), respectively,
         which represent the acoustic waves. Positive characteristics are
         incoming, and a physical boundary condition is imposed (freestream
         state). This occurs when either (u.n+c) > 0 or (u.n-c) > 0. Negative
         characteristics are leaving the domain, and numerical boundary
         conditions are required by extrapolating from the interior state
         using the Riemann invariants. This occurs when (u.n+c) < 0 or
         (u.n-c) < 0. Note that grid movement is taken into account when
         checking the sign of the eigenvalue. ---*/
        
        /*--- Check whether (u.n+c) is greater or less than zero ---*/
        if (Qn_Infty > -SoundSpeed_Infty) {
          /*--- Subsonic inflow or outflow ---*/
          RiemannPlus = Vn_Bound + 2.0*SoundSpeed_Bound/Gamma_Minus_One;
        } else {
          /*--- Supersonic inflow ---*/
          RiemannPlus = Vn_Infty + 2.0*SoundSpeed_Infty/Gamma_Minus_One;
        }
        /*--- Check whether (u.n-c) is greater or less than zero ---*/
        if (Qn_Infty > SoundSpeed_Infty) {
          /*--- Supersonic outflow ---*/
          RiemannMinus = Vn_Bound - 2.0*SoundSpeed_Bound/Gamma_Minus_One;
        } else {
          /*--- Subsonic outflow ---*/
          RiemannMinus = Vn_Infty - 2.0*SoundSpeed_Infty/Gamma_Minus_One;
        }
        
        /*--- Compute a new value for the local normal velocity and speed of
         sound from the Riemann invariants. ---*/
        
        Vn = 0.5 * (RiemannPlus + RiemannMinus);
        SoundSpeed = 0.25 * (RiemannPlus - RiemannMinus)*Gamma_Minus_One;
        
        /*--- Construct the primitive variable state at the boundary for
         computing the flux for the weak boundary condition. The values
         that we choose to construct the solution (boundary or freestream)
         depend on whether we are at an inflow or outflow. At an outflow, we
         choose boundary information (at most one characteristic is incoming),
         while at an inflow, we choose infinity values (at most one
         characteristic is outgoing). ---*/
        
        if (Qn_Infty > 0.0)   {
          /*--- Outflow conditions ---*/
          for (iDim = 0; iDim < nDim; iDim++)
            Velocity[iDim] = Vel_Bound[iDim] + (Vn-Vn_Bound)*UnitNormal[iDim];
          Entropy = Entropy_Bound;
        } else  {
          /*--- Inflow conditions ---*/
          for (iDim = 0; iDim < nDim; iDim++)
            Velocity[iDim] = Vel_Infty[iDim] + (Vn-Vn_Infty)*UnitNormal[iDim];
          Entropy = Entropy_Infty;
        }
        
        /*--- Recompute the primitive variables. ---*/
        
        Density = pow(Entropy*SoundSpeed*SoundSpeed/Gamma,1.0/Gamma_Minus_One);
        Velocity2 = 0.0;
        for (iDim = 0; iDim < nDim; iDim++) {
          Velocity2 += Velocity[iDim]*Velocity[iDim];
        }
        Pressure = Density*SoundSpeed*SoundSpeed/Gamma;
        Energy   = Pressure/(Gamma_Minus_One*Density) + 0.5*Velocity2;
        
        /*--- Store new conservative state for computing the flux. ---*/
        
        U_infty[0] = Density;
				for (iDim = 0; iDim < nDim; iDim++)
					U_infty[iDim+1] = Density*Velocity[iDim];
				U_infty[nDim+1] = Density*Energy;
        
        /*--- Store new primitive state for computing the flux. ---*/
        
        V_infty[0] = Pressure/(Gas_Constant*Density);
				for (iDim = 0; iDim < nDim; iDim++)
					V_infty[iDim+1] = Velocity[iDim];
				V_infty[nDim+1] = Pressure;
				V_infty[nDim+2] = Density;
        
			}
      if (incompressible || freesurface) {
        
				Density = node[iPoint]->GetDensityInc();
				Height  = geometry->node[iPoint]->GetCoord(nDim-1);
				Coord   = geometry->node[iPoint]->GetCoord();
				if (gravity)
          Pressure = PressFreeSurface + Density*(FreeSurface_Zero-Height)/(Froude*Froude);
				else Pressure = PressFreeSurface;
        
				U_infty[0] = Pressure;
				for (iDim = 0; iDim < nDim; iDim++)
					U_infty[iDim+1] = GetVelocity_Inf(iDim)*Density;
        
				V_infty[0] = Density;
				for (iDim = 0; iDim < nDim; iDim++)
					V_infty[iDim+1] = GetVelocity_Inf(iDim);
        
			}
      
			/*--- Set various quantities in the numerics class ---*/
			conv_numerics->SetConservative(U_domain, U_infty);
      
			if (incompressible || freesurface) {
				conv_numerics->SetDensityInc(node[iPoint]->GetDensityInc(),
                                     node[iPoint]->GetDensityInc());
				conv_numerics->SetBetaInc2(node[iPoint]->GetBetaInc2(),
                                   node[iPoint]->GetBetaInc2());
				conv_numerics->SetCoord(Coord, Coord);
			}

			if (grid_movement) {
				conv_numerics->SetGridVel(geometry->node[iPoint]->GetGridVel(),
                                  geometry->node[iPoint]->GetGridVel());
			}
      
			/*--- Compute the convective residual using an upwind scheme ---*/
			conv_numerics->ComputeResidual(Residual, Jacobian_i, Jacobian_j, config);
			LinSysRes.AddBlock(iPoint, Residual);
      
			/*--- Convective Jacobian contribution for implicit integration ---*/
			if (implicit)
				Jacobian.AddBlock(iPoint, iPoint, Jacobian_i);
      
			/*--- Roe Turkel preconditioning, set the value of beta ---*/
			if ((config->GetKind_Upwind() == ROE_TURKEL_2ND) ||
          (config->GetKind_Upwind() == ROE_TURKEL_1ST))
				node[iPoint]->SetPreconditioner_Beta(conv_numerics->GetPrecond_Beta());
      
			/*--- Viscous residual contribution ---*/
			if (viscous) {
        
				/*--- Set the normal vector and the coordinates ---*/
				visc_numerics->SetNormal(Normal);
				visc_numerics->SetCoord(geometry->node[iPoint]->GetCoord(),
                                geometry->node[Point_Normal]->GetCoord());
        
				/*--- Primitive variables, and gradient ---*/
				visc_numerics->SetPrimitive(V_domain, V_infty);
				visc_numerics->SetPrimVarGradient(node[iPoint]->GetGradient_Primitive(),
                                          node[iPoint]->GetGradient_Primitive());
        
				/*--- Laminar and eddy viscosity ---*/
				if (compressible)
          visc_numerics->SetLaminarViscosity(node[iPoint]->GetLaminarViscosity(),
                                             node[iPoint]->GetLaminarViscosity());
				if (incompressible || freesurface)
          visc_numerics->SetLaminarViscosity(node[iPoint]->GetLaminarViscosityInc(),
                                             node[iPoint]->GetLaminarViscosityInc());

				visc_numerics->SetEddyViscosity(node[iPoint]->GetEddyViscosity(),
                                        node[iPoint]->GetEddyViscosity());
        
				/*--- Turbulent kinetic energy ---*/
				if (config->GetKind_Turb_Model() == SST)
					visc_numerics->SetTurbKineticEnergy(solver_container[TURB_SOL]->node[iPoint]->GetSolution(0),
                                              solver_container[TURB_SOL]->node[iPoint]->GetSolution(0));
        
				/*--- Compute and update viscous residual ---*/
				visc_numerics->ComputeResidual(Residual, Jacobian_i, Jacobian_j, config);
				LinSysRes.SubtractBlock(iPoint, Residual);
        
				/*--- Viscous Jacobian contribution for implicit integration ---*/
				if (implicit)
					Jacobian.SubtractBlock(iPoint, iPoint, Jacobian_i);
        
			}
		}
	}
  
	/*--- Free locally allocated memory ---*/
	delete [] U_domain;
	delete [] U_infty;
  delete [] V_domain;
	delete [] V_infty;
	delete [] Normal;
  
}

void CEulerSolver::BC_Inlet(CGeometry *geometry, CSolver **solver_container,
                            CNumerics *conv_numerics, CNumerics *visc_numerics, CConfig *config, unsigned short val_marker) {
	unsigned short iVar, iDim, nPrimVar;
	unsigned long iVertex, iPoint, Point_Normal;
	double P_Total, T_Total, Velocity[3], Velocity2, H_Total, Temperature, Riemann,
	Pressure, Density, Energy, *Flow_Dir, Mach2, SoundSpeed2, SoundSpeed_Total2, Vel_Mag,
	alpha, aa, bb, cc, dd, Area, UnitNormal[3], Density_Inlet;
  
	bool implicit             = (config->GetKind_TimeIntScheme_Flow() == EULER_IMPLICIT);
	bool grid_movement        = config->GetGrid_Movement();
  bool compressible = (config->GetKind_Regime() == COMPRESSIBLE);
  bool incompressible = (config->GetKind_Regime() == INCOMPRESSIBLE);
  bool freesurface = (config->GetKind_Regime() == FREESURFACE);
	double Two_Gamma_M1       = 2.0/Gamma_Minus_One;
	double Gas_Constant       = config->GetGas_ConstantND();
	unsigned short Kind_Inlet = config->GetKind_Inlet();
	string Marker_Tag         = config->GetMarker_All_Tag(val_marker);
	bool viscous              = config->GetViscous();
  bool gravity = (config->GetGravityForce());

  if (compressible) nPrimVar = nDim+3;
  if (incompressible || freesurface) nPrimVar = nDim+2;
  
	double *U_domain = new double[nVar];      double *U_inlet = new double[nVar];
	double *V_domain = new double[nPrimVar];  double *V_inlet = new double[nPrimVar];
	double *Normal = new double[nDim];
  
	/*--- Loop over all the vertices on this boundary marker ---*/
	for (iVertex = 0; iVertex < geometry->nVertex[val_marker]; iVertex++) {
		iPoint = geometry->vertex[val_marker][iVertex]->GetNode();
    
		/*--- Check if the node belongs to the domain (i.e., not a halo node) ---*/
		if (geometry->node[iPoint]->GetDomain()) {
      
			/*--- Index of the closest interior node ---*/
			Point_Normal = geometry->vertex[val_marker][iVertex]->GetNormal_Neighbor();
      
			/*--- Normal vector for this vertex (negate for outward convention) ---*/
			geometry->vertex[val_marker][iVertex]->GetNormal(Normal);
			for (iDim = 0; iDim < nDim; iDim++) Normal[iDim] = -Normal[iDim];
			conv_numerics->SetNormal(Normal);
      
			Area = 0.0;
			for (iDim = 0; iDim < nDim; iDim++) Area += Normal[iDim]*Normal[iDim];
			Area = sqrt (Area);
      
			for (iDim = 0; iDim < nDim; iDim++)
				UnitNormal[iDim] = Normal[iDim]/Area;
      
			/*--- Retrieve solution at this boundary node ---*/
			for (iVar = 0; iVar < nVar; iVar++) U_domain[iVar] = node[iPoint]->GetSolution(iVar);
      for (iVar = 0; iVar < nPrimVar; iVar++) V_domain[iVar] = node[iPoint]->GetPrimVar(iVar);
      
			/*--- Build the fictitious intlet state based on characteristics ---*/
      if (compressible) {
        
				/*--- Subsonic inflow: there is one outgoing characteristic (u-c),
         therefore we can specify all but one state variable at the inlet.
         The outgoing Riemann invariant provides the final piece of info.
         Adapted from an original implementation in the Stanford University
         multi-block (SUmb) solver in the routine bcSubsonicInflow.f90
         written by Edwin van der Weide, last modified 04-20-2009. ---*/
        
				switch (Kind_Inlet) {
            
            /*--- Total properties have been specified at the inlet. ---*/
          case TOTAL_CONDITIONS:
            
            /*--- Retrieve the specified total conditions for this inlet. ---*/
            if (gravity) P_Total = config->GetInlet_Ptotal(Marker_Tag) - geometry->node[iPoint]->GetCoord(nDim-1)*STANDART_GRAVITY;
            else P_Total  = config->GetInlet_Ptotal(Marker_Tag);
            T_Total  = config->GetInlet_Ttotal(Marker_Tag);
            Flow_Dir = config->GetInlet_FlowDir(Marker_Tag);
            
            /*--- Non-dim. the inputs if necessary. ---*/
            P_Total /= config->GetPressure_Ref();
            T_Total /= config->GetTemperature_Ref();
            
            /*--- Store primitives and set some variables for clarity. ---*/
            Density = U_domain[0];
            Velocity2 = 0.0;
            for (iDim = 0; iDim < nDim; iDim++) {
              Velocity[iDim] = U_domain[iDim+1]/Density;
              Velocity2 += Velocity[iDim]*Velocity[iDim];
            }
            Energy      = U_domain[nVar-1]/Density;
            Pressure    = Gamma_Minus_One*Density*(Energy-0.5*Velocity2);
            H_Total     = (Gamma*Gas_Constant/Gamma_Minus_One)*T_Total;
            SoundSpeed2 = Gamma*Pressure/Density;
            
            /*--- Compute the acoustic Riemann invariant that is extrapolated
             from the domain interior. ---*/
            Riemann   = 2.0*sqrt(SoundSpeed2)/Gamma_Minus_One;
            for (iDim = 0; iDim < nDim; iDim++)
              Riemann += Velocity[iDim]*UnitNormal[iDim];
            
            /*--- Total speed of sound ---*/
            SoundSpeed_Total2 = Gamma_Minus_One*(H_Total - (Energy + Pressure/Density)+0.5*Velocity2) + SoundSpeed2;
            
            /*--- Dot product of normal and flow direction. This should
             be negative due to outward facing boundary normal convention. ---*/
            alpha = 0.0;
            for (iDim = 0; iDim < nDim; iDim++)
              alpha += UnitNormal[iDim]*Flow_Dir[iDim];
            
            /*--- Coefficients in the quadratic equation for the velocity ---*/
            aa =  1.0 + 0.5*Gamma_Minus_One*alpha*alpha;
            bb = -1.0*Gamma_Minus_One*alpha*Riemann;
            cc =  0.5*Gamma_Minus_One*Riemann*Riemann
            -2.0*SoundSpeed_Total2/Gamma_Minus_One;
            
            /*--- Solve quadratic equation for velocity magnitude. Value must
             be positive, so the choice of root is clear. ---*/
            dd = bb*bb - 4.0*aa*cc;
            dd = sqrt(max(0.0,dd));
            Vel_Mag   = (-bb + dd)/(2.0*aa);
            Vel_Mag   = max(0.0,Vel_Mag);
            Velocity2 = Vel_Mag*Vel_Mag;
            
            /*--- Compute speed of sound from total speed of sound eqn. ---*/
            SoundSpeed2 = SoundSpeed_Total2 - 0.5*Gamma_Minus_One*Velocity2;
            
            /*--- Mach squared (cut between 0-1), use to adapt velocity ---*/
            Mach2 = Velocity2/SoundSpeed2;
            Mach2 = min(1.0,Mach2);
            Velocity2   = Mach2*SoundSpeed2;
            Vel_Mag     = sqrt(Velocity2);
            SoundSpeed2 = SoundSpeed_Total2 - 0.5*Gamma_Minus_One*Velocity2;
            
            /*--- Compute new velocity vector at the inlet ---*/
            for (iDim = 0; iDim < nDim; iDim++)
              Velocity[iDim] = Vel_Mag*Flow_Dir[iDim];
            
            /*--- Static temperature from the speed of sound relation ---*/
            Temperature = SoundSpeed2/(Gamma*Gas_Constant);
            
            /*--- Static pressure using isentropic relation at a point ---*/
            Pressure = P_Total*pow((Temperature/T_Total),Gamma/Gamma_Minus_One);
            
            /*--- Density at the inlet from the gas law ---*/
            Density = Pressure/(Gas_Constant*Temperature);
            
            /*--- Using pressure, density, & velocity, compute the energy ---*/
            Energy = Pressure/(Density*Gamma_Minus_One)+0.5*Velocity2;
            
            /*--- Conservative variables, using the derived quantities ---*/
            U_inlet[0] = Density;
            for (iDim = 0; iDim < nDim; iDim++)
              U_inlet[iDim+1] = Velocity[iDim]*Density;
            U_inlet[nDim+1] = Energy*Density;
            
            /*--- Primitive variables, using the derived quantities ---*/
            V_inlet[0] = Temperature;
            for (iDim = 0; iDim < nDim; iDim++)
              V_inlet[iDim+1] = Velocity[iDim];
            V_inlet[nDim+1] = Pressure;
            V_inlet[nDim+2] = Density;
            
            break;
            
            /*--- Mass flow has been specified at the inlet. ---*/
          case MASS_FLOW:
            
            /*--- Retrieve the specified mass flow for the inlet. ---*/
            Density  = config->GetInlet_Ttotal(Marker_Tag);
            Vel_Mag  = config->GetInlet_Ptotal(Marker_Tag);
            Flow_Dir = config->GetInlet_FlowDir(Marker_Tag);
            
            /*--- Non-dim. the inputs if necessary. ---*/
            Density /= config->GetDensity_Ref();
            Vel_Mag /= config->GetVelocity_Ref();
            
            /*--- Get primitives from current inlet state. ---*/
            for (iDim = 0; iDim < nDim; iDim++)
              Velocity[iDim] = node[iPoint]->GetVelocity(iDim, COMPRESSIBLE);
            Pressure    = node[iPoint]->GetPressure(COMPRESSIBLE);
            SoundSpeed2 = Gamma*Pressure/U_domain[0];
            
            /*--- Compute the acoustic Riemann invariant that is extrapolated
             from the domain interior. ---*/
            Riemann = Two_Gamma_M1*sqrt(SoundSpeed2);
            for (iDim = 0; iDim < nDim; iDim++)
              Riemann += Velocity[iDim]*UnitNormal[iDim];
            
            /*--- Speed of sound squared for fictitious inlet state ---*/
            SoundSpeed2 = Riemann;
            for (iDim = 0; iDim < nDim; iDim++)
              SoundSpeed2 -= Vel_Mag*Flow_Dir[iDim]*UnitNormal[iDim];
            
            SoundSpeed2 = max(0.0,0.5*Gamma_Minus_One*SoundSpeed2);
            SoundSpeed2 = SoundSpeed2*SoundSpeed2;
            
            /*--- Pressure for the fictitious inlet state ---*/
            Pressure = SoundSpeed2*Density/Gamma;
            
            /*--- Energy for the fictitious inlet state ---*/
            Energy = Pressure/(Density*Gamma_Minus_One)+0.5*Vel_Mag*Vel_Mag;
            
            /*--- Conservative variables, using the derived quantities ---*/
            U_inlet[0] = Density;
            for (iDim = 0; iDim < nDim; iDim++)
              U_inlet[iDim+1] = Vel_Mag*Flow_Dir[iDim]*Density;
            U_inlet[nDim+1] = Energy*Density;
            
            /*--- Primitive variables, using the derived quantities ---*/
            V_inlet[0] = Pressure / ( Gas_Constant * Density);
            for (iDim = 0; iDim < nDim; iDim++)
              V_inlet[iDim+1] = Vel_Mag*Flow_Dir[iDim];
            V_inlet[nDim+1] = Pressure;
            V_inlet[nDim+2] = Density;
            
            break;
				}
			}
      if (incompressible) {
        
				/*--- Pressure and density using the internal value ---*/
				U_inlet[0] = node[iPoint]->GetSolution(0);
				Density_Inlet = node[iPoint]->GetDensityInc();
        V_inlet[0] = node[iPoint]->GetDensityInc();
        
				/*--- The velocity is computed from the infinity values ---*/
				for (iDim = 0; iDim < nDim; iDim++) {
					U_inlet[iDim+1] = GetVelocity_Inf(iDim)*Density_Inlet;
          V_inlet[iDim+1] = GetVelocity_Inf(iDim);
        }
        
			}
      if (freesurface) {
        
				/*--- Pressure and density using the internal value ---*/
				U_inlet[0] = node[iPoint]->GetSolution(0);
				Density_Inlet = node[iPoint]->GetDensityInc();
        V_inlet[0] = node[iPoint]->GetDensityInc();
        
				/*--- The velocity is computed from the infinity values ---*/
				for (iDim = 0; iDim < nDim; iDim++) {
					U_inlet[iDim+1] = GetVelocity_Inf(iDim)*Density_Inlet;
          V_inlet[iDim+1] = GetVelocity_Inf(iDim);
        }
        
				/*--- The y/z velocity is interpolated due to the
         free surface effect on the pressure ---*/
        U_inlet[nDim] = node[iPoint]->GetSolution(nDim);
        V_inlet[nDim] = node[iPoint]->GetPrimVar(nDim);
        
        U_inlet[nDim+1] = node[iPoint]->GetSolution(nDim+1);

			}
      
			/*--- Set various quantities in the solver class ---*/
			conv_numerics->SetConservative(U_domain, U_inlet);
      
			if (incompressible || freesurface) {
				conv_numerics->SetDensityInc(node[iPoint]->GetDensityInc(), Density_Inlet);
				conv_numerics->SetBetaInc2(node[iPoint]->GetBetaInc2(), node[iPoint]->GetBetaInc2());
				conv_numerics->SetCoord(geometry->node[iPoint]->GetCoord(), geometry->node[iPoint]->GetCoord());
			}

			if (grid_movement)
				conv_numerics->SetGridVel(geometry->node[iPoint]->GetGridVel(), geometry->node[iPoint]->GetGridVel());
      
			/*--- Compute the residual using an upwind scheme ---*/
			conv_numerics->ComputeResidual(Residual, Jacobian_i, Jacobian_j, config);
			LinSysRes.AddBlock(iPoint, Residual);
      
			/*--- Jacobian contribution for implicit integration ---*/
			if (implicit)
				Jacobian.AddBlock(iPoint, iPoint, Jacobian_i);
      
			/*--- Roe Turkel preconditioning, set the value of beta ---*/
			if ((config->GetKind_Upwind() == ROE_TURKEL_2ND) || (config->GetKind_Upwind() == ROE_TURKEL_1ST)) {
				node[iPoint]->SetPreconditioner_Beta(conv_numerics->GetPrecond_Beta());
			}
      
			/*--- Viscous contribution ---*/
			if (viscous) {
        
				/*--- Set the normal vector and the coordinates ---*/
				visc_numerics->SetNormal(Normal);
				visc_numerics->SetCoord(geometry->node[iPoint]->GetCoord(), geometry->node[Point_Normal]->GetCoord());
        
				/*--- Primitive variables, and gradient ---*/
				visc_numerics->SetPrimitive(V_domain, V_inlet);
				visc_numerics->SetPrimVarGradient(node[iPoint]->GetGradient_Primitive(), node[iPoint]->GetGradient_Primitive());
        
				/*--- Laminar and eddy viscosity ---*/
        if (compressible) visc_numerics->SetLaminarViscosity(node[iPoint]->GetLaminarViscosity(), node[iPoint]->GetLaminarViscosity());
				if (incompressible || freesurface) visc_numerics->SetLaminarViscosity(node[iPoint]->GetLaminarViscosityInc(), node[iPoint]->GetLaminarViscosityInc());
				visc_numerics->SetEddyViscosity(node[iPoint]->GetEddyViscosity(), node[iPoint]->GetEddyViscosity());
        
				/*--- Turbulent kinetic energy ---*/
				if (config->GetKind_Turb_Model() == SST)
					visc_numerics->SetTurbKineticEnergy(solver_container[TURB_SOL]->node[iPoint]->GetSolution(0), solver_container[TURB_SOL]->node[iPoint]->GetSolution(0));
        
				/*--- Compute and update residual ---*/
				visc_numerics->ComputeResidual(Residual, Jacobian_i, Jacobian_j, config);
				LinSysRes.SubtractBlock(iPoint, Residual);
        
				/*--- Jacobian contribution for implicit integration ---*/
				if (implicit)
					Jacobian.SubtractBlock(iPoint, iPoint, Jacobian_i);
        
			}
      
		}
	}
  
	/*--- Free locally allocated memory ---*/
	delete [] U_domain;
	delete [] U_inlet;
  delete [] V_domain;
	delete [] V_inlet;
	delete [] Normal;
  
}

void CEulerSolver::BC_Outlet(CGeometry *geometry, CSolver **solver_container,
                               CNumerics *conv_numerics, CNumerics *visc_numerics, CConfig *config, unsigned short val_marker) {
	unsigned short iVar, iDim, nPrimVar;
	unsigned long iVertex, iPoint, Point_Normal;
	double LevelSet, Density_Outlet, Pressure, P_Exit, Velocity[3],
	Velocity2, Entropy, Density, Energy, Riemann, Vn, SoundSpeed, Mach_Exit, Vn_Exit,
	Area, UnitNormal[3], Height;
  
	bool implicit           = (config->GetKind_TimeIntScheme_Flow() == EULER_IMPLICIT);
  double Gas_Constant     = config->GetGas_ConstantND();
  bool compressible = (config->GetKind_Regime() == COMPRESSIBLE);
  bool incompressible = (config->GetKind_Regime() == INCOMPRESSIBLE);
  bool freesurface = (config->GetKind_Regime() == FREESURFACE);
	bool grid_movement      = config->GetGrid_Movement();
	double FreeSurface_Zero = config->GetFreeSurface_Zero();
	double PressFreeSurface = GetPressure_Inf();
	double Froude           = config->GetFroude();
	double epsilon          = config->GetFreeSurface_Thickness();
	double RatioDensity     = config->GetRatioDensity();
	string Marker_Tag       = config->GetMarker_All_Tag(val_marker);
	bool viscous              = config->GetViscous();
    bool gravity = (config->GetGravityForce());

  if (compressible) nPrimVar = nDim+3;
  if (incompressible || freesurface) nPrimVar = nDim+2;
  
	double *U_domain = new double[nVar];      double *U_outlet = new double[nVar];
  double *V_domain = new double[nPrimVar];  double *V_outlet = new double[nPrimVar];
	double *Normal = new double[nDim];
    
	/*--- Loop over all the vertices on this boundary marker ---*/
	for (iVertex = 0; iVertex < geometry->nVertex[val_marker]; iVertex++) {
		iPoint = geometry->vertex[val_marker][iVertex]->GetNode();
    
		/*--- Check if the node belongs to the domain (i.e., not a halo node) ---*/
		if (geometry->node[iPoint]->GetDomain()) {
      
			/*--- Index of the closest interior node ---*/
			Point_Normal = geometry->vertex[val_marker][iVertex]->GetNormal_Neighbor();
      
			/*--- Normal vector for this vertex (negate for outward convention) ---*/
			geometry->vertex[val_marker][iVertex]->GetNormal(Normal);
			for (iDim = 0; iDim < nDim; iDim++) Normal[iDim] = -Normal[iDim];
			conv_numerics->SetNormal(Normal);
            
			Area = 0.0;
			for (iDim = 0; iDim < nDim; iDim++) Area += Normal[iDim]*Normal[iDim];
			Area = sqrt (Area);
            
			for (iDim = 0; iDim < nDim; iDim++)
				UnitNormal[iDim] = Normal[iDim]/Area;
            
			/*--- Current solution at this boundary node ---*/
			for (iVar = 0; iVar < nVar; iVar++) U_domain[iVar] = node[iPoint]->GetSolution(iVar);
            for (iVar = 0; iVar < nPrimVar; iVar++) V_domain[iVar] = node[iPoint]->GetPrimVar(iVar);
            
			/*--- Build the fictitious intlet state based on characteristics ---*/
			if (compressible) {
                
				/*--- Retrieve the specified back pressure for this outlet. ---*/
                if (gravity) P_Exit = config->GetOutlet_Pressure(Marker_Tag) - geometry->node[iPoint]->GetCoord(nDim-1)*STANDART_GRAVITY;
                else P_Exit = config->GetOutlet_Pressure(Marker_Tag);
                
				/*--- Non-dim. the inputs if necessary. ---*/
				P_Exit = P_Exit/config->GetPressure_Ref();
                
				/*--- Check whether the flow is supersonic at the exit. The type
                 of boundary update depends on this. ---*/
				Density = U_domain[0];
				Velocity2 = 0.0; Vn = 0.0;
				for (iDim = 0; iDim < nDim; iDim++) {
					Velocity[iDim] = U_domain[iDim+1]/Density;
					Velocity2 += Velocity[iDim]*Velocity[iDim];
					Vn += Velocity[iDim]*UnitNormal[iDim];
				}
				Energy     = U_domain[nVar-1]/Density;
				Pressure   = Gamma_Minus_One*Density*(Energy-0.5*Velocity2);
				SoundSpeed = sqrt(Gamma*Pressure/Density);
				Mach_Exit  = sqrt(Velocity2)/SoundSpeed;
                
				if (Mach_Exit >= 1.0) {
                    
					/*--- Supersonic exit flow: there are no incoming characteristics,
                     so no boundary condition is necessary. Set outlet state to current
                     state so that upwinding handles the direction of propagation. ---*/
					for (iVar = 0; iVar < nVar; iVar++) U_outlet[iVar] = U_domain[iVar];
                    for (iVar = 0; iVar < nPrimVar; iVar++) V_outlet[iVar] = V_domain[iVar];
                    
				} else {
                    
					/*--- Subsonic exit flow: there is one incoming characteristic,
                     therefore one variable can be specified (back pressure) and is used
                     to update the conservative variables. Compute the entropy and the
                     acoustic Riemann variable. These invariants, as well as the
                     tangential velocity components, are extrapolated. Adapted from an
                     original implementation in the Stanford University multi-block
                     (SUmb) solver in the routine bcSubsonicOutflow.f90 by Edwin van
                     der Weide, last modified 09-10-2007. ---*/
                    
					Entropy = Pressure*pow(1.0/Density,Gamma);
					Riemann = Vn + 2.0*SoundSpeed/Gamma_Minus_One;
                    
					/*--- Compute the new fictious state at the outlet ---*/
					Density    = pow(P_Exit/Entropy,1.0/Gamma);
					Pressure   = P_Exit;
					SoundSpeed = sqrt(Gamma*P_Exit/Density);
					Vn_Exit    = Riemann - 2.0*SoundSpeed/Gamma_Minus_One;
					Velocity2  = 0.0;
					for (iDim = 0; iDim < nDim; iDim++) {
						Velocity[iDim] = Velocity[iDim] + (Vn_Exit-Vn)*UnitNormal[iDim];
						Velocity2 += Velocity[iDim]*Velocity[iDim];
					}
					Energy  = P_Exit/(Density*Gamma_Minus_One) + 0.5*Velocity2;
                    
					/*--- Conservative variables, using the derived quantities ---*/
					U_outlet[0] = Density;
					for (iDim = 0; iDim < nDim; iDim++)
						U_outlet[iDim+1] = Velocity[iDim]*Density;
					U_outlet[nDim+1] = Energy*Density;
                    
                    /*--- Conservative variables, using the derived quantities ---*/
                    V_outlet[0] = Pressure / ( Gas_Constant * Density);
					for (iDim = 0; iDim < nDim; iDim++)
						V_outlet[iDim+1] = Velocity[iDim];
					V_outlet[nDim+1] = Pressure;
                    V_outlet[nDim+2] = Density;
                    
				}
			}
      if (incompressible) {
        
        /*--- Imposed pressure and density ---*/
        Density_Outlet = GetDensity_Inf();
        U_outlet[0] = GetPressure_Inf();
        V_domain[0] = Density_Outlet;
        
				/*--- Neumman condition for the velocity ---*/
				for (iDim = 0; iDim < nDim; iDim++) {
					U_outlet[iDim+1] = node[Point_Normal]->GetSolution(iDim+1);
          V_outlet[iDim+1] = node[Point_Normal]->GetPrimVar(iDim+1);
        }
        
			}
      if (freesurface) {
        
        /*--- Density computation at the exit using the level set function ---*/
        Height = geometry->node[iPoint]->GetCoord(nDim-1);
        LevelSet = Height - FreeSurface_Zero;
        
        /*--- Pressure computation the density at the exit (imposed) ---*/
        if (LevelSet < -epsilon) Density_Outlet = config->GetDensity_FreeStreamND();
        if (LevelSet > epsilon) Density_Outlet = RatioDensity*config->GetDensity_FreeStreamND();
        U_outlet[0] = PressFreeSurface + Density_Outlet*((FreeSurface_Zero-Height)/(Froude*Froude));
        V_domain[0] = Density_Outlet;
                
        /*--- Neumman condition in the interface for the pressure and density ---*/
        if (fabs(LevelSet) <= epsilon) {
          U_outlet[0] = node[Point_Normal]->GetSolution(0);
          Density_Outlet = node[Point_Normal]->GetDensityInc();
          V_domain[0] = Density_Outlet;
        }
        
				/*--- Neumman condition for the velocity ---*/
				for (iDim = 0; iDim < nDim; iDim++) {
					U_outlet[iDim+1] = node[Point_Normal]->GetSolution(iDim+1);
          V_outlet[iDim+1] = node[Point_Normal]->GetPrimVar(iDim+1);
        }
        
        /*--- Set level set to its original value ---*/
        U_outlet[nDim+1] = LevelSet;
        node[iPoint]->SetSolution_Old(nDim+1, LevelSet);

			}
      
			/*--- Set various quantities in the solver class ---*/
			conv_numerics->SetConservative(U_domain, U_outlet);
      
			if (incompressible || freesurface) {
				conv_numerics->SetDensityInc(node[iPoint]->GetDensityInc(), Density_Outlet);
				conv_numerics->SetBetaInc2(node[iPoint]->GetBetaInc2(), node[iPoint]->GetBetaInc2());
				conv_numerics->SetCoord(geometry->node[iPoint]->GetCoord(), geometry->node[iPoint]->GetCoord());
			}

			if (grid_movement)
				conv_numerics->SetGridVel(geometry->node[iPoint]->GetGridVel(), geometry->node[iPoint]->GetGridVel());
            
			/*--- Compute the residual using an upwind scheme ---*/
			conv_numerics->ComputeResidual(Residual, Jacobian_i, Jacobian_j, config);
      
			LinSysRes.AddBlock(iPoint, Residual);
            
			/*--- Jacobian contribution for implicit integration ---*/
			if (implicit) {
				Jacobian.AddBlock(iPoint, iPoint, Jacobian_i);
      }
      
			/*--- Roe Turkel preconditioning, set the value of beta ---*/
			if ((config->GetKind_Upwind() == ROE_TURKEL_2ND) || (config->GetKind_Upwind() == ROE_TURKEL_1ST)) {
				node[iPoint]->SetPreconditioner_Beta(conv_numerics->GetPrecond_Beta());
			}
            
			/*--- Viscous contribution ---*/
			if (viscous) {
                
				/*--- Set the normal vector and the coordinates ---*/
				visc_numerics->SetNormal(Normal);
				visc_numerics->SetCoord(geometry->node[iPoint]->GetCoord(), geometry->node[Point_Normal]->GetCoord());
                
				/*--- Primitive variables, and gradient ---*/
				visc_numerics->SetPrimitive(V_domain, V_outlet);
				visc_numerics->SetPrimVarGradient(node[iPoint]->GetGradient_Primitive(), node[iPoint]->GetGradient_Primitive());
                
				/*--- Laminar and eddy viscosity ---*/
				if (compressible) visc_numerics->SetLaminarViscosity(node[iPoint]->GetLaminarViscosity(), node[iPoint]->GetLaminarViscosity());
				if (incompressible || freesurface) visc_numerics->SetLaminarViscosity(node[iPoint]->GetLaminarViscosityInc(), node[iPoint]->GetLaminarViscosityInc());
				visc_numerics->SetEddyViscosity(node[iPoint]->GetEddyViscosity(), node[iPoint]->GetEddyViscosity());
                
				/*--- Turbulent kinetic energy ---*/
				if (config->GetKind_Turb_Model() == SST)
					visc_numerics->SetTurbKineticEnergy(solver_container[TURB_SOL]->node[iPoint]->GetSolution(0), solver_container[TURB_SOL]->node[iPoint]->GetSolution(0));
                
				/*--- Compute and update residual ---*/
				visc_numerics->ComputeResidual(Residual, Jacobian_i, Jacobian_j, config);
				LinSysRes.SubtractBlock(iPoint, Residual);
                
				/*--- Jacobian contribution for implicit integration ---*/
				if (implicit)
					Jacobian.SubtractBlock(iPoint, iPoint, Jacobian_i);
                
			}
            
		}
	}
    
	/*--- Free locally allocated memory ---*/
	delete [] U_domain;
	delete [] U_outlet;
    delete [] V_domain;
	delete [] V_outlet;
	delete [] Normal;
    
}

void CEulerSolver::BC_Supersonic_Inlet(CGeometry *geometry, CSolver **solver_container,
                                         CNumerics *conv_numerics, CNumerics *visc_numerics, CConfig *config, unsigned short val_marker) {
	unsigned short iDim, iVar, nPrimVar;
	unsigned long iVertex, iPoint, Point_Normal;
  double Area, UnitNormal[3];

	double Density, Pressure, Temperature, Energy, *Velocity, Velocity2;
	double Gas_Constant = config->GetGas_ConstantND();
    
	bool implicit = (config->GetKind_TimeIntScheme_Flow() == EULER_IMPLICIT);
	bool grid_movement  = config->GetGrid_Movement();
  bool compressible = (config->GetKind_Regime() == COMPRESSIBLE);
  bool incompressible = (config->GetKind_Regime() == INCOMPRESSIBLE);
  bool freesurface = (config->GetKind_Regime() == FREESURFACE);
	bool viscous              = config->GetViscous();
	string Marker_Tag = config->GetMarker_All_Tag(val_marker);
    
	if (compressible) nPrimVar = nDim+3;
  if (incompressible || freesurface) nPrimVar = nDim+2;
  
  double *U_inlet = new double[nVar]; double *U_domain = new double[nVar];
  double *V_inlet = new double[nPrimVar]; double *V_domain = new double[nPrimVar];
	double *Normal = new double[nDim];
  
	/*--- Supersonic inlet flow: there are no outgoing characteristics,
     so all flow variables can be imposed at the inlet.
     First, retrieve the specified values for the primitive variables. ---*/
	Temperature = config->GetInlet_Temperature(Marker_Tag);
	Pressure    = config->GetInlet_Pressure(Marker_Tag);
	Velocity    = config->GetInlet_Velocity(Marker_Tag);
    
	/*--- Density at the inlet from the gas law ---*/
	Density = Pressure/(Gas_Constant*Temperature);
    
	/*--- Non-dim. the inputs if necessary. ---*/
	Temperature = Temperature/config->GetTemperature_Ref();
	Pressure    = Pressure/config->GetPressure_Ref();
	Density     = Density/config->GetDensity_Ref();
	for (iDim = 0; iDim < nDim; iDim++)
		Velocity[iDim] = Velocity[iDim]/config->GetVelocity_Ref();
    
	/*--- Compute the energy from the specified state ---*/
	Velocity2 = 0.0;
	for (iDim = 0; iDim < nDim; iDim++)
		Velocity2 += Velocity[iDim]*Velocity[iDim];
	Energy = Pressure/(Density*Gamma_Minus_One)+0.5*Velocity2;
    
	/*--- Conservative variables, using the derived quantities ---*/
	U_inlet[0] = Density;
    for (iDim = 0; iDim < nDim; iDim++)
        U_inlet[iDim+1] = Velocity[iDim]*Density;
    U_inlet[nDim+1] = Energy*Density;
    
    /*--- Primitive variables, using the derived quantities ---*/
	V_inlet[0] = Temperature;
    for (iDim = 0; iDim < nDim; iDim++)
        V_inlet[iDim+1] = Velocity[iDim];
    V_inlet[nDim+1] = Pressure;
    V_inlet[nDim+2] = Density;
    
	/*--- Loop over all the vertices on this boundary marker ---*/
	for(iVertex = 0; iVertex < geometry->nVertex[val_marker]; iVertex++) {
		iPoint = geometry->vertex[val_marker][iVertex]->GetNode();
        
		/*--- Check if the node belongs to the domain (i.e, not a halo node) ---*/
		if (geometry->node[iPoint]->GetDomain()) {
            
            /*--- Index of the closest interior node ---*/
            Point_Normal = geometry->vertex[val_marker][iVertex]->GetNormal_Neighbor();
            
			/*--- Current solution at this boundary node ---*/
			for (iVar = 0; iVar < nVar; iVar++) U_domain[iVar] = node[iPoint]->GetSolution(iVar);
			for (iVar = 0; iVar < nPrimVar; iVar++) V_domain[iVar] = node[iPoint]->GetPrimVar(iVar);
            
			/*--- Normal vector for this vertex (negate for outward convention) ---*/
			geometry->vertex[val_marker][iVertex]->GetNormal(Normal);
			for (iDim = 0; iDim < nDim; iDim++) Normal[iDim] = -Normal[iDim];
            
			Area = 0.0;
			for (iDim = 0; iDim < nDim; iDim++)
				Area += Normal[iDim]*Normal[iDim];
			Area = sqrt (Area);
            
			for (iDim = 0; iDim < nDim; iDim++)
				UnitNormal[iDim] = Normal[iDim]/Area;
            
			/*--- Set various quantities in the solver class ---*/
			conv_numerics->SetNormal(Normal);
			conv_numerics->SetConservative(U_domain, U_inlet);
			if (incompressible || freesurface) {
				conv_numerics->SetDensityInc(node[iPoint]->GetDensityInc(),
                                           node[iPoint]->GetDensityInc());
				conv_numerics->SetBetaInc2(node[iPoint]->GetBetaInc2(),
                                         node[iPoint]->GetBetaInc2());
				conv_numerics->SetCoord(geometry->node[iPoint]->GetCoord(),
                                      geometry->node[iPoint]->GetCoord());
			}

			if (grid_movement)
				conv_numerics->SetGridVel(geometry->node[iPoint]->GetGridVel(),
                                        geometry->node[iPoint]->GetGridVel());
            
			/*--- Compute the residual using an upwind scheme ---*/
			conv_numerics->ComputeResidual(Residual, Jacobian_i, Jacobian_j, config);
			LinSysRes.AddBlock(iPoint, Residual);
            
			/*--- Jacobian contribution for implicit integration ---*/
			if (implicit)
				Jacobian.AddBlock(iPoint, iPoint, Jacobian_i);
            
            /*--- Viscous contribution ---*/
			if (viscous) {
                
				/*--- Set the normal vector and the coordinates ---*/
				visc_numerics->SetNormal(Normal);
				visc_numerics->SetCoord(geometry->node[iPoint]->GetCoord(), geometry->node[Point_Normal]->GetCoord());
                
				/*--- Primitive variables, and gradient ---*/
				visc_numerics->SetPrimitive(V_domain, V_inlet);
				visc_numerics->SetPrimVarGradient(node[iPoint]->GetGradient_Primitive(), node[iPoint]->GetGradient_Primitive());
                
				/*--- Laminar and eddy viscosity ---*/
				visc_numerics->SetLaminarViscosity(node[iPoint]->GetLaminarViscosity(), node[iPoint]->GetLaminarViscosity());
				visc_numerics->SetEddyViscosity(node[iPoint]->GetEddyViscosity(), node[iPoint]->GetEddyViscosity());
                
				/*--- Turbulent kinetic energy ---*/
				if (config->GetKind_Turb_Model() == SST)
					visc_numerics->SetTurbKineticEnergy(solver_container[TURB_SOL]->node[iPoint]->GetSolution(0), solver_container[TURB_SOL]->node[iPoint]->GetSolution(0));
                
				/*--- Compute and update residual ---*/
				visc_numerics->ComputeResidual(Residual, Jacobian_i, Jacobian_j, config);
				LinSysRes.SubtractBlock(iPoint, Residual);
                
				/*--- Jacobian contribution for implicit integration ---*/
				if (implicit)
					Jacobian.SubtractBlock(iPoint, iPoint, Jacobian_i);
            }
            
		}
	}
    
	/*--- Free locally allocated memory ---*/
	delete [] U_domain;
	delete [] U_inlet;
    delete [] V_domain;
	delete [] V_inlet;
	delete [] Normal;
    
}

void CEulerSolver::BC_Nacelle_Inflow(CGeometry *geometry, CSolver **solver_container, CNumerics *conv_numerics, CNumerics *visc_numerics, CConfig *config, unsigned short val_marker) {
	unsigned short iVar, iDim, nPrimVar;
	unsigned long iVertex, iPoint, Point_Normal;
	double Pressure, P_Fan, Velocity[3], Velocity2, Entropy, Target_FanFace_Mach = 0.0, Density, Energy,
  Riemann, Area, UnitNormal[3], Vn, SoundSpeed, Vn_Exit, P_Fan_inc, P_Fan_old, M_Fan_old;
  
	double DampingFactor = config->GetDamp_Nacelle_Inflow();
	bool implicit = (config->GetKind_TimeIntScheme_Flow() == EULER_IMPLICIT);
	bool viscous              = config->GetViscous();
  double Gas_Constant = config->GetGas_ConstantND();
  bool compressible = (config->GetKind_Regime() == COMPRESSIBLE);
  bool incompressible = (config->GetKind_Regime() == INCOMPRESSIBLE);
  bool freesurface = (config->GetKind_Regime() == FREESURFACE);
	string Marker_Tag = config->GetMarker_All_Tag(val_marker);

  if (compressible) nPrimVar = nDim+3;
  if (incompressible || freesurface) nPrimVar = nDim+2;
  
  double *U_domain = new double[nVar];      double *U_inflow = new double[nVar];
	double *V_domain = new double[nPrimVar];  double *V_inflow = new double[nPrimVar];
	double *Normal = new double[nDim];
  
	/*--- Retrieve the specified target fan face mach in the nacelle. ---*/
	Target_FanFace_Mach = config->GetFanFace_Mach_Target(Marker_Tag);
  
	/*--- Retrieve the old fan face pressure and mach number in the nacelle (this has been computed in a preprocessing). ---*/
  P_Fan_old = config->GetFanFace_Pressure(Marker_Tag);  // Note that has been computed by the code (non-dimensional).
  M_Fan_old = config->GetFanFace_Mach(Marker_Tag);

  
	/*--- Compute the Pressure increment ---*/
	P_Fan_inc = ((M_Fan_old/Target_FanFace_Mach) - 1.0) * config->GetPressure_FreeStreamND();
  
	/*--- Estimate the new fan face pressure ---*/
	P_Fan = (1.0 - DampingFactor)*P_Fan_old + DampingFactor * (P_Fan_old + P_Fan_inc);
  
	/*--- Loop over all the vertices on this boundary marker ---*/
	for (iVertex = 0; iVertex < geometry->nVertex[val_marker]; iVertex++) {
    
		iPoint = geometry->vertex[val_marker][iVertex]->GetNode();
    
		/*--- Check if the node belongs to the domain (i.e, not a halo node) ---*/
		if (geometry->node[iPoint]->GetDomain()) {
      
      /*--- Index of the closest interior node ---*/
      Point_Normal = geometry->vertex[val_marker][iVertex]->GetNormal_Neighbor();
      
			/*--- Normal vector for this vertex (negate for outward convention) ---*/
			geometry->vertex[val_marker][iVertex]->GetNormal(Normal);
			for (iDim = 0; iDim < nDim; iDim++) Normal[iDim] = -Normal[iDim];
      
			Area = 0.0;
			for (iDim = 0; iDim < nDim; iDim++)
				Area += Normal[iDim]*Normal[iDim];
			Area = sqrt (Area);
      
			for (iDim = 0; iDim < nDim; iDim++)
				UnitNormal[iDim] = Normal[iDim]/Area;
      
			/*--- Current solution at this boundary node ---*/
			for (iVar = 0; iVar < nVar; iVar++) U_domain[iVar] = node[iPoint]->GetSolution(iVar);
			for (iVar = 0; iVar < nPrimVar; iVar++) V_domain[iVar] = node[iPoint]->GetPrimVar(iVar);
      
			/*--- Subsonic nacelle inflow: there is one incoming characteristic,
			 therefore one variable can be specified (back pressure) and is used
			 to update the conservative variables.
       
			 Compute the entropy and the acoustic variable. These
			 riemann invariants, as well as the tangential velocity components,
			 are extrapolated. ---*/
      Density = U_domain[0];
			Velocity2 = 0.0; Vn = 0.0;
			for (iDim = 0; iDim < nDim; iDim++) {
				Velocity[iDim] = U_domain[iDim+1]/Density;
				Velocity2 += Velocity[iDim]*Velocity[iDim];
				Vn += Velocity[iDim]*UnitNormal[iDim];
			}
			Energy     = U_domain[nVar-1]/Density;
			Pressure   = Gamma_Minus_One*Density*(Energy-0.5*Velocity2);
			SoundSpeed = sqrt(Gamma*Pressure/Density);
			Entropy = Pressure*pow(1.0/Density,Gamma);
			Riemann = Vn + 2.0*SoundSpeed/Gamma_Minus_One;
      
			/*--- Compute the new fictious state at the outlet ---*/
			Density    = pow(P_Fan/Entropy,1.0/Gamma);
			Pressure   = P_Fan;
			SoundSpeed = sqrt(Gamma*P_Fan/Density);
			Vn_Exit    = Riemann - 2.0*SoundSpeed/Gamma_Minus_One;
			Velocity2  = 0.0;
			for (iDim = 0; iDim < nDim; iDim++) {
				Velocity[iDim] = Velocity[iDim] + (Vn_Exit-Vn)*UnitNormal[iDim];
				Velocity2 += Velocity[iDim]*Velocity[iDim];
			}
      
			Energy  = P_Fan/(Density*Gamma_Minus_One) + 0.5*Velocity2;
      
			/*--- Conservative variables, using the derived quantities ---*/
			U_inflow[0] = Density;
      for (iDim = 0; iDim < nDim; iDim++)
        U_inflow[iDim+1] = Velocity[iDim]*Density;
			U_inflow[nDim+1] = Energy*Density;
      
      /*--- Conservative variables, using the derived quantities ---*/
			V_inflow[0] = Pressure / ( Gas_Constant * Density);
      for (iDim = 0; iDim < nDim; iDim++)
        V_inflow[iDim+1] = Velocity[iDim];
			V_inflow[nDim+1] = Pressure;
      V_inflow[nDim+2] = Density;
      
			/*--- Set various quantities in the solver class ---*/
			conv_numerics->SetNormal(Normal);
			conv_numerics->SetConservative(U_domain, U_inflow);
      
			/*--- Compute the residual using an upwind scheme ---*/
			conv_numerics->ComputeResidual(Residual, Jacobian_i, Jacobian_j, config);
			LinSysRes.AddBlock(iPoint, Residual);
            
			/*--- Jacobian contribution for implicit integration ---*/
			if (implicit)
				Jacobian.AddBlock(iPoint, iPoint, Jacobian_i);
      
      /*--- Viscous contribution ---*/
			if (viscous) {
        
				/*--- Set the normal vector and the coordinates ---*/
				visc_numerics->SetNormal(Normal);
				visc_numerics->SetCoord(geometry->node[iPoint]->GetCoord(), geometry->node[Point_Normal]->GetCoord());
        
				/*--- Primitive variables, and gradient ---*/
				visc_numerics->SetPrimitive(V_domain, V_inflow);
				visc_numerics->SetPrimVarGradient(node[iPoint]->GetGradient_Primitive(), node[iPoint]->GetGradient_Primitive());
        
				/*--- Laminar and eddy viscosity ---*/
				visc_numerics->SetLaminarViscosity(node[iPoint]->GetLaminarViscosity(), node[iPoint]->GetLaminarViscosity());
				visc_numerics->SetEddyViscosity(node[iPoint]->GetEddyViscosity(), node[iPoint]->GetEddyViscosity());
        
				/*--- Turbulent kinetic energy ---*/
				if (config->GetKind_Turb_Model() == SST)
					visc_numerics->SetTurbKineticEnergy(solver_container[TURB_SOL]->node[iPoint]->GetSolution(0), solver_container[TURB_SOL]->node[iPoint]->GetSolution(0));
        
				/*--- Compute and update residual ---*/
				visc_numerics->ComputeResidual(Residual, Jacobian_i, Jacobian_j, config);
				LinSysRes.SubtractBlock(iPoint, Residual);
                
				/*--- Jacobian contribution for implicit integration ---*/
				if (implicit)
					Jacobian.SubtractBlock(iPoint, iPoint, Jacobian_i);
        
			}
      
		}
	}
  
	delete [] U_domain;
	delete [] U_inflow;
  delete [] V_domain;
	delete [] V_inflow;
	delete [] Normal;
  
}

void CEulerSolver::BC_Nacelle_Exhaust(CGeometry *geometry, CSolver **solver_container, CNumerics *conv_numerics, CNumerics *visc_numerics, CConfig *config, unsigned short val_marker) {
	unsigned short iVar, iDim, nPrimVar;
	unsigned long iVertex, iPoint, Point_Normal;
	double P_Exhaust, T_Exhaust, Velocity[3], Velocity2, H_Exhaust, Temperature, Riemann, Area, UnitNormal[3], Pressure, Density, Energy, Mach2, SoundSpeed2, SoundSpeed_Exhaust2, Vel_Mag, alpha, aa, bb, cc, dd, Flow_Dir[3];
  
	double Gas_Constant = config->GetGas_ConstantND();
  bool implicit = (config->GetKind_TimeIntScheme_Flow() == EULER_IMPLICIT);
	bool viscous = config->GetViscous();
  bool compressible = (config->GetKind_Regime() == COMPRESSIBLE);
  bool incompressible = (config->GetKind_Regime() == INCOMPRESSIBLE);
  bool freesurface = (config->GetKind_Regime() == FREESURFACE);
	string Marker_Tag = config->GetMarker_All_Tag(val_marker);
  
  if (compressible) nPrimVar = nDim+3;
  if (incompressible || freesurface) nPrimVar = nDim+2;
  
  double *U_domain = new double[nVar];      double *U_exhaust = new double[nVar];
  double *V_domain = new double[nPrimVar];  double *V_exhaust = new double[nPrimVar];
	double *Normal = new double[nDim];
  
	/*--- Loop over all the vertices on this boundary marker ---*/
	for (iVertex = 0; iVertex < geometry->nVertex[val_marker]; iVertex++) {
    
		iPoint = geometry->vertex[val_marker][iVertex]->GetNode();
    
		/*--- Check if the node belongs to the domain (i.e, not a halo node) ---*/
		if (geometry->node[iPoint]->GetDomain()) {
      
      /*--- Index of the closest interior node ---*/
			Point_Normal = geometry->vertex[val_marker][iVertex]->GetNormal_Neighbor();
      
			/*--- Normal vector for this vertex (negate for outward convention) ---*/
			geometry->vertex[val_marker][iVertex]->GetNormal(Normal);
			for (iDim = 0; iDim < nDim; iDim++) Normal[iDim] = -Normal[iDim];
      
			Area = 0.0;
			for (iDim = 0; iDim < nDim; iDim++)
				Area += Normal[iDim]*Normal[iDim];
			Area = sqrt (Area);
      
			for (iDim = 0; iDim < nDim; iDim++)
				UnitNormal[iDim] = Normal[iDim]/Area;
      
			/*--- Current solution at this boundary node ---*/
			for (iVar = 0; iVar < nVar; iVar++) U_domain[iVar] = node[iPoint]->GetSolution(iVar);
      for (iVar = 0; iVar < nPrimVar; iVar++) V_domain[iVar] = node[iPoint]->GetPrimVar(iVar);
      
			/*--- Subsonic inflow: there is one outgoing characteristic (u-c),
			 therefore we can specify all but one state variable at the inlet.
			 The outgoing Riemann invariant provides the final piece of info. ---*/
      
			/*--- Retrieve the specified total conditions for this inlet. ---*/
			P_Exhaust  = config->GetNozzle_Ptotal(Marker_Tag);
			T_Exhaust  = config->GetNozzle_Ttotal(Marker_Tag);
      
			/*--- Non-dim. the inputs if necessary. ---*/
			P_Exhaust /= config->GetPressure_Ref();
			T_Exhaust /= config->GetTemperature_Ref();
      
			/*--- Store primitives and set some variables for clarity. ---*/
			Density = U_domain[0];
			Velocity2 = 0.0;
			for (iDim = 0; iDim < nDim; iDim++) {
				Velocity[iDim] = U_domain[iDim+1]/Density;
				Velocity2 += Velocity[iDim]*Velocity[iDim];
			}
			Energy      = U_domain[nVar-1]/Density;
			Pressure    = Gamma_Minus_One*Density*(Energy-0.5*Velocity2);
			H_Exhaust     = (Gamma*Gas_Constant/Gamma_Minus_One)*T_Exhaust;
			SoundSpeed2 = Gamma*Pressure/Density;
      
			/*--- Compute the acoustic Riemann invariant that is extrapolated
			 from the domain interior. ---*/
			Riemann   = 2.0*sqrt(SoundSpeed2)/Gamma_Minus_One;
			for (iDim = 0; iDim < nDim; iDim++)
				Riemann += Velocity[iDim]*UnitNormal[iDim];
      
			/*--- Total speed of sound ---*/
			SoundSpeed_Exhaust2 = Gamma_Minus_One*(H_Exhaust - (Energy + Pressure/Density)+0.5*Velocity2) + SoundSpeed2;
      
			/*--- The flow direction is defined by the surface normal ---*/
			for (iDim = 0; iDim < nDim; iDim++)
				Flow_Dir[iDim] = -UnitNormal[iDim];
      
			/*--- Dot product of normal and flow direction. This should
			 be negative due to outward facing boundary normal convention. ---*/
			alpha = 0.0;
			for (iDim = 0; iDim < nDim; iDim++)
				alpha += UnitNormal[iDim]*Flow_Dir[iDim];
      
			/*--- Coefficients in the quadratic equation for the velocity ---*/
			aa =  1.0 + 0.5*Gamma_Minus_One*alpha*alpha;
			bb = -1.0*Gamma_Minus_One*alpha*Riemann;
			cc =  0.5*Gamma_Minus_One*Riemann*Riemann - 2.0*SoundSpeed_Exhaust2/Gamma_Minus_One;
      
			/*--- Solve quadratic equation for velocity magnitude. Value must
			 be positive, so the choice of root is clear. ---*/
			dd = bb*bb - 4.0*aa*cc;
			dd = sqrt(max(0.0,dd));
			Vel_Mag   = (-bb + dd)/(2.0*aa);
			Vel_Mag   = max(0.0,Vel_Mag);
			Velocity2 = Vel_Mag*Vel_Mag;
      
			/*--- Compute speed of sound from total speed of sound eqn. ---*/
			SoundSpeed2 = SoundSpeed_Exhaust2 - 0.5*Gamma_Minus_One*Velocity2;
      
			/*--- Mach squared (cut between 0-1), use to adapt velocity ---*/
			Mach2 = Velocity2/SoundSpeed2;
			Mach2 = min(1.0,Mach2);
			Velocity2   = Mach2*SoundSpeed2;
			Vel_Mag     = sqrt(Velocity2);
			SoundSpeed2 = SoundSpeed_Exhaust2 - 0.5*Gamma_Minus_One*Velocity2;
      
			/*--- Compute new velocity vector at the inlet ---*/
			for (iDim = 0; iDim < nDim; iDim++)
				Velocity[iDim] = Vel_Mag*Flow_Dir[iDim];
      
			/*--- Static temperature from the speed of sound relation ---*/
			Temperature = SoundSpeed2/(Gamma*Gas_Constant);
      
			/*--- Static pressure using isentropic relation at a point ---*/
			Pressure = P_Exhaust*pow((Temperature/T_Exhaust),Gamma/Gamma_Minus_One);
      
			/*--- Density at the inlet from the gas law ---*/
			Density = Pressure/(Gas_Constant*Temperature);
      
			/*--- Using pressure, density, & velocity, compute the energy ---*/
			Energy = Pressure/(Density*Gamma_Minus_One)+0.5*Velocity2;
      
			/*--- Conservative variables, using the derived quantities ---*/
			U_exhaust[0] = Density;
      for (iDim = 0; iDim < nDim; iDim++)
        U_exhaust[iDim+1] = Velocity[iDim]*Density;
			U_exhaust[nDim+1] = Energy*Density;
      
      /*--- Primitive variables, using the derived quantities ---*/
			V_exhaust[0] = Temperature;
      for (iDim = 0; iDim < nDim; iDim++)
        V_exhaust[iDim+1] = Velocity[iDim];
			V_exhaust[nDim+1] = Pressure;
			V_exhaust[nDim+2] = Density;
      
			/*--- Set various quantities in the solver class ---*/
			conv_numerics->SetNormal(Normal);
			conv_numerics->SetConservative(U_domain, U_exhaust);
      
			/*--- Compute the residual using an upwind scheme ---*/
			conv_numerics->ComputeResidual(Residual, Jacobian_i, Jacobian_j, config);
			LinSysRes.AddBlock(iPoint, Residual);
      
			/*--- Jacobian contribution for implicit integration ---*/
			if (implicit)
				Jacobian.AddBlock(iPoint, iPoint, Jacobian_i);
      
      /*--- Viscous contribution ---*/
			if (viscous) {
        
				/*--- Set the normal vector and the coordinates ---*/
				visc_numerics->SetNormal(Normal);
				visc_numerics->SetCoord(geometry->node[iPoint]->GetCoord(), geometry->node[Point_Normal]->GetCoord());
        
				/*--- Primitive variables, and gradient ---*/
				visc_numerics->SetPrimitive(V_domain, V_exhaust);
				visc_numerics->SetPrimVarGradient(node[iPoint]->GetGradient_Primitive(), node[iPoint]->GetGradient_Primitive());
        
				/*--- Laminar and eddy viscosity ---*/
				visc_numerics->SetLaminarViscosity(node[iPoint]->GetLaminarViscosity(), node[iPoint]->GetLaminarViscosity());
				visc_numerics->SetEddyViscosity(node[iPoint]->GetEddyViscosity(), node[iPoint]->GetEddyViscosity());
        
				/*--- Turbulent kinetic energy ---*/
				if (config->GetKind_Turb_Model() == SST)
					visc_numerics->SetTurbKineticEnergy(solver_container[TURB_SOL]->node[iPoint]->GetSolution(0), solver_container[TURB_SOL]->node[iPoint]->GetSolution(0));
        
				/*--- Compute and update residual ---*/
				visc_numerics->ComputeResidual(Residual, Jacobian_i, Jacobian_j, config);
				LinSysRes.SubtractBlock(iPoint, Residual);
        
				/*--- Jacobian contribution for implicit integration ---*/
				if (implicit)
					Jacobian.SubtractBlock(iPoint, iPoint, Jacobian_i);
        
			}
      
		}
	}
  
	delete [] U_domain;
	delete [] U_exhaust;
  delete [] V_domain;
	delete [] V_exhaust;
	delete [] Normal;
  
}

void CEulerSolver::BC_Sym_Plane(CGeometry *geometry, CSolver **solver_container, CNumerics *conv_numerics, CNumerics *visc_numerics,
                                CConfig *config, unsigned short val_marker) {
  
  /*--- Call the Euler residual --- */
  BC_Euler_Wall(geometry, solver_container, conv_numerics, config, val_marker);
  
}

void CEulerSolver::BC_Interface_Boundary(CGeometry *geometry, CSolver **solver_container, CNumerics *numerics,
		CConfig *config, unsigned short val_marker) {
	unsigned long iVertex, iPoint, jPoint;
	unsigned short iVar, iDim;

	bool implicit = (config->GetKind_TimeIntScheme_Flow() == EULER_IMPLICIT);

#ifdef NO_MPI

	for(iVertex = 0; iVertex < geometry->nVertex[val_marker]; iVertex++) {
		iPoint = geometry->vertex[val_marker][iVertex]->GetNode();

		if (geometry->node[iPoint]->GetDomain()) {

			/*--- Find the associate pair to the original node ---*/
			jPoint = geometry->vertex[val_marker][iVertex]->GetDonorPoint();

			if (iPoint != jPoint) {

				/*--- Store the solution for both points ---*/
				for (iVar = 0; iVar < nVar; iVar++) {
					Solution_i[iVar] = node[iPoint]->GetSolution(iVar);
					Solution_j[iVar] = node[jPoint]->GetSolution(iVar);
				}

				/*--- Set Conservative Variables ---*/
				numerics->SetConservative(Solution_i, Solution_j);

				/*--- Set the normal vector ---*/
				geometry->vertex[val_marker][iVertex]->GetNormal(Vector);
				for (iDim = 0; iDim < nDim; iDim++)
					Vector[iDim] = -Vector[iDim];
				numerics->SetNormal(Vector);

				/*--- Add Residuals and Jacobians ---*/
				numerics->ComputeResidual(Residual, Jacobian_i, Jacobian_j, config);
				LinSysRes.AddBlock(iPoint, Residual);
				if (implicit) Jacobian.AddBlock(iPoint,iPoint,Jacobian_i);

			}
		}
	}

#else

	int rank = MPI::COMM_WORLD.Get_rank(), jProcessor;
	double *Conserv_Var;
	bool compute;

	double *Buffer_Send_U = new double [nVar];
	double *Buffer_Receive_U = new double [nVar];

	/*--- Do the send process, by the moment we are sending each
	 node individually, this must be changed ---*/
	for(iVertex = 0; iVertex < geometry->nVertex[val_marker]; iVertex++) {
		iPoint = geometry->vertex[val_marker][iVertex]->GetNode();
		if (geometry->node[iPoint]->GetDomain()) {

			/*--- Find the associate pair to the original node ---*/
			jPoint = geometry->vertex[val_marker][iVertex]->GetPeriodicPointDomain()[0];
			jProcessor = geometry->vertex[val_marker][iVertex]->GetPeriodicPointDomain()[1];

			if ((iPoint == jPoint) && (jProcessor == rank)) compute = false;
			else compute = true;

			/*--- We only send the information that belong to other boundary ---*/
			if ((jProcessor != rank) && compute) {
				Conserv_Var = node[iPoint]->GetSolution();
				for (iVar = 0; iVar < nVar; iVar++)
					Buffer_Send_U[iVar] = Conserv_Var[iVar];
				MPI::COMM_WORLD.Bsend(Buffer_Send_U, nVar, MPI::DOUBLE, jProcessor, iPoint);
			}
		}
	}

	for(iVertex = 0; iVertex < geometry->nVertex[val_marker]; iVertex++) {
		iPoint = geometry->vertex[val_marker][iVertex]->GetNode();
		if (geometry->node[iPoint]->GetDomain()) {

			/*--- Find the associate pair to the original node ---*/
			jPoint = geometry->vertex[val_marker][iVertex]->GetPeriodicPointDomain()[0];
			jProcessor = geometry->vertex[val_marker][iVertex]->GetPeriodicPointDomain()[1];

			if ((iPoint == jPoint) && (jProcessor == rank)) compute = false;
			else compute = true;

			if (compute) {
				/*--- We only receive the information that belong to other boundary ---*/
				if (jProcessor != rank)
					MPI::COMM_WORLD.Recv(Buffer_Receive_U, nVar, MPI::DOUBLE, jProcessor, jPoint);
				else {
					for (iVar = 0; iVar < nVar; iVar++)
						Buffer_Receive_U[iVar] = node[jPoint]->GetSolution(iVar);
				}

				/*--- Store the solution for both points ---*/
				for (iVar = 0; iVar < nVar; iVar++) {
					Solution_i[iVar] = node[iPoint]->GetSolution(iVar);
					Solution_j[iVar] = Buffer_Receive_U[iVar];
				}

				numerics->SetConservative(Solution_i, Solution_j);

				geometry->vertex[val_marker][iVertex]->GetNormal(Vector);
				for (iDim = 0; iDim < nDim; iDim++)
					Vector[iDim] = -Vector[iDim];
				numerics->SetNormal(Vector);

				numerics->ComputeResidual(Residual, Jacobian_i, Jacobian_j, config);
				LinSysRes.AddBlock(iPoint, Residual);
				if (implicit) Jacobian.AddBlock(iPoint, iPoint, Jacobian_i);
			}
		}
	}

	delete[] Buffer_Send_U;
	delete[] Buffer_Receive_U;

#endif

}

void CEulerSolver::BC_NearField_Boundary(CGeometry *geometry, CSolver **solver_container, CNumerics *numerics,
		CConfig *config, unsigned short val_marker) {
	unsigned long iVertex, iPoint, jPoint;
	unsigned short iVar, iDim;

	bool implicit = (config->GetKind_TimeIntScheme_Flow() == EULER_IMPLICIT);

#ifdef NO_MPI

	for(iVertex = 0; iVertex < geometry->nVertex[val_marker]; iVertex++) {
		iPoint = geometry->vertex[val_marker][iVertex]->GetNode();

		if (geometry->node[iPoint]->GetDomain()) {

			/*--- Find the associate pair to the original node ---*/
			jPoint = geometry->vertex[val_marker][iVertex]->GetDonorPoint();

			if (iPoint != jPoint) {

				/*--- Store the solution for both points ---*/
				for (iVar = 0; iVar < nVar; iVar++) {
					Solution_i[iVar] = node[iPoint]->GetSolution(iVar);
					Solution_j[iVar] = node[jPoint]->GetSolution(iVar);
				}

				/*--- Set Conservative Variables ---*/
				numerics->SetConservative(Solution_i, Solution_j);

				/*--- Set the normal vector ---*/
				geometry->vertex[val_marker][iVertex]->GetNormal(Vector);
				for (iDim = 0; iDim < nDim; iDim++)
					Vector[iDim] = -Vector[iDim];
				numerics->SetNormal(Vector);

				/*--- Add Residuals and Jacobians ---*/
				numerics->ComputeResidual(Residual, Jacobian_i, Jacobian_j, config);
				LinSysRes.AddBlock(iPoint, Residual);
				if (implicit) Jacobian.AddBlock(iPoint,iPoint,Jacobian_i);
			}
		}
	}

#else

	int rank = MPI::COMM_WORLD.Get_rank(), jProcessor;
	double *Conserv_Var;
	bool compute;

	double *Buffer_Send_U = new double [nVar];
	double *Buffer_Receive_U = new double [nVar];

	/*--- Do the send process, by the moment we are sending each
	 node individually, this must be changed ---*/
	for(iVertex = 0; iVertex < geometry->nVertex[val_marker]; iVertex++) {
		iPoint = geometry->vertex[val_marker][iVertex]->GetNode();
		if (geometry->node[iPoint]->GetDomain()) {

			/*--- Find the associate pair to the original node ---*/
			jPoint = geometry->vertex[val_marker][iVertex]->GetPeriodicPointDomain()[0];
			jProcessor = geometry->vertex[val_marker][iVertex]->GetPeriodicPointDomain()[1];

			if ((iPoint == jPoint) && (jProcessor == rank)) compute = false;
			else compute = true;

			/*--- We only send the information that belong to other boundary, -1 processor
			 means that the boundary condition is not applied ---*/
			if ((jProcessor != rank) && compute) {
				Conserv_Var = node[iPoint]->GetSolution();
				for (iVar = 0; iVar < nVar; iVar++)
					Buffer_Send_U[iVar] = Conserv_Var[iVar];
				MPI::COMM_WORLD.Bsend(Buffer_Send_U, nVar, MPI::DOUBLE, jProcessor, iPoint);
			}
		}
	}

	for(iVertex = 0; iVertex < geometry->nVertex[val_marker]; iVertex++) {
		iPoint = geometry->vertex[val_marker][iVertex]->GetNode();
		if (geometry->node[iPoint]->GetDomain()) {

			/*--- Find the associate pair to the original node ---*/
			jPoint = geometry->vertex[val_marker][iVertex]->GetPeriodicPointDomain()[0];
			jProcessor = geometry->vertex[val_marker][iVertex]->GetPeriodicPointDomain()[1];

			if ((iPoint == jPoint) && (jProcessor == rank)) compute = false;
			else compute = true;

			if (compute) {
				/*--- We only receive the information that belong to other boundary ---*/
				if (jProcessor != rank)
					MPI::COMM_WORLD.Recv(Buffer_Receive_U, nVar, MPI::DOUBLE, jProcessor, jPoint);
				else {
					for (iVar = 0; iVar < nVar; iVar++)
						Buffer_Receive_U[iVar] = node[jPoint]->GetSolution(iVar);
				}

				/*--- Store the solution for both points ---*/
				for (iVar = 0; iVar < nVar; iVar++) {
					Solution_i[iVar] = node[iPoint]->GetSolution(iVar);
					Solution_j[iVar] = Buffer_Receive_U[iVar];
				}

				/*--- Set Conservative Variables ---*/
				numerics->SetConservative(Solution_i, Solution_j);

				/*--- Set Normal ---*/
				geometry->vertex[val_marker][iVertex]->GetNormal(Vector);
				for (iDim = 0; iDim < nDim; iDim++)
					Vector[iDim] = -Vector[iDim];
				numerics->SetNormal(Vector);

				/*--- Add Residuals and Jacobians ---*/
				numerics->ComputeResidual(Residual, Jacobian_i, Jacobian_j, config);
				LinSysRes.AddBlock(iPoint, Residual);
				if (implicit) Jacobian.AddBlock(iPoint, iPoint, Jacobian_i);
			}
		}
	}

	delete[] Buffer_Send_U;
	delete[] Buffer_Receive_U;

#endif

}

void CEulerSolver::BC_Dirichlet(CGeometry *geometry, CSolver **solver_container,
		CConfig *config, unsigned short val_marker) {
	unsigned long iVertex, iPoint, jPoint, total_index;
	unsigned short iVar;

	bool implicit = (config->GetKind_TimeIntScheme_Flow() == EULER_IMPLICIT);

#ifdef NO_MPI

	for(iVertex = 0; iVertex < geometry->nVertex[val_marker]; iVertex++) {
		iPoint = geometry->vertex[val_marker][iVertex]->GetNode();

		if (geometry->node[iPoint]->GetDomain()) {

			/*--- Find the associate pair to the original node ---*/
			jPoint = geometry->vertex[val_marker][iVertex]->GetDonorPoint();

			/*--- Store the solution for both points ---*/
			for (iVar = 0; iVar < nVar; iVar++) {
				Solution_i[iVar] = node[iPoint]->GetSolution(iVar);
				Solution_j[iVar] = node[jPoint]->GetSolution(iVar);
			}

			/*--- Set the residual, truncation error and solution value ---*/
			node[iPoint]->SetSolution_Old(Solution_j);
			node[iPoint]->SetSolution(Solution_j);
			LinSysRes.SetBlock_Zero(iPoint);
			node[iPoint]->SetRes_TruncErrorZero();

			/*--- Change rows of the Jacobian (includes 1 in the diagonal) ---*/
			if (implicit)
				for (iVar = 0; iVar < nVar; iVar++) {
					total_index = iPoint*nVar+iVar;
					Jacobian.DeleteValsRowi(total_index);
				}

		}
	}

#else

	int rank = MPI::COMM_WORLD.Get_rank(), jProcessor;
	double *Conserv_Var;

	double *Buffer_Send_U = new double [nVar];
	double *Buffer_Receive_U = new double [nVar];

	/*--- Do the send process, by the moment we are sending each
	 node individually, this must be changed ---*/
	for(iVertex = 0; iVertex < geometry->nVertex[val_marker]; iVertex++) {
		iPoint = geometry->vertex[val_marker][iVertex]->GetNode();
		if (geometry->node[iPoint]->GetDomain()) {

			/*--- Find the associate pair to the original node ---*/
			jPoint = geometry->vertex[val_marker][iVertex]->GetPeriodicPointDomain()[0];
			jProcessor = geometry->vertex[val_marker][iVertex]->GetPeriodicPointDomain()[1];

			/*--- We only send the information that belong to other boundary ---*/
			if (jProcessor != rank) {
				Conserv_Var = node[iPoint]->GetSolution();
				for (iVar = 0; iVar < nVar; iVar++)
					Buffer_Send_U[iVar] = Conserv_Var[iVar];
				MPI::COMM_WORLD.Bsend(Buffer_Send_U, nVar, MPI::DOUBLE, jProcessor, iPoint);
			}
		}
	}

	for(iVertex = 0; iVertex < geometry->nVertex[val_marker]; iVertex++) {
		iPoint = geometry->vertex[val_marker][iVertex]->GetNode();
		if (geometry->node[iPoint]->GetDomain()) {

			/*--- Find the associate pair to the original node ---*/
			jPoint = geometry->vertex[val_marker][iVertex]->GetPeriodicPointDomain()[0];
			jProcessor = geometry->vertex[val_marker][iVertex]->GetPeriodicPointDomain()[1];

			/*--- We only receive the information that belong to other boundary ---*/
			if (jProcessor != rank)
				MPI::COMM_WORLD.Recv(Buffer_Receive_U, nVar, MPI::DOUBLE, jProcessor, jPoint);
			else {
				for (iVar = 0; iVar < nVar; iVar++)
					Buffer_Receive_U[iVar] = node[jPoint]->GetSolution(iVar);
			}

			/*--- Store the solution for both points ---*/
			for (iVar = 0; iVar < nVar; iVar++) {
				Solution_i[iVar] = node[iPoint]->GetSolution(iVar);
				Solution_j[iVar] = Buffer_Receive_U[iVar];
			}

			/*--- Set the residual, truncation error and solution value ---*/
			node[iPoint]->SetSolution_Old(Solution_j);
			node[iPoint]->SetSolution(Solution_j);
			LinSysRes.SetBlock_Zero(iPoint);
			node[iPoint]->SetRes_TruncErrorZero();

			/*--- Change rows of the Jacobian (includes 1 in the diagonal) ---*/
			if (implicit)
				for (iVar = 0; iVar < nVar; iVar++) {
					total_index = iPoint*nVar+iVar;
					Jacobian.DeleteValsRowi(total_index);
				}

		}
	}

	delete[] Buffer_Send_U;
	delete[] Buffer_Receive_U;

#endif

}

void CEulerSolver::BC_Custom(CGeometry *geometry, CSolver **solver_container, CNumerics *numerics, CConfig *config, unsigned short val_marker) {
	unsigned long iVertex, iPoint;
	unsigned short iVar, iDim;
	double *U_domain, press, tempe, velo[3], b, rho, L, V, psi, Vpsi, theta, xx, yy;
	U_domain = new double[nVar];

	/*-------- Set Problem Parameters for Ringleb flow -------------*/
	bool implicit = (config->GetKind_TimeIntScheme_Flow() == EULER_IMPLICIT);
	unsigned short imax = 500;
	double tol = 1.e-10;
	double Vmin = 0.;
	double Vmax = 2.;
	double Vp = 0.5*( Vmin + Vmax );

	/*--- Loop over all the vertices ---*/
	for (iVertex = 0; iVertex < geometry->nVertex[val_marker]; iVertex++) {
		iPoint = geometry->vertex[val_marker][iVertex]->GetNode();

		/*--- If the node belong to the domain ---*/
		if (geometry->node[iPoint]->GetDomain()) {

			/*--- Copy the solution on the boundary ---*/
			for (iVar = 0; iVar < nVar; iVar++)
				Solution[iVar] = node[iPoint]->GetSolution(iVar);

			xx = geometry->node[iPoint]->GetCoord(0);
			yy = geometry->node[iPoint]->GetCoord(1);

			/*--- Iterate to find solution (Adapted from Matsuzaka) ---*/
			for(unsigned short i = 1; i <= imax; i++) {
				b  = sqrt(1. - 0.2*Vp*Vp);
				rho = pow(b,5);
				L  = 1/b + 1/(3*pow(b,3)) + 1/(5*pow(b,5)) - 0.5*log((1+b)/(1-b));
				V   = sqrt(1/sqrt(fabs((xx-0.5*L)*(xx-0.5*L)+yy*yy) )/2/rho);
				if (fabs(V-Vp) < tol) break;
				if (i == imax)
					cout<<"did not converge... "<<fabs(V-Vp)<<" "<<xx<<" "<<yy<<endl;
				Vp = V;
			}

			b = sqrt(1. - 0.2*V*V);
			rho = pow(b,5);
			press = rho*b*b/Gamma;
			L = 1/b + 1/(3*pow(b,3)) + 1/(5*pow(b,5))-0.5*log((1+b)/(1-b));
			psi = sqrt(0.5/V/V-(xx-0.5*L)*rho);    Vpsi= sqrt(0.5-V*V*(xx-0.5*L)*rho);
			if ( fabs( Vpsi - 1. ) < tol  ) theta = 0.5*PI_NUMBER;
			else theta = asin( psi*V );
			velo[0] = -V*cos(theta); velo[1] = -V*sin(theta); velo[2] = 0.;
			tempe = press/rho;

			/*--- Load up the solution vector ---*/
			Solution[0] = rho;
			for (iVar = 1; iVar< nVar-1; iVar++)
				Solution[iVar] = rho*velo[iVar-1];
			Solution[nVar-1] = press/(Gamma-1.)+0.5*rho*(velo[0]*velo[0]+velo[1]*velo[1]);

			/*--- Weak boundary imposition ---*/
			for (iVar = 0; iVar < nVar; iVar++)
				U_domain[iVar]= node[iPoint]->GetSolution(iVar);

			/*--- Set the normal vector ---*/
			geometry->vertex[val_marker][iVertex]->GetNormal(Vector);
			for (iDim = 0; iDim < nDim; iDim++) Vector[iDim] = -Vector[iDim];
			numerics->SetNormal(Vector);

			/*--- Compute the residual using an upwind scheme ---*/
			numerics->SetConservative(U_domain, Solution);
			numerics->ComputeResidual(Residual, Jacobian_i, Jacobian_j, config);
			LinSysRes.AddBlock(iPoint, Residual);

			/*--- In case we are doing a implicit computation ---*/
			if (implicit)
				Jacobian.AddBlock(iPoint, iPoint, Jacobian_i);

		}
	}
}

void CEulerSolver::SetResidual_DualTime(CGeometry *geometry, CSolver **solver_container, CConfig *config,
		unsigned short iRKStep, unsigned short iMesh, unsigned short RunTime_EqSystem) {
	unsigned short iVar, jVar;
	unsigned long iPoint;
	double *U_time_nM1, *U_time_n, *U_time_nP1;
	double Volume_nM1, Volume_n, Volume_nP1, TimeStep;

	bool implicit = (config->GetKind_TimeIntScheme_Flow() == EULER_IMPLICIT);
	bool FlowEq = (RunTime_EqSystem == RUNTIME_FLOW_SYS);
	bool AdjEq = (RunTime_EqSystem == RUNTIME_ADJFLOW_SYS);
  bool incompressible = (config->GetKind_Regime() == INCOMPRESSIBLE);
  bool freesurface = (config->GetKind_Regime() == FREESURFACE);
	bool Grid_Movement = config->GetGrid_Movement();

	/*--- loop over points ---*/
	for (iPoint = 0; iPoint < nPointDomain; iPoint++) {

		/*--- Solution at time n-1, n and n+1 ---*/
		U_time_nM1 = node[iPoint]->GetSolution_time_n1();
		U_time_n   = node[iPoint]->GetSolution_time_n();
		U_time_nP1 = node[iPoint]->GetSolution();

		/*--- Volume at time n-1 and n ---*/
		if (Grid_Movement) {
			Volume_nM1 = geometry->node[iPoint]->GetVolume_nM1();
			Volume_n = geometry->node[iPoint]->GetVolume_n();
			Volume_nP1 = geometry->node[iPoint]->GetVolume();
		}
		else {
			Volume_nM1 = geometry->node[iPoint]->GetVolume();
			Volume_n = geometry->node[iPoint]->GetVolume();
			Volume_nP1 = geometry->node[iPoint]->GetVolume();
		}

		/*--- Time Step ---*/
		TimeStep = config->GetDelta_UnstTimeND();

		/*--- Compute Residual ---*/
		for(iVar = 0; iVar < nVar; iVar++) {
			if (config->GetUnsteady_Simulation() == DT_STEPPING_1ST)
				Residual[iVar] = ( U_time_nP1[iVar]*Volume_nP1 - U_time_n[iVar]*Volume_n ) / TimeStep;
			if (config->GetUnsteady_Simulation() == DT_STEPPING_2ND)
				Residual[iVar] = ( 3.0*U_time_nP1[iVar]*Volume_nP1 - 4.0*U_time_n[iVar]*Volume_n
						+  1.0*U_time_nM1[iVar]*Volume_nM1 ) / (2.0*TimeStep);
		}

		if ((incompressible || freesurface) && (FlowEq || AdjEq)) Residual[0] = 0.0;

		/*--- Add Residual ---*/
		LinSysRes.AddBlock(iPoint, Residual);

		if (implicit) {
			for (iVar = 0; iVar < nVar; iVar++) {
				for (jVar = 0; jVar < nVar; jVar++)
					Jacobian_i[iVar][jVar] = 0.0;

				if (config->GetUnsteady_Simulation() == DT_STEPPING_1ST)
					Jacobian_i[iVar][iVar] = Volume_nP1 / TimeStep;
				if (config->GetUnsteady_Simulation() == DT_STEPPING_2ND)
					Jacobian_i[iVar][iVar] = (Volume_nP1*3.0)/(2.0*TimeStep);
			}
			if ((incompressible || freesurface) && (FlowEq || AdjEq)) Jacobian_i[0][0] = 0.0;
			Jacobian.AddBlock(iPoint, iPoint, Jacobian_i);
		}
	}

}

void CEulerSolver::SetFlow_Displacement(CGeometry **flow_geometry, CVolumetricMovement *flow_grid_movement,
		CConfig *flow_config, CConfig *fea_config, CGeometry **fea_geometry, CSolver ***fea_solution) {
	unsigned short iMarker, iDim;
	unsigned long iVertex, iPoint;
	double *Coord, VarCoord[3];

#ifdef NO_MPI
	unsigned long iPoint_Donor;
	double *CoordDonor, *DisplacementDonor;

	for (iMarker = 0; iMarker < flow_config->GetnMarker_All(); iMarker++) {
		if (flow_config->GetMarker_All_Moving(iMarker) == YES) {
			for(iVertex = 0; iVertex < flow_geometry[MESH_0]->nVertex[iMarker]; iVertex++) {
				iPoint = flow_geometry[MESH_0]->vertex[iMarker][iVertex]->GetNode();
				iPoint_Donor = flow_geometry[MESH_0]->vertex[iMarker][iVertex]->GetDonorPoint();
				Coord = flow_geometry[MESH_0]->node[iPoint]->GetCoord();
				CoordDonor = fea_geometry[MESH_0]->node[iPoint_Donor]->GetCoord();
				DisplacementDonor = fea_solution[MESH_0][FEA_SOL]->node[iPoint_Donor]->GetSolution();

				for (iDim = 0; iDim < nDim; iDim++)
					VarCoord[iDim] = (CoordDonor[iDim]+DisplacementDonor[iDim])-Coord[iDim];

				flow_geometry[MESH_0]->vertex[iMarker][iVertex]->SetVarCoord(VarCoord);
			}
		}
	}
	flow_grid_movement->SetVolume_Deformation(flow_geometry[MESH_0], flow_config, true);

#else

	int rank = MPI::COMM_WORLD.Get_rank(), jProcessor;
	double *Buffer_Send_Coord = new double [nDim];
	double *Buffer_Receive_Coord = new double [nDim];
	unsigned long jPoint;

	/*--- Do the send process, by the moment we are sending each
	 node individually, this must be changed ---*/
	for (iMarker = 0; iMarker < fea_config->GetnMarker_All(); iMarker++) {
		if (fea_config->GetMarker_All_Boundary(iMarker) == LOAD_BOUNDARY) {
			for(iVertex = 0; iVertex < fea_geometry[MESH_0]->nVertex[iMarker]; iVertex++) {
				iPoint = fea_geometry[MESH_0]->vertex[iMarker][iVertex]->GetNode();

				if (fea_geometry[MESH_0]->node[iPoint]->GetDomain()) {

					/*--- Find the associate pair to the original node (index and processor) ---*/
					jPoint = fea_geometry[MESH_0]->vertex[iMarker][iVertex]->GetPeriodicPointDomain()[0];
					jProcessor = fea_geometry[MESH_0]->vertex[iMarker][iVertex]->GetPeriodicPointDomain()[1];

					/*--- We only send the pressure that belong to other boundary ---*/
					if (jProcessor != rank) {
						for (iDim = 0; iDim < nDim; iDim++)
							Buffer_Send_Coord[iDim] = fea_geometry[MESH_0]->node[iPoint]->GetCoord(iDim);

						MPI::COMM_WORLD.Bsend(Buffer_Send_Coord, nDim, MPI::DOUBLE, jProcessor, iPoint);
					}

				}
			}
		}
	}

	/*--- Now the loop is over the fea points ---*/
	for (iMarker = 0; iMarker < flow_config->GetnMarker_All(); iMarker++) {
		if ((flow_config->GetMarker_All_Boundary(iMarker) == EULER_WALL) &&
				(flow_config->GetMarker_All_Moving(iMarker) == YES)) {
			for(iVertex = 0; iVertex < flow_geometry[MESH_0]->nVertex[iMarker]; iVertex++) {
				iPoint = flow_geometry[MESH_0]->vertex[iMarker][iVertex]->GetNode();
				if (flow_geometry[MESH_0]->node[iPoint]->GetDomain()) {

					/*--- Find the associate pair to the original node ---*/
					jPoint = flow_geometry[MESH_0]->vertex[iMarker][iVertex]->GetPeriodicPointDomain()[0];
					jProcessor = flow_geometry[MESH_0]->vertex[iMarker][iVertex]->GetPeriodicPointDomain()[1];

					/*--- We only receive the information that belong to other boundary ---*/
					if (jProcessor != rank)
						MPI::COMM_WORLD.Recv(Buffer_Receive_Coord, nDim, MPI::DOUBLE, jProcessor, jPoint);
					else {
						for (iDim = 0; iDim < nDim; iDim++)
							Buffer_Send_Coord[iDim] = fea_geometry[MESH_0]->node[jPoint]->GetCoord(iDim);
					}

					/*--- Store the solution for both points ---*/
					Coord = flow_geometry[MESH_0]->node[iPoint]->GetCoord();

					for (iDim = 0; iDim < nDim; iDim++)
						VarCoord[iDim] = Buffer_Send_Coord[iDim]-Coord[iDim];

					flow_geometry[MESH_0]->vertex[iMarker][iVertex]->SetVarCoord(VarCoord);


				}
			}
		}
	}
	delete[] Buffer_Send_Coord;
	delete[] Buffer_Receive_Coord;

#endif

}

void CEulerSolver::GetRestart(CGeometry *geometry, CConfig *config, int val_iter) {

	int rank = MASTER_NODE;
#ifndef NO_MPI
	rank = MPI::COMM_WORLD.Get_rank();
#endif

	/*--- Restart the solution from file information ---*/
	unsigned long iPoint, index;
	string UnstExt, text_line;
	ifstream restart_file;
  bool compressible = (config->GetKind_Regime() == COMPRESSIBLE);
  bool incompressible = (config->GetKind_Regime() == INCOMPRESSIBLE);
  bool freesurface = (config->GetKind_Regime() == FREESURFACE);
	bool grid_movement = config->GetGrid_Movement();
  double dull_val;
	bool dual_time = ((config->GetUnsteady_Simulation() == DT_STEPPING_1ST) ||
                    (config->GetUnsteady_Simulation() == DT_STEPPING_2ND));

  string restart_filename = config->GetSolution_FlowFileName();
  
  /*--- Modify file name for an unsteady restart ---*/
  /*--- For the unsteady adjoint, we integrate backwards through
   physical time, so load in the direct solution files in reverse eventually. ---*/
  if (dual_time)
    restart_filename = config->GetUnsteady_FileName(restart_filename, val_iter);

  /*--- Open the restart file, throw an error if this fails. ---*/
	restart_file.open(restart_filename.data(), ios::in);
	if (restart_file.fail()) {
		cout << "There is no flow restart file!! " << restart_filename.data() << "."<< endl;
		cout << "Press any key to exit..." << endl;
		cin.get(); exit(1);
	}

	/*--- In case this is a parallel simulation, we need to perform the
   Global2Local index transformation first. ---*/
	long *Global2Local = NULL;
	Global2Local = new long[geometry->GetGlobal_nPointDomain()];
	/*--- First, set all indices to a negative value by default ---*/
	for(iPoint = 0; iPoint < geometry->GetGlobal_nPointDomain(); iPoint++) {
		Global2Local[iPoint] = -1;
	}

	/*--- Now fill array with the transform values only for local points ---*/
	for(iPoint = 0; iPoint < nPointDomain; iPoint++) {
		Global2Local[geometry->node[iPoint]->GetGlobalIndex()] = iPoint;
	}

	/*--- Read all lines in the restart file ---*/
	long iPoint_Local = 0; unsigned long iPoint_Global = 0;

	/*--- The first line is the header ---*/
	getline (restart_file, text_line);

	while (getline (restart_file,text_line)) {
		istringstream point_line(text_line);

		/*--- Retrieve local index. If this node from the restart file lives
     on a different processor, the value of iPoint_Local will be -1, as 
     initialized above. Otherwise, the local index for this node on the 
     current processor will be returned and used to instantiate the vars. ---*/
		iPoint_Local = Global2Local[iPoint_Global];
		if (iPoint_Local >= 0) {

			if (compressible) {
				if (nDim == 2) point_line >> index >> dull_val >> dull_val >> Solution[0] >> Solution[1] >> Solution[2] >> Solution[3];
				if (nDim == 3) point_line >> index >> dull_val >> dull_val >> dull_val >> Solution[0] >> Solution[1] >> Solution[2] >> Solution[3] >> Solution[4];
			}
			if (incompressible) {
				if (nDim == 2) point_line >> index >> dull_val >> dull_val >> Solution[0] >> Solution[1] >> Solution[2];
				if (nDim == 3) point_line >> index >> dull_val >> dull_val >> dull_val >> Solution[0] >> Solution[1] >> Solution[2] >> Solution[3];
			}
			if (freesurface) {
				if (nDim == 2) point_line >> index >> dull_val >> dull_val >> Solution[0] >> Solution[1] >> Solution[2] >> Solution[3];
				if (nDim == 3) point_line >> index >> dull_val >> dull_val >> dull_val >> Solution[0] >> Solution[1] >> Solution[2] >> Solution[3] >> Solution[4];
			}
      
			node[iPoint_Local]->SetSolution(Solution);

			/*--- If necessary, read in the grid velocities for the unsteady adjoint ---*/
			if (config->GetWrt_Unsteady() && grid_movement) {
				double GridVel[3];
				if (nDim == 2) point_line >> GridVel[0] >> GridVel[1];
				if (nDim == 3) point_line >> GridVel[0] >> GridVel[1] >> GridVel[2];
				if (iPoint_Local >= 0)
					for (unsigned short iDim = 0; iDim < nDim; iDim++)
						geometry->node[iPoint_Local]->SetGridVel(iDim, GridVel[iDim]);
			}

		}
		iPoint_Global++;
	}

	/*--- Set an average grid velocity at any halo nodes for the unsteady adjoint ---*/
  // does this make sense still?
	if (config->GetWrt_Unsteady() && grid_movement) {
		unsigned long jPoint;
		unsigned short nNeighbors;
		double AvgVel[3], *GridVel;
		for(iPoint = nPointDomain; iPoint < nPoint; iPoint++) {
			AvgVel[0] = 0.0; AvgVel[1] = 0.0; AvgVel[2] = 0.0; nNeighbors = 0;
			/*--- Find & store any neighbor points to the sliding boundary in the donor zone (jZone). ---*/
			for (unsigned short iNeighbor = 0; iNeighbor < geometry->node[iPoint]->GetnPoint(); iNeighbor++) {
				jPoint = geometry->node[iPoint]->GetPoint(iNeighbor);
				if (geometry->node[jPoint]->GetDomain()) {
					GridVel = geometry->node[jPoint]->GetGridVel();
					for (unsigned short iDim = 0; iDim < nDim; iDim++) {
						AvgVel[iDim] += GridVel[iDim];
						nNeighbors++;
					}
				}
			}
			for (unsigned short iDim = 0; iDim < nDim; iDim++)
				geometry->node[iPoint]->SetGridVel(iDim, AvgVel[iDim]/(double)nNeighbors);
		}
	}


	/*--- Close the restart file ---*/
	restart_file.close();

	/*--- Free memory needed for the transformation ---*/
	delete [] Global2Local;

}

void CEulerSolver::SetFreeSurface_Distance(CGeometry *geometry, CConfig *config, bool Initialization, bool WriteLevelSet) {
	double *coord = NULL, dist2, *iCoord = NULL, *jCoord = NULL, LevelSet_i, LevelSet_j,
  **Coord_LevelSet = NULL, *xCoord = NULL, *yCoord = NULL, *zCoord = NULL, auxCoordx, auxCoordy,
  auxCoordz, FreeSurface, volume, LevelSetDiff_Squared, LevelSetDiff, dist, Min_dist;
	unsigned short iDim;
	unsigned long iPoint, jPoint, iVertex, jVertex, nVertex_LevelSet, iEdge;
	ifstream index_file;
	ofstream LevelSet_file;
	string text_line;
	int rank = MASTER_NODE;
	char cstr[200], buffer[50];
  
	unsigned short nDim = geometry->GetnDim();
  unsigned long iExtIter = config->GetExtIter();
  
#ifdef NO_MPI
  
  /*--- Identification of the 0 level set points and coordinates ---*/
  nVertex_LevelSet = 0;
  for (iEdge = 0; iEdge < geometry->GetnEdge(); iEdge++) {
    iPoint = geometry->edge[iEdge]->GetNode(0); LevelSet_i = node[iPoint]->GetSolution(nDim+1);
    jPoint = geometry->edge[iEdge]->GetNode(1); LevelSet_j = node[jPoint]->GetSolution(nDim+1);
    if (LevelSet_i*LevelSet_j < 0.0) nVertex_LevelSet ++;
  }
  
  /*--- Allocate vector of boundary coordinates ---*/
  Coord_LevelSet = new double* [nVertex_LevelSet];
  for (iVertex = 0; iVertex < nVertex_LevelSet; iVertex++)
    Coord_LevelSet[iVertex] = new double [nDim];
  
  /*--- Get coordinates of the points of the surface ---*/
  nVertex_LevelSet = 0;
  for (iEdge = 0; iEdge < geometry->GetnEdge(); iEdge++) {
    iPoint = geometry->edge[iEdge]->GetNode(0); LevelSet_i = node[iPoint]->GetSolution(nDim+1); iCoord = geometry->node[iPoint]->GetCoord();
    jPoint = geometry->edge[iEdge]->GetNode(1); LevelSet_j = node[jPoint]->GetSolution(nDim+1); jCoord = geometry->node[jPoint]->GetCoord();
    if (LevelSet_i*LevelSet_j < 0.0) {
      for (iDim = 0; iDim < nDim; iDim++)
        Coord_LevelSet[nVertex_LevelSet][iDim] = iCoord[iDim]-LevelSet_i*(jCoord[iDim]-iCoord[iDim])/(LevelSet_j-LevelSet_i);
      nVertex_LevelSet++;
    }
  }
  
#else
  
  int iProcessor;
  unsigned long *Buffer_Send_nVertex = NULL, *Buffer_Receive_nVertex = NULL,
  nLocalVertex_LevelSet = 0, nGlobalVertex_LevelSet = 0, MaxLocalVertex_LevelSet = 0, nBuffer;
  double *Buffer_Send_Coord = NULL, *Buffer_Receive_Coord = NULL;
  
  int nProcessor = MPI::COMM_WORLD.Get_size();
  rank = MPI::COMM_WORLD.Get_rank();
  
  Buffer_Send_nVertex = new unsigned long [1];
  Buffer_Receive_nVertex = new unsigned long [nProcessor];
  
  nLocalVertex_LevelSet = 0;
  for (iEdge = 0; iEdge < geometry->GetnEdge(); iEdge++) {
    iPoint = geometry->edge[iEdge]->GetNode(0); LevelSet_i = node[iPoint]->GetSolution(nDim+1);
    jPoint = geometry->edge[iEdge]->GetNode(1); LevelSet_j = node[jPoint]->GetSolution(nDim+1);
    if (LevelSet_i*LevelSet_j < 0.0) nLocalVertex_LevelSet ++;
  }
  
  Buffer_Send_nVertex[0] = nLocalVertex_LevelSet;
  
  MPI::COMM_WORLD.Allreduce(&nLocalVertex_LevelSet, &nGlobalVertex_LevelSet, 1, MPI::UNSIGNED_LONG, MPI::SUM);
  MPI::COMM_WORLD.Allreduce(&nLocalVertex_LevelSet, &MaxLocalVertex_LevelSet, 1, MPI::UNSIGNED_LONG, MPI::MAX);
  MPI::COMM_WORLD.Allgather(Buffer_Send_nVertex, 1, MPI::UNSIGNED_LONG, Buffer_Receive_nVertex, 1, MPI::UNSIGNED_LONG);
  
  nBuffer = MaxLocalVertex_LevelSet*nDim;
  Buffer_Send_Coord = new double [nBuffer];
  Buffer_Receive_Coord = new double [nProcessor*nBuffer];
  
  for (iVertex = 0; iVertex < MaxLocalVertex_LevelSet; iVertex++)
    for (iDim = 0; iDim < nDim; iDim++)
      Buffer_Send_Coord[iVertex*nDim+iDim] = 0.0;
  
  nLocalVertex_LevelSet = 0;
  for (iEdge = 0; iEdge < geometry->GetnEdge(); iEdge++) {
    iPoint = geometry->edge[iEdge]->GetNode(0); LevelSet_i = node[iPoint]->GetSolution(nDim+1); iCoord = geometry->node[iPoint]->GetCoord();
    jPoint = geometry->edge[iEdge]->GetNode(1); LevelSet_j = node[jPoint]->GetSolution(nDim+1); jCoord = geometry->node[jPoint]->GetCoord();
    
    if (LevelSet_i*LevelSet_j < 0.0) {
      for (iDim = 0; iDim < nDim; iDim++)
        Buffer_Send_Coord[nLocalVertex_LevelSet*nDim+iDim] = iCoord[iDim]-LevelSet_i*(jCoord[iDim]-iCoord[iDim])/(LevelSet_j-LevelSet_i);
      nLocalVertex_LevelSet++;
    }
  }
  
  MPI::COMM_WORLD.Allgather(Buffer_Send_Coord, nBuffer, MPI::DOUBLE, Buffer_Receive_Coord, nBuffer, MPI::DOUBLE);
  
  /*--- Identification of the 0 level set points and coordinates ---*/
  nVertex_LevelSet = 0;
  for (iProcessor = 0; iProcessor < nProcessor; iProcessor++)
    nVertex_LevelSet += Buffer_Receive_nVertex[iProcessor];
  
  /*--- Allocate vector of boundary coordinates ---*/
  Coord_LevelSet = new double* [nVertex_LevelSet];
  for (iVertex = 0; iVertex < nVertex_LevelSet; iVertex++)
    Coord_LevelSet[iVertex] = new double [nDim];
  
  /*--- Set the value of the coordinates at the level set zero ---*/
  nVertex_LevelSet = 0;
  for (iProcessor = 0; iProcessor < nProcessor; iProcessor++)
    for (iVertex = 0; iVertex < Buffer_Receive_nVertex[iProcessor]; iVertex++) {
      for (iDim = 0; iDim < nDim; iDim++)
        Coord_LevelSet[nVertex_LevelSet][iDim] = Buffer_Receive_Coord[(iProcessor*MaxLocalVertex_LevelSet+iVertex)*nDim+iDim];
      nVertex_LevelSet++;
    }
  
  delete [] Buffer_Send_Coord;
  delete [] Buffer_Receive_Coord;
  delete [] Buffer_Send_nVertex;
  delete [] Buffer_Receive_nVertex;
  
#endif
  
  if (Initialization) {
    
    /*--- Get coordinates of the points and compute distances to the surface ---*/
    for (iPoint = 0; iPoint < nPoint; iPoint++) {
      coord = geometry->node[iPoint]->GetCoord();
      
      /*--- Compute the min distance ---*/
      Min_dist = 1E20;
      for (iVertex = 0; iVertex < nVertex_LevelSet; iVertex++) {
        
        dist2 = 0.0;
        for (iDim = 0; iDim < nDim; iDim++)
          dist2 += (coord[iDim]-Coord_LevelSet[iVertex][iDim])*(coord[iDim]-Coord_LevelSet[iVertex][iDim]);
        dist = sqrt(dist2);
        if (dist < Min_dist) { Min_dist = dist; }
        
      }
      
      /*--- Compute the sign using the current solution ---*/
      double NumberSign = 1.0;
      if (node[iPoint]->GetSolution(0) != 0.0)
        NumberSign = node[iPoint]->GetSolution(nDim+1)/fabs(node[iPoint]->GetSolution(nDim+1));
      
      /*--- Store the value of the primitive variable ---*/
      node[iPoint]->SetSolution(nDim+1, Min_dist*NumberSign);
    }
    
  }
  
  if (WriteLevelSet) {
    
    /*--- Order the arrays (x Coordinate, y Coordinate, z Coordiante) ---*/
    for (iVertex = 0; iVertex < nVertex_LevelSet; iVertex++) {
      for (jVertex = 0; jVertex < nVertex_LevelSet - 1 - iVertex; jVertex++) {
        if (Coord_LevelSet[jVertex][0] > Coord_LevelSet[jVertex+1][0]) {
          auxCoordx = Coord_LevelSet[jVertex][0]; Coord_LevelSet[jVertex][0] = Coord_LevelSet[jVertex+1][0]; Coord_LevelSet[jVertex+1][0] = auxCoordx;
          auxCoordy = Coord_LevelSet[jVertex][1]; Coord_LevelSet[jVertex][1] = Coord_LevelSet[jVertex+1][1]; Coord_LevelSet[jVertex+1][1] = auxCoordy;
          if (nDim == 3) { auxCoordz = Coord_LevelSet[jVertex][2]; Coord_LevelSet[jVertex][2] = Coord_LevelSet[jVertex+1][2]; Coord_LevelSet[jVertex+1][2] = auxCoordz; }
        }
      }
    }
    
    /*--- Get coordinates of the points and compute distances to the surface ---*/
    FreeSurface = 0.0;
    for (iPoint = 0; iPoint < nPointDomain; iPoint++) {
      coord = geometry->node[iPoint]->GetCoord();
      volume = geometry->node[iPoint]->GetVolume();
      LevelSetDiff_Squared = 0.0; LevelSetDiff = 0.0;
      
      LevelSetDiff = (node[iPoint]->GetSolution(nDim+1) - coord[nDim-1]);
      LevelSetDiff_Squared = LevelSetDiff*LevelSetDiff;
      FreeSurface += 0.5*LevelSetDiff_Squared*volume;
      
      node[iPoint]->SetDiffLevelSet(LevelSetDiff);
      
    }
    
    if ((rank == MASTER_NODE) && (iExtIter % config->GetWrt_Sol_Freq_DualTime() == 0)) {
      
      /*--- Write the Level Set distribution, the target level set---*/
      LevelSet_file.precision(15);
      
      /*--- Write file name with extension ---*/
      strcpy (cstr, "LevelSet");
      if (config->GetUnsteady_Simulation()){
        if ((int(iExtIter) >= 0) && (int(iExtIter) < 10)) sprintf (buffer, "_0000%d.dat", int(iExtIter));
        if ((int(iExtIter) >= 10) && (int(iExtIter) < 100)) sprintf (buffer, "_000%d.dat", int(iExtIter));
        if ((int(iExtIter) >= 100) && (int(iExtIter) < 1000)) sprintf (buffer, "_00%d.dat", int(iExtIter));
        if ((int(iExtIter) >= 1000) && (int(iExtIter) < 10000)) sprintf (buffer, "_0%d.dat", int(iExtIter));
        if (int(iExtIter) >= 10000) sprintf (buffer, "_%d.dat", int(iExtIter));
      }
      else {
        sprintf (buffer, ".dat");
      }
      
      strcat(cstr,buffer);
      
      LevelSet_file.open(cstr, ios::out);
      LevelSet_file << "TITLE = \"SU2 Free surface simulation\"" << endl;
      if (nDim == 2) LevelSet_file << "VARIABLES = \"x coord\",\"y coord\"" << endl;
      if (nDim == 3) LevelSet_file << "VARIABLES = \"x coord\",\"y coord\",\"z coord\"" << endl;
      LevelSet_file << "ZONE T= \"Free Surface\"" << endl;
      
      for (iVertex = 0; iVertex < nVertex_LevelSet; iVertex++) {
        if (nDim == 2) LevelSet_file << scientific << Coord_LevelSet[iVertex][0] << ", " << Coord_LevelSet[iVertex][1] << endl;
        if (nDim == 3) LevelSet_file << scientific << Coord_LevelSet[iVertex][0] << ", " << Coord_LevelSet[iVertex][1] << ", " << Coord_LevelSet[iVertex][2] << endl;
      }
      LevelSet_file.close();
      
    }
    
    /*--- Store the value of the free surface coefficient ---*/
    SetTotal_CFreeSurface(FreeSurface);
        
    delete [] xCoord;
    delete [] yCoord;
    if (nDim == 3) delete [] zCoord;
    
  }
  
  /*--- Deallocate vector of boundary coordinates ---*/
  for (iVertex = 0; iVertex < nVertex_LevelSet; iVertex++)
    delete Coord_LevelSet[iVertex];
  delete [] Coord_LevelSet;
  
}

CNSSolver::CNSSolver(void) : CEulerSolver() {

	/*--- Array initialization ---*/
	CDrag_Visc = NULL;
	CLift_Visc = NULL;
	CSideForce_Visc = NULL;
  CEff_Visc = NULL;
	CMx_Visc = NULL;
	CMy_Visc = NULL;
	CMz_Visc = NULL;
	CFx_Visc = NULL;
	CFy_Visc = NULL;
	CFz_Visc = NULL;
	CMerit_Visc = NULL;
	CT_Visc = NULL;
	CQ_Visc = NULL;
	ForceViscous = NULL;
	MomentViscous = NULL;
	CSkinFriction = NULL;

}

CNSSolver::CNSSolver(CGeometry *geometry, CConfig *config, unsigned short iMesh) : CEulerSolver() {
	unsigned long iPoint, index, counter_local = 0, counter_global = 0;
	unsigned short iVar, iDim, iMarker;
  double Density, Velocity2, Pressure, Temperature, dull_val;
  
	unsigned short nZone = geometry->GetnZone();
	bool restart = (config->GetRestart() || config->GetRestart_Flow());
  bool compressible = (config->GetKind_Regime() == COMPRESSIBLE);
  bool incompressible = (config->GetKind_Regime() == INCOMPRESSIBLE);
  bool freesurface = (config->GetKind_Regime() == FREESURFACE);
  double Gas_Constant = config->GetGas_ConstantND();
	bool dual_time = ((config->GetUnsteady_Simulation() == DT_STEPPING_1ST) ||
                    (config->GetUnsteady_Simulation() == DT_STEPPING_2ND));
  
	/*--- Array initialization ---*/
	CDrag_Visc = NULL;
	CLift_Visc = NULL;
	CSideForce_Visc = NULL;
  CEff_Visc = NULL;
	CMx_Visc = NULL;
	CMy_Visc = NULL;
	CMz_Visc = NULL;
	CFx_Visc = NULL;
	CFy_Visc = NULL;
	CFz_Visc = NULL;
	CMerit_Visc = NULL;
	CT_Visc = NULL;
	CQ_Visc = NULL;
    Q_Visc = NULL;
    Maxq_Visc = NULL;
	ForceViscous = NULL;
	MomentViscous = NULL;
	CSkinFriction = NULL;
    
	int rank = MASTER_NODE;
#ifndef NO_MPI
	rank = MPI::COMM_WORLD.Get_rank();
#endif
    
	/*--- Set the gamma value ---*/
	Gamma = config->GetGamma();
	Gamma_Minus_One = Gamma - 1.0;

	/*--- Define geometry constants in the solver structure ---*/
	nDim = geometry->GetnDim();
  if (compressible) { nVar = nDim + 2; nPrimVar = nDim+5; nPrimVarGrad = nDim+3; }
	if (incompressible) { nVar = nDim + 1; nPrimVar = nDim+2; nPrimVarGrad = nDim+2; }
  if (freesurface) { nVar = nDim + 2; nPrimVar = nDim+2; nPrimVarGrad = nDim+2; }
	nMarker = config->GetnMarker_All();
	nPoint = geometry->GetnPoint();
	nPointDomain = geometry->GetnPointDomain();
    
	/*--- Allocate the node variables ---*/
	node = new CVariable*[nPoint];
    
	/*--- Define some auxiliar vector related with the residual ---*/
	Residual      = new double[nVar]; for (iVar = 0; iVar < nVar; iVar++) Residual[iVar]      = 0.0;
	Residual_RMS  = new double[nVar]; for (iVar = 0; iVar < nVar; iVar++) Residual_RMS[iVar]  = 0.0;
	Residual_Max  = new double[nVar]; for (iVar = 0; iVar < nVar; iVar++) Residual_Max[iVar]  = 0.0;
	Point_Max  = new unsigned long[nVar]; for (iVar = 0; iVar < nVar; iVar++) Point_Max[iVar]  = 0;
	Residual_i    = new double[nVar]; for (iVar = 0; iVar < nVar; iVar++) Residual_i[iVar]    = 0.0;
	Residual_j    = new double[nVar]; for (iVar = 0; iVar < nVar; iVar++) Residual_j[iVar]    = 0.0;
	Res_Conv      = new double[nVar]; for (iVar = 0; iVar < nVar; iVar++) Res_Conv[iVar]      = 0.0;
	Res_Visc      = new double[nVar]; for (iVar = 0; iVar < nVar; iVar++) Res_Visc[iVar]      = 0.0;
	Res_Sour      = new double[nVar]; for (iVar = 0; iVar < nVar; iVar++) Res_Sour[iVar]      = 0.0;
    
	/*--- Define some auxiliary vectors related to the solution ---*/
	Solution   = new double[nVar]; for (iVar = 0; iVar < nVar; iVar++) Solution[iVar]   = 0.0;
	Solution_i = new double[nVar]; for (iVar = 0; iVar < nVar; iVar++) Solution_i[iVar] = 0.0;
	Solution_j = new double[nVar]; for (iVar = 0; iVar < nVar; iVar++) Solution_j[iVar] = 0.0;
    
	/*--- Define some auxiliary vectors related to the geometry ---*/
	Vector   = new double[nDim]; for (iDim = 0; iDim < nDim; iDim++) Vector[iDim]   = 0.0;
	Vector_i = new double[nDim]; for (iDim = 0; iDim < nDim; iDim++) Vector_i[iDim] = 0.0;
	Vector_j = new double[nDim]; for (iDim = 0; iDim < nDim; iDim++) Vector_j[iDim] = 0.0;
    
	/*--- Define some auxiliar vector related with the undivided lapalacian computation ---*/
	if (config->GetKind_ConvNumScheme_Flow() == SPACE_CENTERED) {
		p1_Und_Lapl = new double [nPoint];
		p2_Und_Lapl = new double [nPoint];
	}
    
	if ((config->GetKind_Upwind_Flow() == ROE_TURKEL_2ND) || (config->GetKind_Upwind_Flow() == ROE_TURKEL_1ST)) {
		Precon_Mat_inv = new double* [nVar];
		for (iVar = 0; iVar < nVar; iVar ++)
			Precon_Mat_inv[iVar] = new double[nVar];
	}
    
  LinSysSol.Initialize(nPoint, nPointDomain, nVar, 0.0);
  LinSysRes.Initialize(nPoint, nPointDomain, nVar, 0.0);
    
	/*--- Jacobians and vector structures for implicit computations ---*/
	if (config->GetKind_TimeIntScheme_Flow() == EULER_IMPLICIT) {
        
		/*--- Point to point Jacobians ---*/
		Jacobian_i = new double* [nVar];
		Jacobian_j = new double* [nVar];
		for (iVar = 0; iVar < nVar; iVar++) {
			Jacobian_i[iVar] = new double [nVar];
			Jacobian_j[iVar] = new double [nVar];
		}
		/*--- Initialization of the structure of the whole Jacobian ---*/
		if (rank == MASTER_NODE) cout << "Initialize jacobian structure (Navier-Stokes). MG level: " << iMesh <<"." << endl;
		Jacobian.Initialize(nPoint, nPointDomain, nVar, nVar, geometry);
    
	} else {
		if (rank == MASTER_NODE)
			cout << "Explicit scheme. No jacobian structure (Navier-Stokes). MG level: " << iMesh <<"." << endl;
	}
    
	/*--- Computation of gradients by least squares ---*/
	if (config->GetKind_Gradient_Method() == WEIGHTED_LEAST_SQUARES) {
        
		/*--- S matrix := inv(R)*traspose(inv(R)) ---*/
		Smatrix = new double* [nDim];
		for (iDim = 0; iDim < nDim; iDim++)
			Smatrix[iDim] = new double [nDim];
        
		/*--- c vector := transpose(WA)*(Wb) ---*/
		cvector = new double* [nDim+3];
		for (iVar = 0; iVar < nDim+3; iVar++)
			cvector[iVar] = new double [nDim];
	}
    
	/*--- Inviscid forces definition and coefficient in all the markers ---*/
	CPressure = new double* [nMarker];
	for (iMarker = 0; iMarker < nMarker; iMarker++)
		CPressure[iMarker] = new double [geometry->nVertex[iMarker]];
    
	/*--- Heat tranfer in all the markers ---*/
	CHeatTransfer = new double* [nMarker];
	for (iMarker = 0; iMarker < nMarker; iMarker++)
		CHeatTransfer[iMarker] = new double [geometry->nVertex[iMarker]];
    
	/*--- Y plus in all the markers ---*/
	YPlus = new double* [nMarker];
	for (iMarker = 0; iMarker < nMarker; iMarker++)
		YPlus[iMarker] = new double [geometry->nVertex[iMarker]];
    
	/*--- Skin friction in all the markers ---*/
	CSkinFriction = new double* [nMarker];
	for (iMarker = 0; iMarker < nMarker; iMarker++)
		CSkinFriction[iMarker] = new double [geometry->nVertex[iMarker]];
    
	/*--- Non dimensional coefficients ---*/
	ForceInviscid = new double[3];
	MomentInviscid = new double[3];
	CDrag_Inv = new double[nMarker];
	CLift_Inv = new double[nMarker];
	CSideForce_Inv = new double[nMarker];
	CMx_Inv = new double[nMarker];
	CMy_Inv = new double[nMarker];
	CMz_Inv = new double[nMarker];
	CEff_Inv = new double[nMarker];
	CFx_Inv = new double[nMarker];
	CFy_Inv = new double[nMarker];
	CFz_Inv = new double[nMarker];
    
	/*--- Rotational coefficients ---*/
	CMerit_Inv = new double[nMarker];
	CT_Inv = new double[nMarker];
	CQ_Inv = new double[nMarker];
    
	/*--- Supersonic coefficients ---*/
	CEquivArea_Inv = new double[nMarker];
	CNearFieldOF_Inv = new double[nMarker];
    
	/*--- Nacelle simulation ---*/
	FanFace_MassFlow  = new double[nMarker];
	Exhaust_MassFlow  = new double[nMarker];
    Exhaust_Area  = new double[nMarker];
	FanFace_Pressure  = new double[nMarker];
	FanFace_Mach  = new double[nMarker];
    FanFace_Area = new double[nMarker];
    
	/*--- Init total coefficients ---*/
	Total_CDrag = 0.0;	Total_CLift = 0.0;			Total_CSideForce = 0.0;
	Total_CMx = 0.0;		Total_CMy = 0.0;				Total_CMz = 0.0;
	Total_CEff = 0.0;		Total_CEquivArea = 0.0; Total_CNearFieldOF = 0.0;
	Total_CFx = 0.0;		Total_CFy = 0.0;				Total_CFz = 0.0; Total_CMerit = 0.0;
	Total_CT = 0.0;			Total_CQ = 0.0;         Total_Q = 0.0;
    Total_Maxq = 0.0;
    
	ForceViscous = new double[3];
	MomentViscous = new double[3];
	CDrag_Visc = new double[nMarker];
	CLift_Visc = new double[nMarker];
	CSideForce_Visc = new double[nMarker];
	CMx_Visc = new double[nMarker];
	CMy_Visc = new double[nMarker];
	CMz_Visc = new double[nMarker];
	CEff_Visc = new double[nMarker];
	CFx_Visc = new double[nMarker];
	CFy_Visc = new double[nMarker];
	CFz_Visc = new double[nMarker];
	CMerit_Visc = new double[nMarker];
	CT_Visc = new double[nMarker];
	CQ_Visc = new double[nMarker];
  Q_Visc = new double[nMarker];
  Maxq_Visc = new double[nMarker];
    
	/*--- Read farfield conditions from config ---*/
	Density_Inf   = config->GetDensity_FreeStreamND();
	Pressure_Inf  = config->GetPressure_FreeStreamND();
	Velocity_Inf  = config->GetVelocity_FreeStreamND();
	Energy_Inf    = config->GetEnergy_FreeStreamND();
	Viscosity_Inf = config->GetViscosity_FreeStreamND();
	Mach_Inf      = config->GetMach_FreeStreamND();
	Prandtl_Lam   = config->GetPrandtl_Lam();
	Prandtl_Turb  = config->GetPrandtl_Turb();
    
	/*--- Initializate Fan Face Pressure ---*/
	for (iMarker = 0; iMarker < nMarker; iMarker++) {
		FanFace_MassFlow[iMarker] = 0.0;
		Exhaust_MassFlow[iMarker] = 0.0;
        Exhaust_Area[iMarker] = 0.0;
		FanFace_Pressure[iMarker] = Pressure_Inf;
		FanFace_Mach[iMarker] = Mach_Inf;
	}
    
	/*--- Inlet/Outlet boundary conditions, using infinity values ---*/
	Density_Inlet = Density_Inf;		Density_Outlet = Density_Inf;
	Pressure_Inlet = Pressure_Inf;	Pressure_Outlet = Pressure_Inf;
	Energy_Inlet = Energy_Inf;			Energy_Outlet = Energy_Inf;
	Mach_Inlet = Mach_Inf;					Mach_Outlet = Mach_Inf;
	Velocity_Inlet  = new double [nDim]; Velocity_Outlet = new double [nDim];
	for (iDim = 0; iDim < nDim; iDim++) {
		Velocity_Inlet[iDim] = Velocity_Inf[iDim];
		Velocity_Outlet[iDim] = Velocity_Inf[iDim];
	}
    
	/*--- Restart the solution from file information ---*/
	if (!restart || geometry->GetFinestMGLevel() == false || nZone > 1) {
        
		/*--- Restart the solution from infinity ---*/
		for (iPoint = 0; iPoint < nPoint; iPoint++)
			node[iPoint] = new CNSVariable(Density_Inf, Velocity_Inf, Energy_Inf, nDim, nVar, config);
	}
    
	else {
        
		/*--- Restart the solution from file information ---*/
		ifstream restart_file;
		string filename = config->GetSolution_FlowFileName();
    
    /*--- Modify file name for an unsteady restart ---*/
    if (dual_time) {
      int Unst_RestartIter;
      if (config->GetUnsteady_Simulation() == DT_STEPPING_1ST)
        Unst_RestartIter = int(config->GetUnst_RestartIter())-1;
      else
        Unst_RestartIter = int(config->GetUnst_RestartIter())-2;
      filename = config->GetUnsteady_FileName(filename, Unst_RestartIter);
    }
    
    /*--- Open the restart file, throw an error if this fails. ---*/
		restart_file.open(filename.data(), ios::in);
		if (restart_file.fail()) {
			cout << "There is no flow restart file!! " << filename.data() << "."<< endl;
			cout << "Press any key to exit..." << endl;
			cin.get(); exit(1);
		}
        
		/*--- In case this is a parallel simulation, we need to perform the
         Global2Local index transformation first. ---*/
		long *Global2Local = new long[geometry->GetGlobal_nPointDomain()];
        
		/*--- First, set all indices to a negative value by default ---*/
		for(iPoint = 0; iPoint < geometry->GetGlobal_nPointDomain(); iPoint++)
			Global2Local[iPoint] = -1;
        
		/*--- Now fill array with the transform values only for local points ---*/
		for(iPoint = 0; iPoint < nPointDomain; iPoint++)
			Global2Local[geometry->node[iPoint]->GetGlobalIndex()] = iPoint;
        
		/*--- Read all lines in the restart file ---*/
		long iPoint_Local; unsigned long iPoint_Global = 0; string text_line;
        
		/*--- The first line is the header ---*/
		getline (restart_file, text_line);
        
		while (getline (restart_file,text_line)) {
			istringstream point_line(text_line);
            
			/*--- Retrieve local index. If this node from the restart file lives
             on a different processor, the value of iPoint_Local will be -1.
             Otherwise, the local index for this node on the current processor
             will be returned and used to instantiate the vars. ---*/
			iPoint_Local = Global2Local[iPoint_Global];
			if (iPoint_Local >= 0) {
				if (compressible) {
					if (nDim == 2) point_line >> index >> dull_val >> dull_val >> Solution[0] >> Solution[1] >> Solution[2] >> Solution[3];
					if (nDim == 3) point_line >> index >> dull_val >> dull_val >> dull_val >> Solution[0] >> Solution[1] >> Solution[2] >> Solution[3] >> Solution[4];
				}
				if (incompressible) {
					if (nDim == 2) point_line >> index >> dull_val >> dull_val >> Solution[0] >> Solution[1] >> Solution[2];
					if (nDim == 3) point_line >> index >> dull_val >> dull_val >> dull_val >> Solution[0] >> Solution[1] >> Solution[2] >> Solution[3];
				}
        if (freesurface) {
					if (nDim == 2) point_line >> index >> dull_val >> dull_val >> Solution[0] >> Solution[1] >> Solution[2] >> Solution[3];
					if (nDim == 3) point_line >> index >> dull_val >> dull_val >> dull_val >> Solution[0] >> Solution[1] >> Solution[2] >> Solution[3] >> Solution[4];
				}
				node[iPoint_Local] = new CNSVariable(Solution, nDim, nVar, config);
			}
			iPoint_Global++;
		}
        
		/*--- Instantiate the variable class with an arbitrary solution
         at any halo/periodic nodes. The initial solution can be arbitrary,
         because a send/recv is performed immediately in the solver. ---*/
		for(iPoint = nPointDomain; iPoint < nPoint; iPoint++)
			node[iPoint] = new CNSVariable(Solution, nDim, nVar, config);
        
		/*--- Close the restart file ---*/
		restart_file.close();
        
		/*--- Free memory needed for the transformation ---*/
		delete [] Global2Local;
	}
  
  /*--- Check that the initial solution is physical ---*/
  if (compressible) {
    counter_local = 0;
    for (iPoint = 0; iPoint < nPoint; iPoint++) {
      Density = node[iPoint]->GetSolution(0);
      Velocity2 = 0.0;
      for (iDim = 0; iDim < nDim; iDim++)
        Velocity2 += (node[iPoint]->GetSolution(iDim+1)/Density)*(node[iPoint]->GetSolution(iDim+1)/Density);
      Pressure    = Gamma_Minus_One*Density*(node[iPoint]->GetSolution(nDim+1)/Density-0.5*Velocity2);
      Temperature = Pressure / ( Gas_Constant * Density);
      if ((Pressure < 0.0) || (Temperature < 0.0)) {
        Solution[0] = Density_Inf;
        for (iDim = 0; iDim < nDim; iDim++)
          Solution[iDim+1] = Velocity_Inf[iDim]*Density_Inf;
        Solution[nDim+1] = Energy_Inf*Density_Inf;
        node[iPoint]->SetSolution(Solution);
        node[iPoint]->SetSolution_Old(Solution);
        counter_local++;
      }
    }
#ifndef NO_MPI
    MPI::COMM_WORLD.Reduce(&counter_local, &counter_global, 1, MPI::UNSIGNED_LONG, MPI::SUM, MASTER_NODE);
#else
    counter_global = counter_local;
#endif
    if ((rank == MASTER_NODE) && (counter_global != 0))
      cout << "Warning. The original solution contains "<< counter_global << " points that are not physical." << endl;
  }
  
	/*--- For incompressible solver set the initial values for the density and viscosity,
	 unless a freesurface problem, this must be constant during the computation ---*/
	if (incompressible || freesurface) {
		for (iPoint = 0; iPoint < nPoint; iPoint++) {
			node[iPoint]->SetDensityInc(Density_Inf);
			node[iPoint]->SetLaminarViscosityInc(Viscosity_Inf);
		}
	}
    
	/*--- Define solver parameters needed for execution of destructor ---*/
	if (config->GetKind_ConvNumScheme_Flow() == SPACE_CENTERED)
		space_centered = true;
	else space_centered = false;
    
	if (config->GetKind_TimeIntScheme_Flow() == EULER_IMPLICIT) euler_implicit = true;
	else euler_implicit = false;
    
	if (config->GetKind_Gradient_Method() == WEIGHTED_LEAST_SQUARES) least_squares = true;
	else least_squares = false;
    
	if ((config->GetKind_Upwind_Flow() == ROE_TURKEL_2ND) ||
        (config->GetKind_Upwind_Flow() == ROE_TURKEL_1ST)) roe_turkel = true;
	else roe_turkel = false;
    
	/*--- MPI solution ---*/
	Set_MPI_Solution(geometry, config);

}

CNSSolver::~CNSSolver(void) {
	unsigned short iMarker;

	if (CDrag_Visc != NULL) delete [] CDrag_Visc;
	if (CLift_Visc != NULL) delete [] CLift_Visc;
	if (CSideForce_Visc != NULL) delete [] CSideForce_Visc;
	if (CMx_Visc != NULL) delete [] CMx_Visc;
	if (CMy_Visc != NULL) delete [] CMy_Visc;
	if (CMz_Visc != NULL) delete [] CMz_Visc;
	if (CFx_Visc != NULL) delete [] CFx_Visc;
	if (CFy_Visc != NULL) delete [] CFy_Visc;
	if (CFz_Visc != NULL) delete [] CFz_Visc;
	if (CEff_Visc != NULL) delete [] CEff_Visc;
	if (CMerit_Visc != NULL) delete [] CMerit_Visc;
	if (CT_Visc != NULL) delete [] CT_Visc;
	if (CQ_Visc != NULL) delete [] CQ_Visc;
  if (Q_Visc != NULL) delete [] Q_Visc;
  if (Maxq_Visc != NULL) delete [] Maxq_Visc;
	if (ForceViscous != NULL) delete [] ForceViscous;
	if (MomentViscous != NULL) delete [] MomentViscous;

	if (CSkinFriction != NULL) {
		for (iMarker = 0; iMarker < nMarker; iMarker++) {
			delete CSkinFriction[iMarker];
		}
		delete [] CSkinFriction;
	}

}

void CNSSolver::Preprocessing(CGeometry *geometry, CSolver **solver_container, CConfig *config, unsigned short iMesh, unsigned short iRKStep, unsigned short RunTime_EqSystem) {
  
	unsigned long iPoint, ErrorCounter = 0;
	double levelset;
  bool RightSol;

#ifdef NO_MPI
	int rank = MASTER_NODE;
#else
	int rank = MPI::COMM_WORLD.Get_rank();
#endif
  
	bool adjoint = config->GetAdjoint();
	bool implicit = (config->GetKind_TimeIntScheme_Flow() == EULER_IMPLICIT);
	bool upwind_2nd = ((config->GetKind_Upwind_Flow() == ROE_2ND) || (config->GetKind_Upwind_Flow() == AUSM_2ND)
                       || (config->GetKind_Upwind_Flow() == HLLC_2ND) || (config->GetKind_Upwind_Flow() == ROE_TURKEL_2ND));
	bool center = (config->GetKind_ConvNumScheme_Flow() == SPACE_CENTERED) || (adjoint && config->GetKind_ConvNumScheme_AdjFlow() == SPACE_CENTERED);
	bool center_jst = center && config->GetKind_Centered_Flow() == JST;
	bool limiter = (config->GetKind_SlopeLimit_Flow() != NONE);
  bool compressible = (config->GetKind_Regime() == COMPRESSIBLE);
  bool incompressible = (config->GetKind_Regime() == INCOMPRESSIBLE);
  bool freesurface = (config->GetKind_Regime() == FREESURFACE);
	unsigned short turb_model = config->GetKind_Turb_Model();
	bool tkeNeeded = (turb_model == SST);
	double turb_ke = 0.0;
  bool jouleheating = config->GetJouleHeating();
    
  /*--- Compute nacelle inflow and exhaust properties ---*/
  GetNacelle_Properties(geometry, config, iMesh);
  
    /*--- Compute Joule heating ---*/
	if (jouleheating) geometry->SetGeometryPlanes(config);
    
	for (iPoint = 0; iPoint < nPoint; iPoint ++) {
        
		if (tkeNeeded) turb_ke = solver_container[TURB_SOL]->node[iPoint]->GetSolution(0);
        
		if (freesurface) levelset = solver_container[FLOW_SOL]->node[iPoint]->GetPrimVar(nDim+1);
		else levelset = 0.0;
        
		/*--- Set the primitive variables incompressible (dens, vx, vy, vz, beta)
         and compressible (temp, vx, vy, vz, press, dens, enthal, sos)---*/
		if (compressible) RightSol = node[iPoint]->SetPrimVar_Compressible(turb_ke, config);
		if (incompressible) RightSol = node[iPoint]->SetPrimVar_Incompressible(Density_Inf, Viscosity_Inf, turb_ke, config);
    if (freesurface) RightSol = node[iPoint]->SetPrimVar_FreeSurface(Density_Inf, Viscosity_Inf, turb_ke, levelset, config);
    if (!RightSol) ErrorCounter++;
 
		/*--- Set the value of the eddy viscosity ---*/
		if (turb_model != NONE)
			node[iPoint]->SetEddyViscosity(config->GetKind_Turb_Model(), solver_container[TURB_SOL]->node[iPoint]);
		else
			node[iPoint]->SetEddyViscosity(NONE, NULL);
        
		/*--- Initialize the convective, source and viscous residual vector ---*/
		LinSysRes.SetBlock_Zero(iPoint);
        
	}
    
	/*--- Upwind second order reconstruction ---*/
	if ((upwind_2nd) && (iMesh == MESH_0)) {
		if (config->GetKind_Gradient_Method() == GREEN_GAUSS) SetSolution_Gradient_GG(geometry, config);
		if (config->GetKind_Gradient_Method() == WEIGHTED_LEAST_SQUARES) SetSolution_Gradient_LS(geometry, config);
        
		/*--- Limiter computation ---*/
		if ((limiter) && (iMesh == MESH_0)) SetSolution_Limiter(geometry, config);
	}
    
	/*--- Artificial dissipation ---*/
	if (center) {
		SetMax_Eigenvalue(geometry, config);
		if ((center_jst) && (iMesh == MESH_0)) {
			SetDissipation_Switch(geometry, config);
			SetUndivided_Laplacian(geometry, config);
		}
	}
    
	/*--- Compute gradient of the primitive variables ---*/
	if (config->GetKind_Gradient_Method() == GREEN_GAUSS) SetPrimVar_Gradient_GG(geometry, config);
	if (config->GetKind_Gradient_Method() == WEIGHTED_LEAST_SQUARES) SetPrimVar_Gradient_LS(geometry, config);
    
	/*--- Initialize the jacobian matrices ---*/
	if (implicit) Jacobian.SetValZero();
  
  /*--- Error message ---*/
#ifndef NO_MPI
  unsigned long MyErrorCounter = ErrorCounter; ErrorCounter = 0;
  MPI::COMM_WORLD.Allreduce(&MyErrorCounter, &ErrorCounter, 1, MPI::UNSIGNED_LONG, MPI::SUM);
#endif
  if ((ErrorCounter != 0) && (rank == MASTER_NODE) && (iMesh == MESH_0))
    cout <<"The solution contains "<< ErrorCounter << " non-physical points." << endl;
  
}

void CNSSolver::SetTime_Step(CGeometry *geometry, CSolver **solver_container, CConfig *config, unsigned short iMesh, unsigned long Iteration) {
	double Mean_BetaInc2, *Normal, Area, Vol, Mean_SoundSpeed, Mean_ProjVel, Lambda, Local_Delta_Time, Local_Delta_Time_Visc, Mean_DensityInc,
	Global_Delta_Time = 1E6, Mean_LaminarVisc, Mean_EddyVisc, Mean_Density, Lambda_1, Lambda_2, K_v = 0.25, Global_Delta_UnstTimeND;
	unsigned long iEdge, iVertex, iPoint = 0, jPoint = 0;
	unsigned short iDim, iMarker;
	double ProjVel, ProjVel_i, ProjVel_j;

	bool implicit = (config->GetKind_TimeIntScheme_Flow() == EULER_IMPLICIT);
  bool compressible = (config->GetKind_Regime() == COMPRESSIBLE);
  bool incompressible = (config->GetKind_Regime() == INCOMPRESSIBLE);
  bool freesurface = (config->GetKind_Regime() == FREESURFACE);
	bool grid_movement = config->GetGrid_Movement();
	double turb_model = config->GetKind_Turb_Model();
	bool dual_time = ((config->GetUnsteady_Simulation() == DT_STEPPING_1ST) ||
			(config->GetUnsteady_Simulation() == DT_STEPPING_2ND));

	Min_Delta_Time = 1.E6; Max_Delta_Time = 0.0;

	/*--- Set maximum inviscid eigenvalue to zero, and compute sound speed and viscosity ---*/
	for (iPoint = 0; iPoint < nPointDomain; iPoint++) {
		node[iPoint]->SetMax_Lambda_Inv(0.0);
		node[iPoint]->SetMax_Lambda_Visc(0.0);

		/*--- Set the value of the eddy viscosity ---*/
		if (turb_model != NONE)
			node[iPoint]->SetEddyViscosity(config->GetKind_Turb_Model(), solver_container[TURB_SOL]->node[iPoint]);
		else
			node[iPoint]->SetEddyViscosity(NONE, NULL);
	}

	/*--- Loop interior edges ---*/
	for (iEdge = 0; iEdge < geometry->GetnEdge(); iEdge++) {

		/*--- Point identification, Normal vector and area ---*/
		iPoint = geometry->edge[iEdge]->GetNode(0);
		jPoint = geometry->edge[iEdge]->GetNode(1);

		Normal = geometry->edge[iEdge]->GetNormal();
		Area = 0; for (iDim = 0; iDim < nDim; iDim++) Area += Normal[iDim]*Normal[iDim]; Area = sqrt(Area);

		/*--- Mean Values ---*/
		if (compressible) {
			Mean_ProjVel = 0.5 * (node[iPoint]->GetProjVel(Normal) + node[jPoint]->GetProjVel(Normal));
			Mean_SoundSpeed = 0.5 * (node[iPoint]->GetSoundSpeed() + node[jPoint]->GetSoundSpeed()) * Area;
		}
		if (incompressible || freesurface) {
			Mean_ProjVel = 0.5 * (node[iPoint]->GetProjVelInc(Normal) + node[jPoint]->GetProjVelInc(Normal));
			Mean_BetaInc2 = 0.5 * (node[iPoint]->GetBetaInc2() + node[jPoint]->GetBetaInc2());
			Mean_DensityInc = 0.5 * (node[iPoint]->GetDensityInc() + node[jPoint]->GetDensityInc());
			Mean_SoundSpeed = sqrt(Mean_ProjVel*Mean_ProjVel + (Mean_BetaInc2/Mean_DensityInc)*Area*Area);
		}

		/*--- Adjustment for grid movement ---*/
		if (grid_movement) {
			double *GridVel_i = geometry->node[iPoint]->GetGridVel();
			double *GridVel_j = geometry->node[jPoint]->GetGridVel();
			ProjVel_i = 0.0; ProjVel_j =0.0;
			for (iDim = 0; iDim < nDim; iDim++) {
				ProjVel_i += GridVel_i[iDim]*Normal[iDim];
				ProjVel_j += GridVel_j[iDim]*Normal[iDim];
			}
			Mean_ProjVel -= 0.5 * (ProjVel_i + ProjVel_j) ;
		}

		/*--- Inviscid contribution ---*/
		Lambda = fabs(Mean_ProjVel) + Mean_SoundSpeed ;
		if (geometry->node[iPoint]->GetDomain()) node[iPoint]->AddMax_Lambda_Inv(Lambda);
		if (geometry->node[jPoint]->GetDomain()) node[jPoint]->AddMax_Lambda_Inv(Lambda);

		/*--- Viscous contribution ---*/
		if (compressible) {
			Mean_LaminarVisc = 0.5*(node[iPoint]->GetLaminarViscosity() + node[jPoint]->GetLaminarViscosity());
			Mean_EddyVisc    = 0.5*(node[iPoint]->GetEddyViscosity() + node[jPoint]->GetEddyViscosity());
			Mean_Density     = 0.5*(node[iPoint]->GetSolution(0) + node[jPoint]->GetSolution(0));
		}
		if (incompressible || freesurface) {
			Mean_LaminarVisc = 0.5*(node[iPoint]->GetLaminarViscosityInc() + node[jPoint]->GetLaminarViscosityInc());
			Mean_EddyVisc    = 0.5*(node[iPoint]->GetEddyViscosity() + node[jPoint]->GetEddyViscosity());
			Mean_Density     = 0.5*(node[iPoint]->GetDensityInc() + node[jPoint]->GetDensityInc());
		}

		Lambda_1 = (4.0/3.0)*(Mean_LaminarVisc + Mean_EddyVisc);
		Lambda_2 = (1.0 + (Prandtl_Lam/Prandtl_Turb)*(Mean_EddyVisc/Mean_LaminarVisc))*(Gamma*Mean_LaminarVisc/Prandtl_Lam);
		Lambda = (Lambda_1 + Lambda_2)*Area*Area/Mean_Density;

		if (geometry->node[iPoint]->GetDomain()) node[iPoint]->AddMax_Lambda_Visc(Lambda);
		if (geometry->node[jPoint]->GetDomain()) node[jPoint]->AddMax_Lambda_Visc(Lambda);

	}

	/*--- Loop boundary edges ---*/
	for (iMarker = 0; iMarker < geometry->GetnMarker(); iMarker++) {
		for (iVertex = 0; iVertex < geometry->GetnVertex(iMarker); iVertex++) {

			/*--- Point identification, Normal vector and area ---*/
			iPoint = geometry->vertex[iMarker][iVertex]->GetNode();
			Normal = geometry->vertex[iMarker][iVertex]->GetNormal();
			Area = 0.0; for (iDim = 0; iDim < nDim; iDim++) Area += Normal[iDim]*Normal[iDim]; Area = sqrt(Area);

			/*--- Mean Values ---*/
			if (compressible) {
				Mean_ProjVel = node[iPoint]->GetProjVel(Normal);
				Mean_SoundSpeed = node[iPoint]->GetSoundSpeed() * Area;
			}
			if (incompressible || freesurface) {
				Mean_ProjVel = node[iPoint]->GetProjVelInc(Normal);
				Mean_BetaInc2 = node[iPoint]->GetBetaInc2();
				Mean_DensityInc = node[iPoint]->GetDensityInc();
				Mean_SoundSpeed = sqrt(Mean_ProjVel*Mean_ProjVel + (Mean_BetaInc2/Mean_DensityInc)*Area*Area);
			}

			/*--- Adjustment for grid movement ---*/
			if (grid_movement) {
				double *GridVel = geometry->node[iPoint]->GetGridVel();
				ProjVel = 0.0;
				for (iDim = 0; iDim < nDim; iDim++)
					ProjVel += GridVel[iDim]*Normal[iDim];
				Mean_ProjVel -= ProjVel;
			}

			/*--- Inviscid contribution ---*/
			Lambda = fabs(Mean_ProjVel) + Mean_SoundSpeed;
			if (geometry->node[iPoint]->GetDomain()) {
				node[iPoint]->AddMax_Lambda_Inv(Lambda);
			}

			/*--- Viscous contribution ---*/
			if (compressible) {
				Mean_LaminarVisc = node[iPoint]->GetLaminarViscosity();
				Mean_EddyVisc    = node[iPoint]->GetEddyViscosity();
				Mean_Density     = node[iPoint]->GetSolution(0);
			}
			if (incompressible || freesurface) {
				Mean_LaminarVisc = 0.5*(node[iPoint]->GetLaminarViscosityInc() + node[jPoint]->GetLaminarViscosityInc());
				Mean_EddyVisc    = 0.5*(node[iPoint]->GetEddyViscosity() + node[jPoint]->GetEddyViscosity());
				Mean_Density     = 0.5*(node[iPoint]->GetDensityInc() + node[jPoint]->GetDensityInc());
			}

			Lambda_1 = (4.0/3.0)*(Mean_LaminarVisc + Mean_EddyVisc);
			Lambda_2 = (1.0 + (Prandtl_Lam/Prandtl_Turb)*(Mean_EddyVisc/Mean_LaminarVisc))*(Gamma*Mean_LaminarVisc/Prandtl_Lam);
			Lambda = (Lambda_1 + Lambda_2)*Area*Area/Mean_Density;

			if (geometry->node[iPoint]->GetDomain()) node[iPoint]->AddMax_Lambda_Visc(Lambda);

		}
	}

	/*--- Each element uses their own speed ---*/
	for (iPoint = 0; iPoint < nPointDomain; iPoint++) {
		Vol = geometry->node[iPoint]->GetVolume();
		Local_Delta_Time = config->GetCFL(iMesh)*Vol / node[iPoint]->GetMax_Lambda_Inv();
		Local_Delta_Time_Visc = config->GetCFL(iMesh)*K_v*Vol*Vol/ node[iPoint]->GetMax_Lambda_Visc();
		Local_Delta_Time = min(Local_Delta_Time, Local_Delta_Time_Visc);
		Global_Delta_Time = min(Global_Delta_Time, Local_Delta_Time);
		Min_Delta_Time = min(Min_Delta_Time, Local_Delta_Time);
		Max_Delta_Time = max(Max_Delta_Time, Local_Delta_Time);
		node[iPoint]->SetDelta_Time(Local_Delta_Time);
	}

	/*--- Check if there is any element with only one neighbor...
   a CV that is inside another CV ---*/
	for (iPoint = 0; iPoint < nPointDomain; iPoint++) {
		if (geometry->node[iPoint]->GetnPoint() == 1)
			node[iPoint]->SetDelta_Time(Min_Delta_Time);
	}

	/*--- For exact time solution use the minimum delta time of the whole mesh ---*/
	if (config->GetUnsteady_Simulation() == TIME_STEPPING) {
#ifndef NO_MPI
		double rbuf_time, sbuf_time;
		sbuf_time = Global_Delta_Time;
		MPI::COMM_WORLD.Reduce(&sbuf_time, &rbuf_time, 1, MPI::DOUBLE, MPI::MIN, MASTER_NODE);
		MPI::COMM_WORLD.Bcast(&rbuf_time, 1, MPI::DOUBLE, MASTER_NODE);
		MPI::COMM_WORLD.Barrier();
		Global_Delta_Time = rbuf_time;
#endif
		for(iPoint = 0; iPoint < nPointDomain; iPoint++)
			node[iPoint]->SetDelta_Time(Global_Delta_Time);
	}

	/*--- Recompute the unsteady time step for the dual time stratey
	 if the unsteady CFL is diferent from 0 ---*/
	if ((dual_time) && (Iteration == 0) && (config->GetUnst_CFL() != 0.0) && (iMesh == MESH_0)) {
		Global_Delta_UnstTimeND = config->GetUnst_CFL()*Global_Delta_Time/config->GetCFL(iMesh);
#ifndef NO_MPI
		double rbuf_time, sbuf_time;
		sbuf_time = Global_Delta_UnstTimeND;
		MPI::COMM_WORLD.Reduce(&sbuf_time, &rbuf_time, 1, MPI::DOUBLE, MPI::MIN, MASTER_NODE);
		MPI::COMM_WORLD.Bcast(&rbuf_time, 1, MPI::DOUBLE, MASTER_NODE);
		MPI::COMM_WORLD.Barrier();
		Global_Delta_UnstTimeND = rbuf_time;
#endif
		config->SetDelta_UnstTimeND(Global_Delta_UnstTimeND);
	}

	/*--- The pseudo local time (explicit integration) cannot be greater than the physical time ---*/
	if (dual_time)
		for (iPoint = 0; iPoint < nPointDomain; iPoint++) {
			if (!implicit) {
				Local_Delta_Time = min((2.0/3.0)*config->GetDelta_UnstTimeND(), node[iPoint]->GetDelta_Time());
				/*--- Check if there is any element with only one neighbor...
				 a CV that is inside another CV ---*/
				if (geometry->node[iPoint]->GetnPoint() == 1) Local_Delta_Time = 0.0;
				node[iPoint]->SetDelta_Time(Local_Delta_Time);
			}
		}

}

void CNSSolver::Viscous_Residual(CGeometry *geometry, CSolver **solver_container, CNumerics *numerics,
                                   CConfig *config, unsigned short iMesh, unsigned short iRKStep) {
	unsigned long iPoint, jPoint, iEdge;
  
	bool implicit = (config->GetKind_TimeIntScheme_Flow() == EULER_IMPLICIT);
  bool compressible = (config->GetKind_Regime() == COMPRESSIBLE);
  bool incompressible = (config->GetKind_Regime() == INCOMPRESSIBLE);
  bool freesurface = (config->GetKind_Regime() == FREESURFACE);
  
  for (iEdge = 0; iEdge < geometry->GetnEdge(); iEdge++) {
    
    /*--- Points, coordinates and normal vector in edge ---*/
    iPoint = geometry->edge[iEdge]->GetNode(0);
    jPoint = geometry->edge[iEdge]->GetNode(1);
    numerics->SetCoord(geometry->node[iPoint]->GetCoord(), geometry->node[jPoint]->GetCoord());
    numerics->SetNormal(geometry->edge[iEdge]->GetNormal());
    
    /*--- Primitive variables, and gradient ---*/
    numerics->SetPrimitive(node[iPoint]->GetPrimVar(), node[jPoint]->GetPrimVar());
    numerics->SetPrimVarGradient(node[iPoint]->GetGradient_Primitive(), node[jPoint]->GetGradient_Primitive());
    
    /*--- Laminar and eddy viscosity ---*/
    if (compressible) {
      numerics->SetLaminarViscosity(node[iPoint]->GetLaminarViscosity(), node[jPoint]->GetLaminarViscosity());
    }
    if (incompressible || freesurface) {
      numerics->SetDensityInc(node[iPoint]->GetDensityInc(), node[jPoint]->GetDensityInc());
      numerics->SetLaminarViscosity(node[iPoint]->GetLaminarViscosityInc(), node[jPoint]->GetLaminarViscosityInc());
    }
    
    numerics->SetEddyViscosity(node[iPoint]->GetEddyViscosity(), node[jPoint]->GetEddyViscosity());
    
    /*--- Turbulent kinetic energy ---*/
    if (config->GetKind_Turb_Model() == SST)
      numerics->SetTurbKineticEnergy(solver_container[TURB_SOL]->node[iPoint]->GetSolution(0),
                                   solver_container[TURB_SOL]->node[jPoint]->GetSolution(0));
    
    /*--- Compute and update residual ---*/
    numerics->ComputeResidual(Res_Visc, Jacobian_i, Jacobian_j, config);
    
    LinSysRes.SubtractBlock(iPoint, Res_Visc);
    LinSysRes.AddBlock(jPoint, Res_Visc);
    
    /*--- Implicit part ---*/
    if (implicit) {
      Jacobian.SubtractBlock(iPoint, iPoint, Jacobian_i);
      Jacobian.SubtractBlock(iPoint, jPoint, Jacobian_j);
      Jacobian.AddBlock(jPoint, iPoint, Jacobian_i);
      Jacobian.AddBlock(jPoint, jPoint, Jacobian_j);
    }
  }
  
}

void CNSSolver::Viscous_Forces(CGeometry *geometry, CConfig *config) {
  
	unsigned long iVertex, iPoint, iPointNormal;
	unsigned short Boundary, Monitoring, iMarker, iDim, jDim;
	double Delta, Viscosity, **Grad_PrimVar, div_vel, *Normal, MomentDist[3], WallDist[3],
	*Coord, *Coord_Normal, Area, WallShearStress, TauNormal, factor, RefVel2,
	RefDensity, GradTemperature, Density, Vel[3], VelNormal, VelTangMod, WallDistMod, FrictionVel, VelTang[3],
  Mach2Vel, Mach_Motion, *Velocity_Inf, UnitNormal[3], TauElem[3], TauTangent[3], Tau[3][3];
    
	double Alpha        = config->GetAoA()*PI_NUMBER/180.0;
	double Beta         = config->GetAoS()*PI_NUMBER/180.0;
	double RefAreaCoeff = config->GetRefAreaCoeff();
	double RefLengthMoment = config->GetRefLengthMoment();
	double *Origin      = config->GetRefOriginMoment();
	double Gas_Constant = config->GetGas_ConstantND();
	double Cp = (Gamma / Gamma_Minus_One) * Gas_Constant;
	bool grid_movement  = config->GetGrid_Movement();
  bool compressible = (config->GetKind_Regime() == COMPRESSIBLE);
  bool incompressible = (config->GetKind_Regime() == INCOMPRESSIBLE);
  bool freesurface = (config->GetKind_Regime() == FREESURFACE);
  
  /*--- For dynamic meshes, use the motion Mach number as a reference value
   for computing the force coefficients. Otherwise, use the freestream values,
   which is the standard convention. ---*/
  
  if (grid_movement) {
		Mach2Vel = sqrt(Gamma*Gas_Constant*config->GetTemperature_FreeStreamND());
		Mach_Motion = config->GetMach_Motion();
		RefVel2 = (Mach_Motion*Mach2Vel)*(Mach_Motion*Mach2Vel);
	} else {
    Velocity_Inf = config->GetVelocity_FreeStreamND();
		RefVel2 = 0.0;
		for (iDim = 0; iDim < nDim; iDim++)
			RefVel2  += Velocity_Inf[iDim]*Velocity_Inf[iDim];
	}
  
	RefDensity  = config->GetDensity_FreeStreamND();
	factor = 1.0 / (0.5*RefDensity*RefAreaCoeff*RefVel2);
  
	/*--- Variables initialization ---*/
  
	AllBound_CDrag_Visc = 0.0;  AllBound_CLift_Visc = 0.0;  AllBound_CSideForce_Visc = 0.0;  AllBound_CEff_Visc = 0.0;
	AllBound_CMx_Visc = 0.0;    AllBound_CMy_Visc = 0.0;    AllBound_CMz_Visc = 0.0;
	AllBound_CFx_Visc = 0.0;    AllBound_CFy_Visc = 0.0;    AllBound_CFz_Visc = 0.0;
	AllBound_CT_Visc = 0.0;     AllBound_CQ_Visc = 0.0;     AllBound_CMerit_Visc = 0.0;
  AllBound_Q_Visc = 0.0;      AllBound_Maxq_Visc = 0.0;
  
	/*--- Loop over the Navier-Stokes markers ---*/
  
	for (iMarker = 0; iMarker < nMarker; iMarker++) {
		Boundary = config->GetMarker_All_Boundary(iMarker);
		Monitoring = config->GetMarker_All_Monitoring(iMarker);
    
		if ((Boundary == HEAT_FLUX) || (Boundary == ISOTHERMAL)) {
      
      /*--- Forces initialization at each Marker ---*/
      CDrag_Visc[iMarker] = 0.0;  CLift_Visc[iMarker] = 0.0; CSideForce_Visc[iMarker] = 0.0;  CEff_Visc[iMarker] = 0.0;
      CMx_Visc[iMarker] = 0.0;    CMy_Visc[iMarker] = 0.0;   CMz_Visc[iMarker] = 0.0;
      CFx_Visc[iMarker] = 0.0;    CFy_Visc[iMarker] = 0.0;   CFz_Visc[iMarker] = 0.0;
      CT_Visc[iMarker] = 0.0;     CQ_Visc[iMarker] = 0.0;    CMerit_Visc[iMarker] = 0.0;
      Q_Visc[iMarker] = 0.0;      Maxq_Visc[iMarker] = 0.0;
      
			for (iDim = 0; iDim < nDim; iDim++) ForceViscous[iDim] = 0.0;
			MomentViscous[0] = 0.0; MomentViscous[1] = 0.0; MomentViscous[2] = 0.0;
      
      /*--- Loop over the vertices to compute the forces ---*/

			for (iVertex = 0; iVertex < geometry->nVertex[iMarker]; iVertex++) {
        
				iPoint = geometry->vertex[iMarker][iVertex]->GetNode();
				iPointNormal = geometry->vertex[iMarker][iVertex]->GetNormal_Neighbor();
        
				Coord = geometry->node[iPoint]->GetCoord();
				Coord_Normal = geometry->node[iPointNormal]->GetCoord();
        
				Normal = geometry->vertex[iMarker][iVertex]->GetNormal();
				Grad_PrimVar = node[iPoint]->GetGradient_Primitive();
				if (compressible) {
					Viscosity = node[iPoint]->GetLaminarViscosity();
					Density = node[iPoint]->GetDensity();
				}
				if (incompressible || freesurface) {
					Viscosity = node[iPoint]->GetLaminarViscosityInc();
					Density = node[iPoint]->GetDensityInc();
				}
        
				Area = 0.0; for (iDim = 0; iDim < nDim; iDim++) Area += Normal[iDim]*Normal[iDim]; Area = sqrt(Area);
				for (iDim = 0; iDim < nDim; iDim++) {
					UnitNormal[iDim] = Normal[iDim]/Area;
					MomentDist[iDim] = Coord[iDim] - Origin[iDim];
				}
        
				div_vel = 0.0; for (iDim = 0; iDim < nDim; iDim++) div_vel += Grad_PrimVar[iDim+1][iDim];
        
				for (iDim = 0; iDim < nDim; iDim++) {
					for (jDim = 0 ; jDim < nDim; jDim++) {
						Delta = 0.0; if (iDim == jDim) Delta = 1.0;
						Tau[iDim][jDim] = Viscosity*(Grad_PrimVar[jDim+1][iDim] + Grad_PrimVar[iDim+1][jDim]) -
            TWO3*Viscosity*div_vel*Delta;
					}
					TauElem[iDim] = 0.0;
					for (jDim = 0; jDim < nDim; jDim++)
						TauElem[iDim] += Tau[iDim][jDim]*UnitNormal[jDim];
				}
        
				/*--- Compute wall shear stress (using the stress tensor) ---*/
        
				TauNormal = 0.0; for (iDim = 0; iDim < nDim; iDim++) TauNormal += TauElem[iDim] * UnitNormal[iDim];
				for (iDim = 0; iDim < nDim; iDim++) TauTangent[iDim] = TauElem[iDim] - TauNormal * UnitNormal[iDim];
				WallShearStress = 0.0; for (iDim = 0; iDim < nDim; iDim++) WallShearStress += TauTangent[iDim]*TauTangent[iDim];
				WallShearStress = sqrt(WallShearStress);
        
        /*--- Compute wall shear stress (using mu(delta u/delta y) ---*/
        for (iDim = 0; iDim < nDim; iDim++) {
          if (compressible) Vel[iDim] = node[iPointNormal]->GetVelocity(iDim, COMPRESSIBLE);
          if (incompressible) Vel[iDim] = node[iPointNormal]->GetVelocity(iDim, INCOMPRESSIBLE);
          if (freesurface) Vel[iDim] = node[iPointNormal]->GetVelocity(iDim, FREESURFACE);
        }

				VelNormal = 0.0; for (iDim = 0; iDim < nDim; iDim++) VelNormal += Vel[iDim] * UnitNormal[iDim];
				for (iDim = 0; iDim < nDim; iDim++) VelTang[iDim] = Vel[iDim] - VelNormal*UnitNormal[iDim];
				VelTangMod = 0.0; for (iDim = 0; iDim < nDim; iDim++) VelTangMod += VelTang[iDim]*VelTang[iDim]; VelTangMod = sqrt(VelTangMod);
				for (iDim = 0; iDim < nDim; iDim++) WallDist[iDim] = (Coord[iDim] - Coord_Normal[iDim]);
				WallDistMod = 0.0; for (iDim = 0; iDim < nDim; iDim++) WallDistMod += WallDist[iDim]*WallDist[iDim]; WallDistMod = sqrt(WallDistMod);
//				WallShearStress = Viscosity*VelTangMod/WallDistMod;
        
				/*--- Compute wall skin friction coefficient, and heat flux on the wall ---*/
        
				CSkinFriction[iMarker][iVertex] = WallShearStress / (0.5*RefDensity*RefVel2);
        
				/*--- Compute y+ and non-dimensional velocity ---*/
        
				FrictionVel = sqrt(fabs(WallShearStress)/Density);
				YPlus[iMarker][iVertex] = WallDistMod*FrictionVel/(Viscosity/Density);
        
				/*--- Compute total and max heat flux on the wall (compressible solver only) ---*/
        
				GradTemperature = 0.0;
        if (compressible) {
          for (iDim = 0; iDim < nDim; iDim++)
            GradTemperature += Grad_PrimVar[0][iDim]*(-Normal[iDim]);
        }
				CHeatTransfer[iMarker][iVertex] = (Cp * Viscosity/PRANDTL)*GradTemperature/(0.5*RefDensity*RefVel2);
        Q_Visc[iMarker] += CHeatTransfer[iMarker][iVertex];
        
        if ((CHeatTransfer[iMarker][iVertex]/Area) > Maxq_Visc[iMarker])
          Maxq_Visc[iMarker] = (CHeatTransfer[iMarker][iVertex]/Area);
        
        /*--- Note that y+, and heat are computed at the
				 halo cells (for visualization purposes), but not the forces ---*/
        
				if ((geometry->node[iPoint]->GetDomain()) && (Monitoring == YES)) {
          
					for (iDim = 0; iDim < nDim; iDim++) {
						ForceViscous[iDim] += TauElem[iDim]*Area*factor;
//						ForceViscous[iDim] += WallShearStress*(VelTang[iDim]/VelTangMod)*Area*factor;
					}
          
					if (iDim == 3) {
            MomentViscous[0] += (TauElem[2]*MomentDist[1] - TauElem[1]*MomentDist[2])*Area*factor/RefLengthMoment;
            MomentViscous[1] += (TauElem[0]*MomentDist[2] - TauElem[2]*MomentDist[0])*Area*factor/RefLengthMoment;
          }
					MomentViscous[2] += (TauElem[1]*MomentDist[0] - TauElem[0]*MomentDist[1])*Area*factor/RefLengthMoment;
          
				}
			}
      
			/*--- Transform ForceViscous and MomentViscous into non-dimensional coefficient ---*/
      
			if  (Monitoring == YES) {
				if (nDim == 2) {
					CDrag_Visc[iMarker]   =  ForceViscous[0]*cos(Alpha) + ForceViscous[1]*sin(Alpha);
					CLift_Visc[iMarker]   = -ForceViscous[0]*sin(Alpha) + ForceViscous[1]*cos(Alpha);
					CEff_Visc[iMarker]    = CLift_Visc[iMarker]/(CDrag_Visc[iMarker]+EPS);
					CMz_Visc[iMarker]     = MomentViscous[2];
					CFx_Visc[iMarker]     = ForceViscous[0];
					CFy_Visc[iMarker]     = ForceViscous[1];
					CT_Visc[iMarker]      = -CFx_Visc[iMarker];
					CQ_Visc[iMarker]      = -CMz_Visc[iMarker];
					CMerit_Visc[iMarker]  = CT_Visc[iMarker]/CQ_Visc[iMarker];
				}
				if (nDim == 3) {
					CDrag_Visc[iMarker]       =  ForceViscous[0]*cos(Alpha)*cos(Beta) + ForceViscous[1]*sin(Beta) + ForceViscous[2]*sin(Alpha)*cos(Beta);
					CLift_Visc[iMarker]       = -ForceViscous[0]*sin(Alpha) + ForceViscous[2]*cos(Alpha);
          CSideForce_Visc[iMarker]  = -ForceViscous[0]*sin(Beta)*cos(Alpha) + ForceViscous[1]*cos(Beta) - ForceViscous[2]*sin(Beta)*sin(Alpha);
					CEff_Visc[iMarker]        = CLift_Visc[iMarker]/(CDrag_Visc[iMarker]+EPS);
					CMx_Visc[iMarker]         = MomentViscous[0];
					CMy_Visc[iMarker]         = MomentViscous[1];
					CMz_Visc[iMarker]         = MomentViscous[2];
					CFx_Visc[iMarker]         = ForceViscous[0];
					CFy_Visc[iMarker]         = ForceViscous[1];
					CFz_Visc[iMarker]         = ForceViscous[2];
					CT_Visc[iMarker]          = -CFz_Visc[iMarker];
					CQ_Visc[iMarker]          = -CMz_Visc[iMarker];
					CMerit_Visc[iMarker]      = CT_Visc[iMarker]/CQ_Visc[iMarker]; // CT_Visc[iMarker]*sqrt(fabs(CT_Visc[iMarker]))/(sqrt(2.0)*CQ_Visc[iMarker]);
				}
        
				AllBound_CDrag_Visc       += CDrag_Visc[iMarker];
				AllBound_CLift_Visc       += CLift_Visc[iMarker];
				AllBound_CSideForce_Visc  += CSideForce_Visc[iMarker];
				AllBound_CMx_Visc         += CMx_Visc[iMarker];
				AllBound_CMy_Visc         += CMy_Visc[iMarker];
				AllBound_CMz_Visc         += CMz_Visc[iMarker];
				AllBound_CFx_Visc         += CFx_Visc[iMarker];
				AllBound_CFy_Visc         += CFy_Visc[iMarker];
				AllBound_CFz_Visc         += CFz_Visc[iMarker];
				AllBound_CT_Visc          += CT_Visc[iMarker];
				AllBound_CQ_Visc          += CQ_Visc[iMarker];
        AllBound_Q_Visc           += Q_Visc[iMarker];
        if (Maxq_Visc[iMarker] > AllBound_Maxq_Visc) AllBound_Maxq_Visc = Maxq_Visc[iMarker];
			}
      
      AllBound_CEff_Visc = AllBound_CLift_Visc / (AllBound_CDrag_Visc + EPS);
      AllBound_CMerit_Visc = AllBound_CT_Visc / (AllBound_CQ_Visc + EPS);

		}
	}
  
  
#ifndef NO_MPI
  
  /*--- Add AllBound information using all the nodes ---*/
  
  double MyAllBound_CDrag_Visc        = AllBound_CDrag_Visc;        AllBound_CDrag_Visc = 0.0;
	double MyAllBound_CLift_Visc        = AllBound_CLift_Visc;        AllBound_CLift_Visc = 0.0;
	double MyAllBound_CSideForce_Visc   = AllBound_CSideForce_Visc;   AllBound_CSideForce_Visc = 0.0;
	double MyAllBound_CEff_Visc         = AllBound_CEff_Visc;         AllBound_CEff_Visc = 0.0;
	double MyAllBound_CMx_Visc          = AllBound_CMx_Visc;          AllBound_CMx_Visc = 0.0;
	double MyAllBound_CMy_Visc          = AllBound_CMy_Visc;          AllBound_CMy_Visc = 0.0;
	double MyAllBound_CMz_Visc          = AllBound_CMz_Visc;          AllBound_CMz_Visc = 0.0;
	double MyAllBound_CFx_Visc          = AllBound_CFx_Visc;          AllBound_CFx_Visc = 0.0;
	double MyAllBound_CFy_Visc          = AllBound_CFy_Visc;          AllBound_CFy_Visc = 0.0;
	double MyAllBound_CFz_Visc          = AllBound_CFz_Visc;          AllBound_CFz_Visc = 0.0;
	double MyAllBound_CT_Visc           = AllBound_CT_Visc;           AllBound_CT_Visc = 0.0;
	double MyAllBound_CQ_Visc           = AllBound_CQ_Visc;           AllBound_CQ_Visc = 0.0;
	double MyAllBound_CMerit_Visc       = AllBound_CMerit_Visc;       AllBound_CMerit_Visc = 0.0;
  double MyAllBound_Q_Visc            = AllBound_Q_Visc;            AllBound_Q_Visc = 0.0;
  double MyAllBound_Maxq_Visc         = AllBound_Maxq_Visc;         AllBound_Maxq_Visc = 0.0;
  
  MPI::COMM_WORLD.Allreduce(&MyAllBound_CDrag_Visc, &AllBound_CDrag_Visc, 1, MPI::DOUBLE, MPI::SUM);
  MPI::COMM_WORLD.Allreduce(&MyAllBound_CLift_Visc, &AllBound_CLift_Visc, 1, MPI::DOUBLE, MPI::SUM);
  MPI::COMM_WORLD.Allreduce(&MyAllBound_CSideForce_Visc, &AllBound_CSideForce_Visc, 1, MPI::DOUBLE, MPI::SUM);
  AllBound_CEff_Visc = AllBound_CLift_Visc / (AllBound_CDrag_Visc + EPS);
  MPI::COMM_WORLD.Allreduce(&MyAllBound_CMx_Visc, &AllBound_CMx_Visc, 1, MPI::DOUBLE, MPI::SUM);
  MPI::COMM_WORLD.Allreduce(&MyAllBound_CMy_Visc, &AllBound_CMy_Visc, 1, MPI::DOUBLE, MPI::SUM);
  MPI::COMM_WORLD.Allreduce(&MyAllBound_CMz_Visc, &AllBound_CMz_Visc, 1, MPI::DOUBLE, MPI::SUM);
  MPI::COMM_WORLD.Allreduce(&MyAllBound_CFx_Visc, &AllBound_CFx_Visc, 1, MPI::DOUBLE, MPI::SUM);
  MPI::COMM_WORLD.Allreduce(&MyAllBound_CFy_Visc, &AllBound_CFy_Visc, 1, MPI::DOUBLE, MPI::SUM);
  MPI::COMM_WORLD.Allreduce(&MyAllBound_CFz_Visc, &AllBound_CFz_Visc, 1, MPI::DOUBLE, MPI::SUM);
  MPI::COMM_WORLD.Allreduce(&MyAllBound_CT_Visc, &AllBound_CT_Visc, 1, MPI::DOUBLE, MPI::SUM);
  MPI::COMM_WORLD.Allreduce(&MyAllBound_CQ_Visc, &AllBound_CQ_Visc, 1, MPI::DOUBLE, MPI::SUM);
  AllBound_CMerit_Visc = AllBound_CT_Visc / (AllBound_CQ_Visc + EPS);
  MPI::COMM_WORLD.Allreduce(&MyAllBound_Q_Visc, &AllBound_Q_Visc, 1, MPI::DOUBLE, MPI::SUM);
  MPI::COMM_WORLD.Allreduce(&MyAllBound_Maxq_Visc, &AllBound_Maxq_Visc, 1, MPI::DOUBLE, MPI::MAX);
  
#endif
  
  /*--- Update the total coefficients (note that all the nodes have the same value)---*/
  
	Total_CDrag       += AllBound_CDrag_Visc;
	Total_CLift       += AllBound_CLift_Visc;
	Total_CSideForce  += AllBound_CSideForce_Visc;
  Total_CEff        = Total_CLift / (Total_CDrag + EPS);
	Total_CMx         += AllBound_CMx_Visc;
	Total_CMy         += AllBound_CMy_Visc;
	Total_CMz         += AllBound_CMz_Visc;
	Total_CFx         += AllBound_CFx_Visc;
	Total_CFy         += AllBound_CFy_Visc;
	Total_CFz         += AllBound_CFz_Visc;
	Total_CT          += AllBound_CT_Visc;
	Total_CQ          += AllBound_CQ_Visc;
	Total_CMerit      += AllBound_CMerit_Visc;
  Total_Q           += Total_CT / (Total_CQ + EPS);
  Total_Maxq        = AllBound_Maxq_Visc;
  
}

void CNSSolver::BC_HeatFlux_Wall(CGeometry *geometry, CSolver **solver_container, CNumerics *conv_numerics, CNumerics *visc_numerics, CConfig *config, unsigned short val_marker) {
  
	/*--- Local variables ---*/
	unsigned short iDim, jDim, iVar, jVar;
	unsigned long iVertex, iPoint, Point_Normal, total_index;
  
	double Wall_HeatFlux, dist_ij, *Coord_i, *Coord_j, theta2, theta[3];
  double thetax, thetay, thetaz, etax, etay, etaz, pix, piy, piz, factor;
	double ProjGridVel, *GridVel, GridVel2, *Normal, Area, Pressure;
  double total_viscosity, div_vel, Density, turb_ke, tau_vel[3], UnitNormal[3];
  double laminar_viscosity, eddy_viscosity, **grad_primvar, tau[3][3];
  double delta[3][3] = {{1.0, 0.0, 0.0},{0.0,1.0,0.0},{0.0,0.0,1.0}};
  
	bool implicit = (config->GetKind_TimeIntScheme_Flow() == EULER_IMPLICIT);
  bool compressible = (config->GetKind_Regime() == COMPRESSIBLE);
  bool incompressible = (config->GetKind_Regime() == INCOMPRESSIBLE);
  bool freesurface = (config->GetKind_Regime() == FREESURFACE);
	bool grid_movement  = config->GetGrid_Movement();
  
	/*--- Identify the boundary by string name ---*/
	string Marker_Tag = config->GetMarker_All_Tag(val_marker);
  
	/*--- Get the specified wall heat flux from config ---*/
	Wall_HeatFlux = config->GetWall_HeatFlux(Marker_Tag);
  
	/*--- Loop over all of the vertices on this boundary marker ---*/
	for(iVertex = 0; iVertex < geometry->nVertex[val_marker]; iVertex++) {
		iPoint = geometry->vertex[val_marker][iVertex]->GetNode();
    
		/*--- Check if the node belongs to the domain (i.e, not a halo node) ---*/
		if (geometry->node[iPoint]->GetDomain()) {
      
			/*--- Compute dual-grid area and boundary normal ---*/
			Normal = geometry->vertex[val_marker][iVertex]->GetNormal();
      
			Area = 0.0;
			for (iDim = 0; iDim < nDim; iDim++)
				Area += Normal[iDim]*Normal[iDim];
			Area = sqrt (Area);
      
      for (iDim = 0; iDim < nDim; iDim++)
        UnitNormal[iDim] = -Normal[iDim]/Area;
      
			/*--- Initialize the convective & viscous residuals to zero ---*/
			for (iVar = 0; iVar < nVar; iVar++) {
				Res_Conv[iVar] = 0.0;
				Res_Visc[iVar] = 0.0;
			}
      
			/*--- Store the corrected velocity at the wall which will
       be zero (v = 0), unless there are moving walls (v = u_wall)---*/
			if (grid_movement) {
				GridVel = geometry->node[iPoint]->GetGridVel();
				for (iDim = 0; iDim < nDim; iDim++) Vector[iDim] = GridVel[iDim];
			} else {
				for (iDim = 0; iDim < nDim; iDim++) Vector[iDim] = 0.0;
			}
<<<<<<< HEAD
            
			/*--- Set the residual, truncation error, and velocity value ---*/
			if (compressible) node[iPoint]->SetVelocity_Old(Vector, COMPRESSIBLE);
			if (incompressible) node[iPoint]->SetVelocity_Old(Vector, INCOMPRESSIBLE);
			if (freesurface) node[iPoint]->SetVelocity_Old(Vector, FREESURFACE);
=======
>>>>>>> baa354ef
      
			/*--- Impose the value of the velocity as a strong boundary
       condition (Dirichlet). Fix the velocity and zero out any
       contribution to the residual at this node. ---*/
			node[iPoint]->SetVelocity_Old(Vector, incompressible);
      for (iDim = 0; iDim < nDim; iDim++)
        LinSysRes.SetBlock_Zero(iPoint, iDim+1);
			node[iPoint]->SetVel_ResTruncError_Zero();
      
			/*--- Apply a weak boundary condition for the energy equation.
       First, compute the residual due to the prescribed heat flux. ---*/
			Res_Visc[nDim+1] = Wall_HeatFlux * Area;
      
			/*--- If the wall is moving, there are additional residual contributions
       due to pressure (p v_wall.n) and shear stress (tau.v_wall.n). ---*/
			if (grid_movement) {
        
        /*--- Get the grid velocity at the current boundary node ---*/
        GridVel = geometry->node[iPoint]->GetGridVel();
        ProjGridVel = 0.0;
				for (iDim = 0; iDim < nDim; iDim++)
<<<<<<< HEAD
					ProjGridVel += Grid_Vel[iDim]*(-1.0)*Normal[iDim];
				if (compressible) Res_Conv[nDim+1] = node[iPoint]->GetPressure(COMPRESSIBLE)*ProjGridVel;
        if (incompressible) Res_Conv[nDim+1] = node[iPoint]->GetPressure(INCOMPRESSIBLE)*ProjGridVel;
				if (freesurface) Res_Conv[nDim+1] = node[iPoint]->GetPressure(FREESURFACE)*ProjGridVel;
			}
            
			/*--- Viscous contribution for moving walls ---*/
			if (grid_movement) {
                
				unsigned short jDim;
				double total_viscosity, div_vel, Density, val_turb_ke;
				Density = node[iPoint]->GetSolution(0);
				double val_laminar_viscosity = node[iPoint]->GetLaminarViscosity();
				double val_eddy_viscosity = node[iPoint]->GetEddyViscosity();
				double **val_gradprimvar = node[iPoint]->GetGradient_Primitive();
				double tau[3][3], delta[3][3] = {{1.0, 0.0, 0.0},{0.0,1.0,0.0},{0.0,0.0,1.0}};
				total_viscosity = val_laminar_viscosity + val_eddy_viscosity;
                
				/*--- Get the appropriate grid velocity at this node ---*/
					Grid_Vel = geometry->node[iPoint]->GetGridVel();
=======
					ProjGridVel += GridVel[iDim]*UnitNormal[iDim]*Area;
        
        /*--- Retrieve other primitive quantities and viscosities ---*/
				Density  = node[iPoint]->GetSolution(0);
        Pressure = node[iPoint]->GetPressure(incompressible);
				laminar_viscosity = node[iPoint]->GetLaminarViscosity();
				eddy_viscosity    = node[iPoint]->GetEddyViscosity();
        total_viscosity   = laminar_viscosity + eddy_viscosity;
				grad_primvar      = node[iPoint]->GetGradient_Primitive();
>>>>>>> baa354ef
        
				/*--- Turbulent kinetic energy ---*/
				if (config->GetKind_Turb_Model() == SST)
					turb_ke = solver_container[TURB_SOL]->node[iPoint]->GetSolution(0);
				else
					turb_ke = 0.0;
        
        /*--- Divergence of the velocity ---*/
				div_vel = 0.0;
				for (iDim = 0 ; iDim < nDim; iDim++)
					div_vel += grad_primvar[iDim+1][iDim];
        
        /*--- Compute the viscous stress tensor ---*/
				for (iDim = 0; iDim < nDim; iDim++)
					for (jDim = 0; jDim < nDim; jDim++) {
						tau[iDim][jDim] = total_viscosity*( grad_primvar[jDim+1][iDim]
                                               +grad_primvar[iDim+1][jDim] )
						- TWO3*total_viscosity*div_vel*delta[iDim][jDim]
            - TWO3*Density*turb_ke*delta[iDim][jDim];
          }
        
        /*--- Dot product of the stress tensor with the grid velocity ---*/
        for (iDim = 0 ; iDim < nDim; iDim++) {
          tau_vel[iDim] = 0.0;
					for (jDim = 0 ; jDim < nDim; jDim++)
            tau_vel[iDim] += tau[iDim][jDim]*GridVel[jDim];
        }
        
        /*--- Compute the convective and viscous residuals (energy eqn.) ---*/
        Res_Conv[nDim+1] = Pressure*ProjGridVel;
        for (iDim = 0 ; iDim < nDim; iDim++)
          Res_Visc[nDim+1] += tau_vel[iDim]*UnitNormal[iDim]*Area;
        
        /*--- Implicit Jacobian contributions due to moving walls ---*/
        if (implicit) {
          
          /*--- Jacobian contribution related to the pressure term ---*/
          GridVel2 = 0.0;
          for (iDim = 0; iDim < nDim; iDim++)
            GridVel2 += GridVel[iDim]*GridVel[iDim];
          for (iVar = 0; iVar < nVar; iVar++)
            for (jVar = 0; jVar < nVar; jVar++)
              Jacobian_i[iVar][jVar] = 0.0;
          Jacobian_i[nDim+1][0] = 0.5*(Gamma-1.0)*GridVel2*ProjGridVel;
          for (jDim = 0; jDim < nDim; jDim++)
            Jacobian_i[nDim+1][jDim+1] = -(Gamma-1.0)*GridVel[jDim]*ProjGridVel;
          Jacobian_i[nDim+1][nDim+1] = (Gamma-1.0)*ProjGridVel;
          
          /*--- Add the block to the Global Jacobian structure ---*/
          Jacobian.AddBlock(iPoint, iPoint, Jacobian_i);
          
          /*--- Now the Jacobian contribution related to the shear stress ---*/
          for (iVar = 0; iVar < nVar; iVar++)
            for (jVar = 0; jVar < nVar; jVar++)
              Jacobian_i[iVar][jVar] = 0.0;
          
          /*--- Compute closest normal neighbor ---*/
          Point_Normal = geometry->vertex[val_marker][iVertex]->GetNormal_Neighbor();
          
          /*--- Get cartesian coordinates of i & j and compute inter-node distance ---*/
          Coord_i = geometry->node[iPoint]->GetCoord();
          Coord_j = geometry->node[Point_Normal]->GetCoord();
          dist_ij = 0;
          for (iDim = 0; iDim < nDim; iDim++)
            dist_ij += (Coord_j[iDim]-Coord_i[iDim])*(Coord_j[iDim]-Coord_i[iDim]);
          dist_ij = sqrt(dist_ij);
          
          theta2 = 0.0;
          for (iDim = 0; iDim < nDim; iDim++)
            theta2 += UnitNormal[iDim]*UnitNormal[iDim];
          
          factor = total_viscosity*Area/(Density*dist_ij);
          
          if (nDim == 2) {
            thetax = theta2 + UnitNormal[0]*UnitNormal[0]/3.0;
            thetay = theta2 + UnitNormal[1]*UnitNormal[1]/3.0;
            
            etaz   = UnitNormal[0]*UnitNormal[1]/3.0;
            
            pix = GridVel[0]*thetax + GridVel[1]*etaz;
            piy = GridVel[0]*etaz   + GridVel[1]*thetay;
            
            Jacobian_i[nDim+1][0] -= factor*(-pix*GridVel[0]+piy*GridVel[1]);
            Jacobian_i[nDim+1][1] -= factor*pix;
            Jacobian_i[nDim+1][2] -= factor*piy;
          } else {
            thetax = theta2 + UnitNormal[0]*UnitNormal[0]/3.0;
            thetay = theta2 + UnitNormal[1]*UnitNormal[1]/3.0;
            thetaz = theta2 + UnitNormal[2]*UnitNormal[2]/3.0;
            
            etaz = UnitNormal[0]*UnitNormal[1]/3.0;
            etax = UnitNormal[1]*UnitNormal[2]/3.0;
            etay = UnitNormal[0]*UnitNormal[2]/3.0;
            
            pix = GridVel[0]*thetax + GridVel[1]*etaz   + GridVel[2]*etay;
            piy = GridVel[0]*etaz   + GridVel[1]*thetay + GridVel[2]*etax;
            piz = GridVel[0]*etay   + GridVel[1]*etax   + GridVel[2]*thetaz;
            
            Jacobian_i[nDim+1][0] -= factor*(-pix*GridVel[0]+piy*GridVel[1]+piz*GridVel[2]);
            Jacobian_i[nDim+1][1] -= factor*pix;
            Jacobian_i[nDim+1][2] -= factor*piy;
            Jacobian_i[nDim+1][3] -= factor*piz;
          }
          
          /*--- Subtract the block to the Global Jacobian structure ---*/
          Jacobian.SubtractBlock(iPoint, iPoint, Jacobian_i);
        }
        
			}
      
			/*--- Convective contribution to the residual at the wall ---*/
			LinSysRes.AddBlock(iPoint, Res_Conv);
      
			/*--- Viscous contribution to the residual at the wall ---*/
			LinSysRes.SubtractBlock(iPoint, Res_Visc);
      
			/*--- Modify the velocity-rows of the Jacobian (1 on the diagonal). ---*/
			if (implicit) {
				/*--- Enforce the no-slip boundary condition in a strong way ---*/
				for (iVar = 1; iVar <= nDim; iVar++) {
					total_index = iPoint*nVar+iVar;
					Jacobian.DeleteValsRowi(total_index);
				}
			}
      
		}
	}
}

void CNSSolver::BC_Isothermal_Wall(CGeometry *geometry, CSolver **solver_container, CNumerics *conv_numerics, CNumerics *visc_numerics, CConfig *config, unsigned short val_marker) {
    
	unsigned long iVertex, iPoint, Point_Normal, total_index;
	unsigned short iVar, jVar, iDim;
	double *Normal, *Coord_i, *Coord_j, Area, dist_ij, *Grid_Vel;
	double UnitNormal[3];
	double Twall, Temperature, dTdn, dTdrho;
	double Density, Vel2, Energy;
	double Laminar_Viscosity, Eddy_Viscosity, Thermal_Conductivity, Gas_Constant, cp;
	double Theta;
	bool implicit = (config->GetKind_TimeIntScheme_Flow() == EULER_IMPLICIT);
  bool compressible = (config->GetKind_Regime() == COMPRESSIBLE);
  bool incompressible = (config->GetKind_Regime() == INCOMPRESSIBLE);
  bool freesurface = (config->GetKind_Regime() == FREESURFACE);
	bool grid_movement = config->GetGrid_Movement();
  
	Point_Normal = 0;
    
	/*--- Identify the boundary ---*/
	string Marker_Tag = config->GetMarker_All_Tag(val_marker);
    
	/*--- Retrieve the specified wall temperature ---*/
	Twall = config->GetIsothermal_Temperature(Marker_Tag);
	Gas_Constant = config->GetGas_ConstantND();
	cp = (Gamma / Gamma_Minus_One) * Gas_Constant;
    
	/*--- Loop over boundary points ---*/
	for(iVertex = 0; iVertex < geometry->nVertex[val_marker]; iVertex++) {
		iPoint = geometry->vertex[val_marker][iVertex]->GetNode();
		if (geometry->node[iPoint]->GetDomain()) {
            
			/*--- Compute dual-grid area and boundary normal ---*/
			Normal = geometry->vertex[val_marker][iVertex]->GetNormal();
      
			Area = 0.0;
			for (iDim = 0; iDim < nDim; iDim++)
				Area += Normal[iDim]*Normal[iDim];
			Area = sqrt (Area);
      
			for (iDim = 0; iDim < nDim; iDim++)
				UnitNormal[iDim] = -Normal[iDim]/Area;
            
			/*--- Calculate useful quantities ---*/
			Theta = 0.0;
			for (iDim = 0; iDim < nDim; iDim++)
				Theta += UnitNormal[iDim]*UnitNormal[iDim];
            
			/*--- Compute closest normal neighbor ---*/
			Point_Normal = geometry->vertex[val_marker][iVertex]->GetNormal_Neighbor();
            
			/*--- Get cartesian coordinates of i & j and compute inter-node distance ---*/
			Coord_i = geometry->node[iPoint]->GetCoord();
			Coord_j = geometry->node[Point_Normal]->GetCoord();
			dist_ij = 0;
			for (iDim = 0; iDim < nDim; iDim++)
				dist_ij += (Coord_j[iDim]-Coord_i[iDim])*(Coord_j[iDim]-Coord_i[iDim]);
			dist_ij = sqrt(dist_ij);
            
            
			/*--- Store the corrected velocity at the wall which will
             be zero (v = 0), unless there is grid motion (v = u_wall)---*/
			if (grid_movement) {
				Grid_Vel = geometry->node[iPoint]->GetGridVel();
				for (iDim = 0; iDim < nDim; iDim++)
					Vector[iDim] = Grid_Vel[iDim];
			} else {
				for (iDim = 0; iDim < nDim; iDim++) Vector[iDim] = 0.0;
			}
            
			/*--- Initialize viscous residual (and Jacobian if implicit) to zero ---*/
			for (iVar = 0; iVar < nVar; iVar ++)
				Res_Visc[iVar] = 0.0;
			if (implicit) {
				for (iVar = 0; iVar < nVar; iVar ++)
					for (jVar = 0; jVar < nVar; jVar ++)
						Jacobian_i[iVar][jVar] = 0.0;
			}
            
			/*--- Set the residual, truncation error and velocity value on the boundary ---*/
			if (compressible) node[iPoint]->SetVelocity_Old(Vector, COMPRESSIBLE);
      if (incompressible) node[iPoint]->SetVelocity_Old(Vector, INCOMPRESSIBLE);
			if (freesurface) node[iPoint]->SetVelocity_Old(Vector, FREESURFACE);

			for (iDim = 0; iDim < nDim; iDim++)
        LinSysRes.SetBlock_Zero(iPoint, iDim+1);
			node[iPoint]->SetVel_ResTruncError_Zero();
            
			/*--- Retrieve temperatures from boundary nearest neighbor --*/
			Temperature = node[Point_Normal]->GetPrimVar(0);
            
			/*--- Calculate temperature gradient normal to the wall using FD ---*/
			dTdn                  = (Twall - Temperature)/dist_ij;
			Laminar_Viscosity     = node[iPoint]->GetLaminarViscosity();
			Eddy_Viscosity        = node[iPoint]->GetEddyViscosity();
			Thermal_Conductivity  = cp * (Laminar_Viscosity/PRANDTL + Eddy_Viscosity/PRANDTL_TURB);
            
			/*--- Set the residual on the boundary, enforcing the no-slip boundary condition ---*/
			Res_Visc[nDim+1] = Thermal_Conductivity * dTdn * Area;
            
			/*--- Calculate Jacobian for implicit time stepping ---*/
			// Note: Momentum equations are enforced in a strong way while the energy equation is enforced weakly
			if (implicit) {
                
				/*--- Calculate useful quantities ---*/
				Density = node[iPoint]->GetPrimVar(nDim+2);
				Energy  = node[iPoint]->GetSolution(nDim+1);
				Temperature = node[iPoint]->GetPrimVar(0);
				Vel2 = 0.0;
				for (iDim = 0; iDim < nDim; iDim++)
					Vel2 += node[iPoint]->GetPrimVar(iDim+1) * node[iPoint]->GetPrimVar(iDim+1);
				//dTdrho = (Gamma-1.0)/(Density*Gas_Constant) * (-Energy/Density + Vel2);
				dTdrho = 1.0/Density * ( -Twall + (Gamma-1.0)/Gas_Constant*(Vel2/2.0) );
                
				/*--- Enforce the no-slip boundary condition in a strong way ---*/
				for (iVar = 1; iVar <= nDim; iVar++) {
					total_index = iPoint*nVar+iVar;
					Jacobian.DeleteValsRowi(total_index);
				}
                
				/*--- Add contributions to the Jacobian from the weak enforcement of the energy equations ---*/
				Jacobian_i[nDim+1][0]      = -Thermal_Conductivity*Theta/dist_ij * dTdrho * Area;
				Jacobian_i[nDim+1][nDim+1] = -Thermal_Conductivity*Theta/dist_ij * (Gamma-1.0)/(Gas_Constant*Density) * Area;
			}
            
			/*--- Apply calculated residuals and Jacobians to the linear system ---*/
			LinSysRes.SubtractBlock(iPoint, Res_Visc);
			Jacobian.SubtractBlock(iPoint, iPoint, Jacobian_i);
		}
	}
}<|MERGE_RESOLUTION|>--- conflicted
+++ resolved
@@ -3847,13 +3847,8 @@
 							ProjGridVel += GridVel[iDim]*UnitNormal[iDim]*Area;
             Jacobian_i[nDim+1][0] = phi*ProjGridVel;
 						for (jDim = 0; jDim < nDim; jDim++)
-<<<<<<< HEAD
-							Jacobian_i[nDim+1][jDim+1] = a2*node[iPoint]->GetVelocity(jDim, COMPRESSIBLE)*ProjGridVel;
-						Jacobian_i[nDim+1][nDim+1] = -a2*ProjGridVel;
-=======
 							Jacobian_i[nDim+1][jDim+1] = -a2*node[iPoint]->GetVelocity(jDim, incompressible)*ProjGridVel;
 						Jacobian_i[nDim+1][nDim+1] = a2*ProjGridVel;
->>>>>>> baa354ef
 					}
 					Jacobian.AddBlock(iPoint,iPoint,Jacobian_i);
 				}
@@ -7314,19 +7309,14 @@
 			} else {
 				for (iDim = 0; iDim < nDim; iDim++) Vector[iDim] = 0.0;
 			}
-<<<<<<< HEAD
-            
-			/*--- Set the residual, truncation error, and velocity value ---*/
-			if (compressible) node[iPoint]->SetVelocity_Old(Vector, COMPRESSIBLE);
-			if (incompressible) node[iPoint]->SetVelocity_Old(Vector, INCOMPRESSIBLE);
-			if (freesurface) node[iPoint]->SetVelocity_Old(Vector, FREESURFACE);
-=======
->>>>>>> baa354ef
       
 			/*--- Impose the value of the velocity as a strong boundary
        condition (Dirichlet). Fix the velocity and zero out any
        contribution to the residual at this node. ---*/
-			node[iPoint]->SetVelocity_Old(Vector, incompressible);
+			if (compressible) node[iPoint]->SetVelocity_Old(Vector, COMPRESSIBLE);
+      if (incompressible) node[iPoint]->SetVelocity_Old(Vector, INCOMPRESSIBLE);
+			if (freesurface) node[iPoint]->SetVelocity_Old(Vector, FREESURFACE);
+      
       for (iDim = 0; iDim < nDim; iDim++)
         LinSysRes.SetBlock_Zero(iPoint, iDim+1);
 			node[iPoint]->SetVel_ResTruncError_Zero();
@@ -7343,38 +7333,17 @@
         GridVel = geometry->node[iPoint]->GetGridVel();
         ProjGridVel = 0.0;
 				for (iDim = 0; iDim < nDim; iDim++)
-<<<<<<< HEAD
-					ProjGridVel += Grid_Vel[iDim]*(-1.0)*Normal[iDim];
-				if (compressible) Res_Conv[nDim+1] = node[iPoint]->GetPressure(COMPRESSIBLE)*ProjGridVel;
-        if (incompressible) Res_Conv[nDim+1] = node[iPoint]->GetPressure(INCOMPRESSIBLE)*ProjGridVel;
-				if (freesurface) Res_Conv[nDim+1] = node[iPoint]->GetPressure(FREESURFACE)*ProjGridVel;
-			}
-            
-			/*--- Viscous contribution for moving walls ---*/
-			if (grid_movement) {
-                
-				unsigned short jDim;
-				double total_viscosity, div_vel, Density, val_turb_ke;
-				Density = node[iPoint]->GetSolution(0);
-				double val_laminar_viscosity = node[iPoint]->GetLaminarViscosity();
-				double val_eddy_viscosity = node[iPoint]->GetEddyViscosity();
-				double **val_gradprimvar = node[iPoint]->GetGradient_Primitive();
-				double tau[3][3], delta[3][3] = {{1.0, 0.0, 0.0},{0.0,1.0,0.0},{0.0,0.0,1.0}};
-				total_viscosity = val_laminar_viscosity + val_eddy_viscosity;
-                
-				/*--- Get the appropriate grid velocity at this node ---*/
-					Grid_Vel = geometry->node[iPoint]->GetGridVel();
-=======
 					ProjGridVel += GridVel[iDim]*UnitNormal[iDim]*Area;
         
         /*--- Retrieve other primitive quantities and viscosities ---*/
 				Density  = node[iPoint]->GetSolution(0);
-        Pressure = node[iPoint]->GetPressure(incompressible);
+        if (compressible) Pressure = node[iPoint]->GetPressure(COMPRESSIBLE)*ProjGridVel;
+        if (incompressible) Pressure = node[iPoint]->GetPressure(INCOMPRESSIBLE)*ProjGridVel;
+        if (freesurface) Pressure = node[iPoint]->GetPressure(FREESURFACE)*ProjGridVel;
 				laminar_viscosity = node[iPoint]->GetLaminarViscosity();
 				eddy_viscosity    = node[iPoint]->GetEddyViscosity();
         total_viscosity   = laminar_viscosity + eddy_viscosity;
 				grad_primvar      = node[iPoint]->GetGradient_Primitive();
->>>>>>> baa354ef
         
 				/*--- Turbulent kinetic energy ---*/
 				if (config->GetKind_Turb_Model() == SST)
